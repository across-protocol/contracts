--- conflicted
+++ resolved
@@ -281,10 +281,6 @@
       base: process.env.BASE_ETHERSCAN_API_KEY!,
       "base-sepolia": process.env.BASE_ETHERSCAN_API_KEY!,
       linea: process.env.LINEA_ETHERSCAN_API_KEY!,
-<<<<<<< HEAD
-      "linea-goerli": process.env.LINEA_ETHERSCAN_API_KEY!,
-=======
->>>>>>> 4b9ead63
       scroll: process.env.SCROLL_ETHERSCAN_API_KEY!,
       "scroll-sepolia": process.env.SCROLL_ETHERSCAN_API_KEY!,
       "polygon-zk-evm": process.env.POLYGON_ZK_EVM_ETHERSCAN_API_KEY!,
