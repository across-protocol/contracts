--- conflicted
+++ resolved
@@ -297,11 +297,7 @@
       accounts: { mnemonic },
       companionNetworks: { l1: "mainnet" },
       ethNetwork: "mainnet",
-<<<<<<< HEAD
-      verifyURL: "https://verify.lens.xyz/contract_verification", // @todo
-=======
       verifyURL: "https://verify.lens.xyz/contract_verification",
->>>>>>> 95e7bfe1
       zksync: true,
     },
     "lens-sepolia": {
