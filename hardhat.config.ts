import * as dotenv from "dotenv";
dotenv.config();
import { HardhatUserConfig } from "hardhat/config";
import { CHAIN_IDs } from "./utils/constants";
import { getNodeUrl } from "./utils";

import "@nomicfoundation/hardhat-verify"; // Must be above hardhat-upgrades
import "@nomiclabs/hardhat-waffle";
import "@typechain/hardhat";
import "@matterlabs/hardhat-zksync-solc";
import "@matterlabs/hardhat-zksync-verify";
import "@matterlabs/hardhat-zksync-upgradable";
import "hardhat-gas-reporter";
import "solidity-coverage";
import "hardhat-deploy";
import "@openzeppelin/hardhat-upgrades";

const getMnemonic = () => {
  // Publicly-disclosed mnemonic. This is required for hre deployments in test.
  const PUBLIC_MNEMONIC = "candy maple cake sugar pudding cream honey rich smooth crumble sweet treat";
  const { MNEMONIC = PUBLIC_MNEMONIC } = process.env;
  return MNEMONIC;
};
const mnemonic = getMnemonic();

const getDefaultHardhatConfig = (chainId: number, isTestnet: boolean = false): any => {
  return {
    chainId,
    url: getNodeUrl(chainId),
    accounts: { mnemonic },
    saveDeployments: true,
    companionNetworks: { l1: isTestnet ? "sepolia" : "mainnet" },
  };
};

// Custom tasks to add to HRE.
const tasks = [
  "enableL1TokenAcrossEcosystem",
  "finalizeScrollClaims",
  "rescueStuckScrollTxn",
  "verifySpokePool",
  "verifyBytecode",
  "evmRelayMessageWithdrawal",
  "testChainAdapter",
  "upgradeSpokePool",
];

// eslint-disable-next-line node/no-missing-require
tasks.forEach((task) => require(`./tasks/${task}`));

const isTest = process.env.IS_TEST === "true" || process.env.CI === "true";

// To compile with zksolc, `hardhat` must be the default network and its `zksync` property must be true.
// So we allow the caller to set this environment variable to toggle compiling zk contracts or not.
// TODO: Figure out way to only compile specific contracts intended to be deployed on ZkSync (e.g. ZkSync_SpokePool) if
// the following config is true.
const compileZk = process.env.COMPILE_ZK === "true";

const solcVersion = "0.8.24";
<<<<<<< HEAD
const evmVersion = "cancun";
=======
>>>>>>> f6bd4000

// Compilation settings are overridden for large contracts to allow them to compile without going over the bytecode
// limit.
const LARGE_CONTRACT_COMPILER_SETTINGS = {
  version: solcVersion,
  settings: {
    optimizer: { enabled: true, runs: 800 },
    viaIR: true,
    evmVersion,
    debug: { revertStrings: isTest ? "debug" : "strip" },
  },
};
const DEFAULT_CONTRACT_COMPILER_SETTINGS = {
  version: solcVersion,
  settings: {
    optimizer: { enabled: true, runs: 1000000 },
    viaIR: true,
    evmVersion,
    // Only strip revert strings if not testing or in ci.
    debug: { revertStrings: isTest ? "debug" : "strip" },
  },
};
// This is only used by Blast_SpokePool for now, as it's the largest bytecode-wise
const LARGEST_CONTRACT_COMPILER_SETTINGS = {
  version: solcVersion,
  settings: {
    optimizer: { enabled: true, runs: 50 },
    viaIR: true,
    evmVersion,
    debug: { revertStrings: isTest ? "debug" : "strip" },
  },
};

const config: HardhatUserConfig = {
  solidity: {
    compilers: [DEFAULT_CONTRACT_COMPILER_SETTINGS],
    overrides: {
      "contracts/HubPool.sol": LARGE_CONTRACT_COMPILER_SETTINGS,
<<<<<<< HEAD
      "contracts/Linea_SpokePool.sol": {
        ...LARGE_CONTRACT_COMPILER_SETTINGS,
        // NOTE: Linea only supports 0.8.19.
        // See https://docs.linea.build/build-on-linea/ethereum-differences#evm-opcodes
        version: "0.8.19",
        settings: {
          optimizer: { enabled: true, runs: 50 },
          viaIR: true,
          debug: { revertStrings: isTest ? "debug" : "strip" },
        },
      },
      "contracts/SpokePoolVerifier.sol": {
        ...DEFAULT_CONTRACT_COMPILER_SETTINGS,
        // NOTE: Linea only supports 0.8.19.
        // See https://docs.linea.build/build-on-linea/ethereum-differences#evm-opcodes
        version: "0.8.19",
        settings: {
          optimizer: { enabled: true, runs: 1000000 },
          viaIR: true,
          // Only strip revert strings if not testing or in ci.
          debug: { revertStrings: isTest ? "debug" : "strip" },
        },
      },
=======
      "contracts/Linea_SpokePool.sol": LARGE_CONTRACT_COMPILER_SETTINGS,
>>>>>>> f6bd4000
      "contracts/Universal_SpokePool.sol": LARGE_CONTRACT_COMPILER_SETTINGS,
      "contracts/Arbitrum_SpokePool.sol": LARGE_CONTRACT_COMPILER_SETTINGS,
      "contracts/Scroll_SpokePool.sol": LARGE_CONTRACT_COMPILER_SETTINGS,
      "contracts/Lisk_SpokePool.sol": LARGE_CONTRACT_COMPILER_SETTINGS,
      "contracts/OP_SpokePool.sol": LARGE_CONTRACT_COMPILER_SETTINGS,
      "contracts/Optimism_SpokePool.sol": LARGE_CONTRACT_COMPILER_SETTINGS,
      "contracts/WorldChain_SpokePool.sol": LARGE_CONTRACT_COMPILER_SETTINGS,
      "contracts/Ink_SpokePool.sol": LARGE_CONTRACT_COMPILER_SETTINGS,
      "contracts/Cher_SpokePool.sol": LARGE_CONTRACT_COMPILER_SETTINGS,
      "contracts/Blast_SpokePool.sol": LARGEST_CONTRACT_COMPILER_SETTINGS,
      "contracts/Tatara_SpokePool.sol": LARGE_CONTRACT_COMPILER_SETTINGS,
    },
  },
  zksolc: {
    version: "1.5.7",
    settings: {
      optimizer: {
        enabled: true,
      },
      suppressedErrors: ["sendtransfer"],
<<<<<<< HEAD
      contractsToCompile: [
        "SpokePoolPeriphery",
        "MulticallHandler",
        "SpokePoolVerifier",
        "ZkSync_SpokePool",
        "Lens_SpokePool",
      ],
=======
      contractsToCompile: ["SpokePoolPeriphery", "MulticallHandler", "SpokePoolVerifier", "AcrossEventEmitter"],
>>>>>>> f6bd4000
    },
  },
  networks: {
    hardhat: {
      accounts: { accountsBalance: "1000000000000000000000000" },
      zksync: compileZk,
      allowUnlimitedContractSize: true,
    },
    mainnet: getDefaultHardhatConfig(CHAIN_IDs.MAINNET),
    zksync: {
      chainId: CHAIN_IDs.ZK_SYNC,
      url: getNodeUrl(CHAIN_IDs.ZK_SYNC),
      saveDeployments: true,
      accounts: { mnemonic },
      ethNetwork: "mainnet",
      companionNetworks: { l1: "mainnet" },
      zksync: true,
      verifyURL: "https://zksync2-mainnet-explorer.zksync.io/contract_verification",
    },
    optimism: getDefaultHardhatConfig(CHAIN_IDs.OPTIMISM),
    "optimism-sepolia": getDefaultHardhatConfig(CHAIN_IDs.OPTIMISM_SEPOLIA, true),
    arbitrum: getDefaultHardhatConfig(CHAIN_IDs.ARBITRUM),
    "arbitrum-sepolia": getDefaultHardhatConfig(CHAIN_IDs.ARBITRUM_SEPOLIA, true),
    sepolia: getDefaultHardhatConfig(CHAIN_IDs.SEPOLIA, true),
    polygon: getDefaultHardhatConfig(CHAIN_IDs.POLYGON),
    bsc: getDefaultHardhatConfig(CHAIN_IDs.BSC),
    // ! Notice. Params below helped deploy Universal_Spoke on BSC, but might not be desirable always
    // gas: "auto",
    // gasPrice: 3e8, // 0.3 GWEI
    // gasMultiplier: 4.0,
    hyperevm: getDefaultHardhatConfig(CHAIN_IDs.HYPEREVM),
    "hyperevm-testnet": getDefaultHardhatConfig(CHAIN_IDs.HYPEREVM_TESTNET, true),
    "polygon-amoy": getDefaultHardhatConfig(CHAIN_IDs.POLYGON_AMOY),
    base: getDefaultHardhatConfig(CHAIN_IDs.BASE),
    "base-sepolia": getDefaultHardhatConfig(CHAIN_IDs.BASE_SEPOLIA, true),
    ink: getDefaultHardhatConfig(CHAIN_IDs.INK),
    linea: getDefaultHardhatConfig(CHAIN_IDs.LINEA),
    plasma: getDefaultHardhatConfig(CHAIN_IDs.PLASMA),
    scroll: getDefaultHardhatConfig(CHAIN_IDs.SCROLL),
    "scroll-sepolia": getDefaultHardhatConfig(CHAIN_IDs.SCROLL_SEPOLIA, true),
    "polygon-zk-evm": {
      chainId: 1101,
      url: "https://zkevm-rpc.com",
      saveDeployments: true,
      accounts: { mnemonic },
      companionNetworks: { l1: "mainnet" },
    },
    "polygon-zk-evm-testnet": {
      chainId: 1442,
      url: "https://rpc.public.zkevm-test.net",
      saveDeployments: true,
      accounts: { mnemonic },
      companionNetworks: { l1: "goerli" },
    },
    mode: getDefaultHardhatConfig(CHAIN_IDs.MODE),
    "mode-sepolia": getDefaultHardhatConfig(CHAIN_IDs.MODE_SEPOLIA, true),
    tatara: {
      chainId: CHAIN_IDs.TATARA,
      url: getNodeUrl(CHAIN_IDs.TATARA),
      saveDeployments: true,
      accounts: { mnemonic },
      companionNetworks: { l1: "sepolia" },
      ethNetwork: "sepolia",
    },
    lens: {
      chainId: CHAIN_IDs.LENS,
      url: getNodeUrl(CHAIN_IDs.LENS),
      saveDeployments: true,
      accounts: { mnemonic },
      companionNetworks: { l1: "mainnet" },
      ethNetwork: "mainnet",
      verifyURL: "https://verify.lens.xyz/contract_verification",
      zksync: true,
    },
    "lens-sepolia": {
      chainId: CHAIN_IDs.LENS_SEPOLIA,
      url: getNodeUrl(CHAIN_IDs.LENS_SEPOLIA),
      saveDeployments: true,
      accounts: { mnemonic },
      companionNetworks: { l1: "sepolia" },
      ethNetwork: "sepolia",
      verifyURL: "https://block-explorer-verify.testnet.lens.dev/contract_verification",
      zksync: true,
    },
    lisk: getDefaultHardhatConfig(CHAIN_IDs.LISK),
    "lisk-sepolia": getDefaultHardhatConfig(CHAIN_IDs.LISK_SEPOLIA, true),
    redstone: getDefaultHardhatConfig(CHAIN_IDs.REDSTONE),
    blast: getDefaultHardhatConfig(CHAIN_IDs.BLAST),
    "blast-sepolia": getDefaultHardhatConfig(CHAIN_IDs.BLAST_SEPOLIA, true),
    worldchain: getDefaultHardhatConfig(CHAIN_IDs.WORLD_CHAIN),
    zora: getDefaultHardhatConfig(CHAIN_IDs.ZORA),
    soneium: getDefaultHardhatConfig(CHAIN_IDs.SONEIUM),
    unichain: getDefaultHardhatConfig(CHAIN_IDs.UNICHAIN),
    "unichain-sepolia": getDefaultHardhatConfig(CHAIN_IDs.UNICHAIN_SEPOLIA, true),
    "bob-sepolia": getDefaultHardhatConfig(CHAIN_IDs.BOB_SEPOLIA, true),
  },
  gasReporter: { enabled: process.env.REPORT_GAS !== undefined, currency: "USD" },
  etherscan: {
    apiKey: process.env.ETHERSCAN_API_KEY!,
    customChains: [
      {
        network: "blast",
        chainId: CHAIN_IDs.BLAST,
        urls: {
          apiURL: "https://blastscan.io/api",
          browserURL: "https://blastscan.io",
        },
      },
      {
        network: "hyperevm",
        chainId: CHAIN_IDs.HYPEREVM,
        urls: {
          apiURL: "https://hyperevmscan.io/api",
          browserURL: "https://hyperevmscan.io",
        },
      },
      {
        network: "linea",
        chainId: CHAIN_IDs.LINEA,
        urls: {
          apiURL: "https://lineascan.build/api",
          browserURL: "https://lineascan.build",
        },
      },
      {
        network: "scroll",
        chainId: CHAIN_IDs.SCROLL,
        urls: {
          apiURL: "https://api.scrollscan.com/api",
          browserURL: "https://scrollscan.com",
        },
      },
      {
        network: "unichain",
        chainId: CHAIN_IDs.UNICHAIN,
        urls: {
          apiURL: "https://api.uniscan.xyz/api",
          browserURL: "https://uniscan.xyz",
        },
      },
      {
        network: "zksync",
        chainId: CHAIN_IDs.ZK_SYNC,
        urls: {
          apiURL: "https://zksync2-mainnet-explorer.zksync.io/contract_verification",
          browserURL: "https://era.zksync.network/",
        },
      },
      {
        network: "lens",
        chainId: CHAIN_IDs.LENS,
        urls: {
          apiURL: "https://verify.lens.xyz/contract_verification",
          browserURL: "https://explorer.lens.xyz/",
        },
      },
    ],
  },
  blockscout: {
    enabled: true,
    customChains: [
      {
        network: "bob-sepolia",
        chainId: CHAIN_IDs.BOB_SEPOLIA,
        urls: {
          apiURL: "https://bob-sepolia.explorer.gobob.xyz/api",
          browserURL: "https://bob-sepolia.explorer.gobob.xyz",
        },
      },
      {
        network: "ink",
        chainId: CHAIN_IDs.INK,
        urls: {
          apiURL: "https://explorer.inkonchain.com/api",
          browserURL: "https://explorer.inkonchain.com",
        },
      },
      {
        network: "lisk",
        chainId: CHAIN_IDs.LISK,
        urls: {
          apiURL: "https://blockscout.lisk.com/api",
          browserURL: "https://blockscout.lisk.com",
        },
      },
      {
        network: "lisk-sepolia",
        chainId: CHAIN_IDs.LISK_SEPOLIA,
        urls: {
          apiURL: "https://sepolia-blockscout.lisk.com/api",
          browserURL: "https://sepolia-blockscout.lisk.com",
        },
      },
      {
        network: "mode",
        chainId: CHAIN_IDs.MODE,
        urls: {
          apiURL: "https://explorer.mode.network/api",
          browserURL: "https://explorer.mode.network/",
        },
      },
      {
        network: "mode-sepolia",
        chainId: CHAIN_IDs.MODE_SEPOLIA,
        urls: {
          apiURL: "https://api.routescan.io/v2/network/testnet/evm/919/etherscan",
          browserURL: "https://testnet.modescan.io",
        },
      },
      {
        network: "redstone",
        chainId: CHAIN_IDs.REDSTONE,
        urls: {
          apiURL: "https://explorer.redstone.xyz/api",
          browserURL: "https://explorer.redstone.xyz",
        },
      },
      {
        network: "plasma",
        chainId: 9745,
        urls: {
          apiURL: "https://api.routescan.io/v2/network/mainnet/evm/9745/etherscan",
          browserURL: "https://plasmascan.to",
        },
      },
      {
        network: "soneium",
        chainId: CHAIN_IDs.SONEIUM,
        urls: {
          apiURL: "https://soneium.blockscout.com/api",
          browserURL: "https://soneium.blockscout.com",
        },
      },
      {
        network: "tatara",
        chainId: CHAIN_IDs.TATARA,
        urls: {
          apiURL: "https://explorer.tatara.katana.network/api",
          browserURL: "https://explorer.tatara.katana.network",
        },
      },
    ],
  },
  namedAccounts: { deployer: 0 },
  typechain: {
    outDir: "./typechain",
    target: "ethers-v5",
  },
  paths: {
    tests: "./test/evm/hardhat",
  },
};

export default config;<|MERGE_RESOLUTION|>--- conflicted
+++ resolved
@@ -57,10 +57,7 @@
 const compileZk = process.env.COMPILE_ZK === "true";
 
 const solcVersion = "0.8.24";
-<<<<<<< HEAD
 const evmVersion = "cancun";
-=======
->>>>>>> f6bd4000
 
 // Compilation settings are overridden for large contracts to allow them to compile without going over the bytecode
 // limit.
@@ -99,33 +96,7 @@
     compilers: [DEFAULT_CONTRACT_COMPILER_SETTINGS],
     overrides: {
       "contracts/HubPool.sol": LARGE_CONTRACT_COMPILER_SETTINGS,
-<<<<<<< HEAD
-      "contracts/Linea_SpokePool.sol": {
-        ...LARGE_CONTRACT_COMPILER_SETTINGS,
-        // NOTE: Linea only supports 0.8.19.
-        // See https://docs.linea.build/build-on-linea/ethereum-differences#evm-opcodes
-        version: "0.8.19",
-        settings: {
-          optimizer: { enabled: true, runs: 50 },
-          viaIR: true,
-          debug: { revertStrings: isTest ? "debug" : "strip" },
-        },
-      },
-      "contracts/SpokePoolVerifier.sol": {
-        ...DEFAULT_CONTRACT_COMPILER_SETTINGS,
-        // NOTE: Linea only supports 0.8.19.
-        // See https://docs.linea.build/build-on-linea/ethereum-differences#evm-opcodes
-        version: "0.8.19",
-        settings: {
-          optimizer: { enabled: true, runs: 1000000 },
-          viaIR: true,
-          // Only strip revert strings if not testing or in ci.
-          debug: { revertStrings: isTest ? "debug" : "strip" },
-        },
-      },
-=======
       "contracts/Linea_SpokePool.sol": LARGE_CONTRACT_COMPILER_SETTINGS,
->>>>>>> f6bd4000
       "contracts/Universal_SpokePool.sol": LARGE_CONTRACT_COMPILER_SETTINGS,
       "contracts/Arbitrum_SpokePool.sol": LARGE_CONTRACT_COMPILER_SETTINGS,
       "contracts/Scroll_SpokePool.sol": LARGE_CONTRACT_COMPILER_SETTINGS,
@@ -146,17 +117,14 @@
         enabled: true,
       },
       suppressedErrors: ["sendtransfer"],
-<<<<<<< HEAD
       contractsToCompile: [
         "SpokePoolPeriphery",
         "MulticallHandler",
         "SpokePoolVerifier",
         "ZkSync_SpokePool",
         "Lens_SpokePool",
+        "AcrossEventEmitter",
       ],
-=======
-      contractsToCompile: ["SpokePoolPeriphery", "MulticallHandler", "SpokePoolVerifier", "AcrossEventEmitter"],
->>>>>>> f6bd4000
     },
   },
   networks: {
