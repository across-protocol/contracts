--- conflicted
+++ resolved
@@ -165,9 +165,6 @@
     },
     polygon: {
       chainId: CHAIN_IDs.POLYGON,
-<<<<<<< HEAD
-      url: `https://polygon-mainnet.infura.io/v3/${process.env.INFURA_API_KEY}`,
-=======
       url: "https://polygon-rpc.com",
       saveDeployments: true,
       accounts: { mnemonic },
@@ -176,7 +173,6 @@
     bsc: {
       chainId: 56,
       url: "https://binance.llamarpc.com",
->>>>>>> fcf96c5f
       saveDeployments: true,
       accounts: { mnemonic },
       companionNetworks: { l1: "mainnet" },
@@ -350,11 +346,7 @@
     },
     soneium: {
       chainId: CHAIN_IDs.SONEIUM,
-<<<<<<< HEAD
-      url: "https://rpc.soneium.org",
-=======
       url: "https://soneium.drpc.org",
->>>>>>> fcf96c5f
       saveDeployments: true,
       accounts: { mnemonic },
       companionNetworks: { l1: "mainnet" },
