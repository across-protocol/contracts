--- conflicted
+++ resolved
@@ -36,28 +36,10 @@
     const tokenAddress = TOKEN_SYMBOLS_MAP[tokenSymbol].addresses[hubChainId];
 
     // For USDC this will resolve to native USDC on CCTP-enabled chains.
-<<<<<<< HEAD
-    let l2Token = TOKEN_SYMBOLS_MAP[tokenSymbol]?.addresses[spokeChainId];
-    if (tokenSymbol === "USDC") {
-      l2Token ??=
-        TOKEN_SYMBOLS_MAP["USDC.e"]?.addresses[spokeChainId] ??
-        TOKEN_SYMBOLS_MAP.USDbC?.addresses[spokeChainId] ??
-        TOKEN_SYMBOLS_MAP.USDzC?.addresses[spokeChainId];
-    }
-    if (l2Token === ethers.constants.AddressZero) {
-      const proceed = await askYesNoQuestion(
-        `\t\nWARNING: ${tokenSymbol} maps to address ${l2Token} on chain ${spokeChainId}\n\t\nProceed ?`
-      );
-      if (!proceed) process.exit(0);
-    } else {
-      console.log(`Resolved ${tokenSymbol} l2 token address on chain ${spokeChainId}: ${l2Token}.`);
-    }
-=======
     const _l2Token = resolveTokenOnChain(tokenSymbol, spokeChainId);
     assert(_l2Token !== undefined, `Token ${tokenSymbol} is not known on chain ${spokeChainId}`);
     const l2Token = _l2Token.address;
     console.log(`Resolved ${tokenSymbol} l2 token address on chain ${spokeChainId}: ${l2Token}.`);
->>>>>>> 0fc9625e
 
     const erc20 = (await ethers.getContractFactory("ExpandedERC20")).attach(tokenAddress);
     let balance = await erc20.balanceOf(adapterAddress);
