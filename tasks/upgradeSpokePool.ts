import { task } from "hardhat/config";
import { HardhatRuntimeEnvironment } from "hardhat/types";

task("upgrade-spokepool", "Generate calldata to upgrade a SpokePool deployment")
  .addParam("implementation", "New SpokePool implementation address")
  .setAction(async function (args, hre: HardhatRuntimeEnvironment) {
    const { implementation, upgradeOnly } = args;
    if (!implementation) {
      console.log("Usage: yarn hardhat upgrade-spokepool --implementation <implementation>");
      return;
    }

    const { ethers } = hre;

<<<<<<< HEAD
    if (ethers.utils.getAddress(implementation) !== implementation) {
      throw new Error(`Implementation address must be checksummed (${implementation})`);
    }

    const artifact = await hre.artifacts.readArtifact("SpokePool");

=======
>>>>>>> 9c52646d
    // @dev Any spoke pool's interface can be used here since they all should have the same upgradeTo function signature.
    const abi = artifact.abi;
    const spokePool = new ethers.Contract(implementation, abi);

    let calldata = "";

    /**
     * We perform this seemingly unnecessary pause/unpause sequence because we want to ensure that the
     * upgrade is successful and the new implementation gets forwarded calls by the proxy contract as expected
     *
     * Since the upgrade and call happens atomically, the upgrade will revert if the new implementation
     * is not functioning correctly.
     */
    const data = spokePool.interface.encodeFunctionData("multicall", [
      [
        spokePool.interface.encodeFunctionData("pauseDeposits", [true]),
        spokePool.interface.encodeFunctionData("pauseDeposits", [false]),
      ],
    ]);

    calldata = spokePool.interface.encodeFunctionData("upgradeToAndCall", [implementation, data]);
    console.log(`upgradeToAndCall bytes: `, calldata);

    console.log(
      `Call relaySpokePoolAdminFunction() with the params [<chainId>, ${calldata}] on the hub pool from the owner's account.`
    );
  });<|MERGE_RESOLUTION|>--- conflicted
+++ resolved
@@ -12,15 +12,8 @@
 
     const { ethers } = hre;
 
-<<<<<<< HEAD
-    if (ethers.utils.getAddress(implementation) !== implementation) {
-      throw new Error(`Implementation address must be checksummed (${implementation})`);
-    }
-
     const artifact = await hre.artifacts.readArtifact("SpokePool");
 
-=======
->>>>>>> 9c52646d
     // @dev Any spoke pool's interface can be used here since they all should have the same upgradeTo function signature.
     const abi = artifact.abi;
     const spokePool = new ethers.Contract(implementation, abi);
