import { task, types } from "hardhat/config";
import assert from "assert";
<<<<<<< HEAD
import { toBN } from "../utils/utils";
import { CHAIN_IDs, MAINNET_CHAIN_IDs, TESTNET_CHAIN_IDs, TOKEN_SYMBOLS_MAP } from "../utils";
=======
import { CHAIN_IDs, MAINNET_CHAIN_IDs, TESTNET_CHAIN_IDs, TOKEN_SYMBOLS_MAP } from "../utils/constants";
>>>>>>> 69cc1dbd
import { askYesNoQuestion, resolveTokenOnChain, isTokenSymbol, minimalSpokePoolInterface } from "./utils";
import { TokenSymbol } from "./types";

const { ARBITRUM, OPTIMISM } = CHAIN_IDs;
const NO_SYMBOL = "----";
const NO_ADDRESS = "------------------------------------------";

// Supported mainnet chain IDs.
const enabledChainIds = (hubChainId: number) => {
  const chainIds = hubChainId === CHAIN_IDs.MAINNET ? MAINNET_CHAIN_IDs : TESTNET_CHAIN_IDs;
  return Object.values(chainIds)
    .map(Number)
    .filter((chainId) => chainId !== CHAIN_IDs.BOBA)
    .sort((x, y) => x - y);
};

const getChainsFromList = (taskArgInput: string): number[] =>
  taskArgInput
    ?.replace(/\s/g, "")
    ?.split(",")
    ?.map((chainId: string) => Number(chainId)) || [];

task("enable-l1-token-across-ecosystem", "Enable a provided token across the entire ecosystem of supported chains")
  .addFlag("execute", "Provide this flag if you would like to actually execute the transaction from the EOA")
  .addFlag("disableRoutes", "Set to disable deposit routes for the specified chains")
  .addParam("token", "Symbol of token to enable")
  .addOptionalParam("chains", "Comma-delimited list of chains to enable the token on. Defaults to all supported chains")
  .addOptionalParam("lpAmount", "Amount of LP token to burn when enabling a new token", 1, types.int)
  .addOptionalParam(
    "customoptimismbridge",
    "Custom token bridge to set for optimism, for example used with SNX and DAI"
  )
  .addOptionalParam("depositroutechains", "ChainIds to enable deposit routes for exclusively. Separated by comma.")
  .setAction(async function (taskArguments, hre_) {
    const hre = hre_ as any;
    const { chains, token: symbol } = taskArguments;
    const enableRoute = !taskArguments.disableRoutes;

    const hubChainId = parseInt(await hre.getChainId());
    if (hubChainId === 31337) {
      throw new Error(`Defaulted to network \`hardhat\`; specify \`--network mainnet\` or \`--network sepolia\``);
    }

    const _matchedSymbol = Object.keys(TOKEN_SYMBOLS_MAP).find((_symbol) => _symbol === symbol);
    assert(isTokenSymbol(_matchedSymbol));
    const matchedSymbol = _matchedSymbol as TokenSymbol;

    const l1TokenAddr = TOKEN_SYMBOLS_MAP[matchedSymbol].addresses[hubChainId];
    assert(l1TokenAddr !== undefined, `Could not find ${symbol} in TOKEN_SYMBOLS_MAP`);

    // If deposit routes chains are provided then we'll only add routes involving these chains. This is used to add new
    // deposit routes to a new chain for an existing L1 token, so we also won't add a new LP token if this is defined.
    const depositRouteChains = getChainsFromList(taskArguments.depositroutechains);
    if (depositRouteChains.length > 0) {
      console.log(`\nOnly adding deposit routes involving chains on list ${depositRouteChains.join(", ")}`);
    }

    const hasSetConfigStore = await askYesNoQuestion(
      `\nHave you setup the ConfigStore for this token? If not then this script will exit because a rate model must be set before the first deposit is sent otherwise the bots will error out`
    );
    if (!hasSetConfigStore) process.exit(0);

    console.log(`\nRunning task to enable L1 token over entire Across ecosystem 🌉. L1 token: ${l1TokenAddr}`);
    const { deployments, ethers } = hre;
    const { AddressZero: ZERO_ADDRESS } = ethers.constants;
    const [signer] = await hre.ethers.getSigners();

    // Remove chainIds that are in the ignore list.
    const _enabledChainIds = enabledChainIds(hubChainId);
    let inputChains: number[] = [];
    try {
      inputChains = (chains?.split(",") ?? _enabledChainIds).map(Number);
      console.log(`\nParsed 'chains' argument:`, inputChains);
    } catch (error) {
      throw new Error(`Failed to parse 'chains' argument ${chains} as a comma-separated list of numbers.`);
    }
    if (inputChains.length === 0) inputChains = _enabledChainIds;
    else if (inputChains.some((chain) => isNaN(chain) || !Number.isInteger(chain) || chain < 0)) {
      throw new Error(`Invalid chains list: ${inputChains}`);
    }
    const chainIds = _enabledChainIds.filter((chainId) => inputChains.includes(chainId));

    console.log("\nLoading L2 companion token address for provided L1 token.");
    const tokens = Object.fromEntries(
      chainIds.map((chainId) => {
        const token = resolveTokenOnChain(matchedSymbol, chainId);
        if (token === undefined) {
          return [chainId, { symbol: NO_SYMBOL, address: NO_ADDRESS }];
        }

        const { symbol, address } = token;
        return [chainId, { symbol: symbol as string, address }];
      })
    );

    console.table(
      Object.entries(tokens).map(([_chainId, { symbol, address }]) => ({ chainId: Number(_chainId), symbol, address })),
      ["chainId", "symbol", "address"]
    );

    // Check the user is ok with the token addresses provided. If not, abort.
    if (!(await askYesNoQuestion("\nDo these token addresses match your expectations?"))) process.exit(0);

    // Construct an ethers contract to access the `interface` prop to create encoded function calls.
    const hubPoolDeployment = await deployments.get("HubPool");
    const hubPool = new ethers.Contract(hubPoolDeployment.address, hubPoolDeployment.abi, signer);
    console.log(`\nConstructing calldata to enable these tokens. Using HubPool at address: ${hubPool.address}`);

    // Construct calldata to enable these tokens.
    const callData = [];

    // If the l1 token is not yet enabled for LP, enable it.
    let { lpToken } = await hubPool.pooledTokens(l1TokenAddr);
    if (lpToken === ZERO_ADDRESS) {
      const [lpFactoryAddr, { abi: lpFactoryABI }] = await Promise.all([
        hubPool.lpTokenFactory(),
        deployments.get("LpTokenFactory"),
      ]);
      const lpTokenFactory = new ethers.Contract(lpFactoryAddr, lpFactoryABI, signer);
      lpToken = await lpTokenFactory.callStatic.createLpToken(l1TokenAddr);
      console.log(`\nAdding calldata to enable liquidity provision on ${l1TokenAddr} (LP token ${lpToken})`);

      callData.push(hubPool.interface.encodeFunctionData("enableL1TokenForLiquidityProvision", [l1TokenAddr]));

      const l1Token = (await ethers.getContractFactory("ExpandedERC20")).attach(l1TokenAddr);
      const decimals = await l1Token.symbol();
      const depositAmount = toBN(taskArguments.lpAmount).mul(toBN(10).pow(decimals));

      // Ensure to always seed the LP with at least 1 unit of the LP token.
      console.log(
        `\nAdding calldata to enable ensure atomic deposit of L1 token for LP token ${lpToken}` +
          "\n\n\tNOTE: ENSURE TO BURN ${depositAmount} UNITS OF THE LP TOKEN AFTER EXECUTING."
      );

      callData.push(hubPool.interface.encodeFunctionData("addLiquidity", [l1Token, depositAmount]));
    }

    console.log("\nAdding calldata to enable routes between all chains and tokens:");
    let i = 0; // counter for logging.
    const skipped: { [originChainId: number]: number[] } = {};
    const routeChainIds = Object.keys(tokens).map(Number);
    const chainPadding = _enabledChainIds[enabledChainIds.length - 1].toString().length;
    const formatChainId = (chainId: number): string => chainId.toString().padStart(chainPadding, " ");
    routeChainIds.forEach((fromId) => {
      const formattedFromId = formatChainId(fromId);
      const { address: inputToken } = tokens[fromId];
      skipped[fromId] = [];
      routeChainIds.forEach((toId) => {
        if (fromId === toId || [fromId, toId].some((chainId) => tokens[chainId].symbol === NO_SYMBOL)) {
          return;
        }

        // If deposit route chains are defined, only add route if it involves a chain on that list
        if (
          depositRouteChains.length === 0 ||
          depositRouteChains.includes(toId) ||
          depositRouteChains.includes(fromId)
        ) {
          const n = (++i).toString().padStart(2, " ");
          console.log(`\t${n} Added route for ${inputToken} from ${formattedFromId} -> ${formatChainId(toId)}.`);
          callData.push(
            hubPool.interface.encodeFunctionData("setDepositRoute", [fromId, toId, inputToken, enableRoute])
          );
        } else {
          skipped[fromId].push(toId);
        }
      });
    });
    console.log("");

    Object.entries(skipped).forEach(([srcChainId, dstChainIds]) => {
      if (dstChainIds.length > 0) {
        const { address: inputToken } = tokens[srcChainId];
        console.log(`\tSkipped route for ${inputToken} on chains ${srcChainId} -> ${dstChainIds.join(", ")}.`);
      }
    });

    // If deposit route chains are defined then we don't want to add a new PoolRebalanceRoute
    console.log("\nAdding calldata to set the pool rebalance route for the respective destination tokens:");
    i = 0; // counter for logging.
    const rebalanceRoutesSkipped: number[] = [];
    chainIds.forEach((toId) => {
      const destinationToken = tokens[toId].address;
      if (destinationToken === NO_ADDRESS) {
        return;
      }

      // If deposit route chains are defined, only add route if it involves a chain on that list
      if (depositRouteChains.length === 0 || depositRouteChains.includes(toId)) {
        const n = (++i).toString().padStart(2, " ");
        console.log(
          `\t${n} Setting rebalance route for chain ${symbol} ${hubChainId} -> ${destinationToken} on ${toId}.`
        );
        callData.push(hubPool.interface.encodeFunctionData("setPoolRebalanceRoute", [toId, l1Token, destinationToken]));
      } else {
        rebalanceRoutesSkipped.push(toId);
      }
    });

    if (rebalanceRoutesSkipped.length > 0) {
      console.log(`\n\tSkipped pool rebalance routes ${hubChainId} -> ${rebalanceRoutesSkipped.join(", ")}.`);
    }

    // We only need to whitelist an Arbitrum token on the SpokePool if we're setting up a pool rebalance route between
    // mainnet and Arbitrum, so if deposit route chains are set then no need to do this.
    if (depositRouteChains.includes(ARBITRUM)) {
      const arbitrumToken = tokens[ARBITRUM].address;
      console.log(
        `\nAdding call data to whitelist L2 ${arbitrumToken} -> L1 token ${l1Token} on Arbitrum.` +
          " This is only needed on this chain."
      );

      // Address doesn't matter, we only want the interface.
      const spokePool = new ethers.Contract(hubPoolDeployment.address, minimalSpokePoolInterface, signer);
      // Find the address of the Arbitrum representation of this token. Construct whitelistToken call to send to the
      // Arbitrum spoke pool via the relaySpokeAdminFunction call.
      const whitelistTokenCallData = spokePool.interface.encodeFunctionData("whitelistToken", [arbitrumToken, l1Token]);
      callData.push(
        hubPool.interface.encodeFunctionData("relaySpokePoolAdminFunction", [ARBITRUM, whitelistTokenCallData])
      );
    }

    // Add optimism setTokenBridge call if the token has a custom bridge needed to get to mainnet.
    if (depositRouteChains.includes(OPTIMISM) && taskArguments.customoptimismbridge) {
      console.log("\nAdding call data to set custom Optimism bridge.");

      // Address doesn't matter, we only want the interface:
      const spokePool = new ethers.Contract(hubPoolDeployment.address, minimalSpokePoolInterface, signer);
      const optimismToken = tokens[OPTIMISM].address;
      const setTokenBridgeCallData = spokePool.interface.encodeFunctionData("setTokenBridge", [
        optimismToken,
        taskArguments.customoptimismbridge,
      ]);
      callData.push(
        hubPool.interface.encodeFunctionData("relaySpokePoolAdminFunction", [OPTIMISM, setTokenBridgeCallData])
      );
    }

    console.log(`\n***DONE.***\nCalldata to enable desired token has been constructed!`);
    console.log(
      `CallData contains ${callData.length} transactions, which can be sent in one multicall to hub pool @ ${hubPoolDeployment.address}🚀`
    );
    console.log(JSON.stringify(callData).replace(/"/g, ""));

    if (taskArguments.execute && callData.length > 0) {
      console.log(`\n--execute provided. Trying to execute this on mainnet.`);
      const { hash } = await hubPool.multicall(callData);
      console.log(`\nTransaction hash: ${hash}`);
    }
  });<|MERGE_RESOLUTION|>--- conflicted
+++ resolved
@@ -1,11 +1,7 @@
 import { task, types } from "hardhat/config";
 import assert from "assert";
-<<<<<<< HEAD
 import { toBN } from "../utils/utils";
-import { CHAIN_IDs, MAINNET_CHAIN_IDs, TESTNET_CHAIN_IDs, TOKEN_SYMBOLS_MAP } from "../utils";
-=======
 import { CHAIN_IDs, MAINNET_CHAIN_IDs, TESTNET_CHAIN_IDs, TOKEN_SYMBOLS_MAP } from "../utils/constants";
->>>>>>> 69cc1dbd
 import { askYesNoQuestion, resolveTokenOnChain, isTokenSymbol, minimalSpokePoolInterface } from "./utils";
 import { TokenSymbol } from "./types";
 
