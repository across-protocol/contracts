import { task, types } from "hardhat/config";
import assert from "assert";
import { CHAIN_IDs, MAINNET_CHAIN_IDs, TESTNET_CHAIN_IDs, TOKEN_SYMBOLS_MAP } from "../utils/constants";
import { askYesNoQuestion, resolveTokenOnChain, isTokenSymbol, minimalSpokePoolInterface } from "./utils";
import { TokenSymbol } from "./types";

const { ARBITRUM, OPTIMISM } = CHAIN_IDs;
const NO_SYMBOL = "----";
const NO_ADDRESS = "------------------------------------------";

const IGNORED_CHAINS = [CHAIN_IDs.BOBA, CHAIN_IDs.SOLANA];
const V4_CHAINS = [CHAIN_IDs.BSC, CHAIN_IDs.LISK, CHAIN_IDs.LINEA, CHAIN_IDs.WORLD_CHAIN];

// Supported mainnet chain IDs.
const enabledChainIds = (hubChainId: number) => {
  const chainIds = hubChainId === CHAIN_IDs.MAINNET ? MAINNET_CHAIN_IDs : TESTNET_CHAIN_IDs;
  return Object.values(chainIds)
    .map(Number)
    .filter((chainId) => !IGNORED_CHAINS.includes(chainId))
    .sort((x, y) => x - y);
};

const getChainsFromList = (taskArgInput: string): number[] =>
  taskArgInput
    ?.replace(/\s/g, "")
    ?.split(",")
    ?.map((chainId: string) => Number(chainId)) || [];

<<<<<<< HEAD
const notSolana = (chainId: number | string) => ![CHAIN_IDs.SOLANA, CHAIN_IDs.SOLANA_DEVNET].includes(Number(chainId));

task("enable-l1-token-across-ecosystem", "Enable a provided token across the entire ecosystem of supported chains")
=======
task("enableToken", "Enable a provided token across the entire ecosystem of supported chains")
>>>>>>> 13068b1b
  .addFlag("execute", "Provide this flag if you would like to actually execute the transaction from the EOA")
  .addFlag("disable", "Set to disable deposit routes for the specified chains")
  .addParam("token", "Symbol of token to enable")
  .addOptionalParam("chains", "Comma-delimited list of chains to enable the token on. Defaults to all supported chains")
  .addOptionalParam("burn", "Amount of LP token to burn when enabling a new token", 1, types.int)
  .addOptionalParam(
    "customoptimismbridge",
    "Custom token bridge to set for optimism, for example used with SNX and DAI"
  )
  .addOptionalParam("depositroutechains", "ChainIds to enable deposit routes for exclusively. Separated by comma.")
  .setAction(async function (taskArguments, hre_) {
    const hre = hre_ as any;
    const { burn, chains, execute, token: symbol } = taskArguments;
    const enableRoute = !taskArguments.disable;

    const hubChainId = parseInt(await hre.getChainId());
    if (hubChainId === 31337) {
      throw new Error(`Defaulted to network \`hardhat\`; specify \`--network mainnet\` or \`--network sepolia\``);
    }

    const _matchedSymbol = Object.keys(TOKEN_SYMBOLS_MAP).find((_symbol) => _symbol === symbol);
    assert(isTokenSymbol(_matchedSymbol));
    const matchedSymbol = _matchedSymbol as TokenSymbol;

    const l1TokenAddr = TOKEN_SYMBOLS_MAP[matchedSymbol].addresses[hubChainId];
    assert(l1TokenAddr !== undefined, `Could not find ${symbol} in TOKEN_SYMBOLS_MAP`);

    // If deposit routes chains are provided then we'll only add routes involving these chains. This is used to add new
    // deposit routes to a new chain for an existing L1 token, so we also won't add a new LP token if this is defined.
    const depositRouteChains = getChainsFromList(taskArguments.depositroutechains);
    if (depositRouteChains.length > 0) {
      console.log(`\nOnly adding deposit routes involving chains on list ${depositRouteChains.join(", ")}`);
    }

    const hasSetConfigStore = await askYesNoQuestion(
      `\nHave you setup the ConfigStore for this token? If not then this script will exit because a rate model must be set before the first deposit is sent otherwise the bots will error out`
    );
    if (!hasSetConfigStore) process.exit(0);

    console.log(`\nRunning task to enable L1 token over entire Across ecosystem 🌉. L1 token: ${l1TokenAddr}`);
    const { deployments, ethers } = hre;
    const { AddressZero: ZERO_ADDRESS } = ethers.constants;
    const { hexlify, zeroPad } = ethers.utils;
    const [signer] = await hre.ethers.getSigners();
    const { BigNumber } = ethers;

    // Remove chainIds that are in the ignore list.
    const _enabledChainIds = enabledChainIds(hubChainId);
    let inputChains: number[] = [];
    try {
      inputChains = (chains?.split(",") ?? _enabledChainIds).map(Number);
      console.log(`\nParsed 'chains' argument:`, inputChains);
    } catch (error) {
      throw new Error(`Failed to parse 'chains' argument ${chains} as a comma-separated list of numbers.`);
    }
    if (inputChains.length === 0) inputChains = _enabledChainIds;
    else if (inputChains.some((chain) => isNaN(chain) || !Number.isInteger(chain) || chain < 0)) {
      throw new Error(`Invalid chains list: ${inputChains}`);
    }
    const chainIds = _enabledChainIds.filter((chainId) => inputChains.includes(chainId) && notSolana(chainId));

    console.log("\nLoading L2 companion token address for provided L1 token.");
    const tokens = Object.fromEntries(
      chainIds.map((chainId) => {
        const token = resolveTokenOnChain(matchedSymbol, chainId);
        if (token === undefined) {
          return [chainId, { symbol: NO_SYMBOL, address: NO_ADDRESS }];
        }

        const { symbol, address } = token;
        return [chainId, { symbol: symbol as string, address }];
      })
    );

    console.table(
      Object.entries(tokens).map(([_chainId, { symbol, address }]) => ({ chainId: Number(_chainId), symbol, address })),
      ["chainId", "symbol", "address"]
    );

    // Check the user is ok with the token addresses provided. If not, abort.
    if (!(await askYesNoQuestion("\nDo these token addresses match your expectations?"))) process.exit(0);

    // Construct an ethers contract to access the `interface` prop to create encoded function calls.
    const hubPoolDeployment = await deployments.get("HubPool");
    const hubPool = new ethers.Contract(hubPoolDeployment.address, hubPoolDeployment.abi, signer);
    console.log(`\nConstructing calldata to enable these tokens. Using HubPool at address: ${hubPool.address}`);

    // Construct calldata to enable these tokens.
    // nb. This implementation relies on initial callData ordering when unpacking via Object.entries().
    const callData: { [target: string]: string[] } = {};

    // If the l1 token is not yet enabled for LP, enable it.
    let { lpToken: lpTokenAddr } = await hubPool.pooledTokens(l1TokenAddr);
    if (lpTokenAddr === ZERO_ADDRESS) {
      const [lpFactoryAddr, { abi: lpFactoryABI }] = await Promise.all([
        hubPool.lpTokenFactory(),
        deployments.get("LpTokenFactory"),
      ]);
      const lpTokenFactory = new ethers.Contract(lpFactoryAddr, lpFactoryABI, signer);
      lpTokenAddr = await lpTokenFactory.callStatic.createLpToken(l1TokenAddr);
      console.log(`\nAdding calldata to enable liquidity provision on ${l1TokenAddr} (LP token ${lpTokenAddr})`);

      const erc20 = await ethers.getContractFactory("ExpandedERC20");
      const l1Token = erc20.attach(l1TokenAddr);
      const decimals = await l1Token.decimals();
      const depositAmount = BigNumber.from(burn ?? "1").mul(BigNumber.from(10).pow(decimals));
      const doBurn = await askYesNoQuestion(`\nBurn ${burn} ${symbol} (${depositAmount}) LP tokens? (RECOMMENDED!)`);

      if (doBurn) {
        callData[l1Token.address] ??= [];
        callData[l1Token.address].push(
          l1Token.interface.encodeFunctionData("approve", [hubPool.address, depositAmount])
        );
      }

      // Create LP token and seed the LP with `depositAmount` amount.
      callData[hubPool.address] ??= [];
      callData[hubPool.address].push(
        hubPool.interface.encodeFunctionData("enableL1TokenForLiquidityProvision", [l1TokenAddr])
      );
      callData[hubPool.address].push(
        hubPool.interface.encodeFunctionData("addLiquidity", [l1Token.address, depositAmount])
      );

      // For a new token, the balance of lpToken will be 1:1 with depositAmount. Burn it.
      if (doBurn) {
        callData[lpTokenAddr] ??= [];
        const burnRecipient = hexlify(zeroPad(ethers.utils.arrayify("0x01"), 20));
        callData[lpTokenAddr].push(
          erc20.attach(lpTokenAddr).interface.encodeFunctionData("transfer", [burnRecipient, depositAmount])
        );
      }
    }

    console.log("\nAdding calldata to enable routes between all chains and tokens:");
    let i = 0; // counter for logging.
    const skipped: { [originChainId: number]: number[] } = {};
    const routeChainIds = Object.keys(tokens).map(Number);
    const chainPadding = _enabledChainIds[enabledChainIds.length - 1].toString().length;
    const formatChainId = (chainId: number): string => chainId.toString().padStart(chainPadding, " ");
    routeChainIds.forEach((fromId) => {
      const formattedFromId = formatChainId(fromId);
      const { address: inputToken } = tokens[fromId];
      skipped[fromId] = [];
      routeChainIds.forEach((toId) => {
        if (
          fromId === toId ||
          V4_CHAINS.includes(fromId) ||
          [fromId, toId].some((chainId) => tokens[chainId].symbol === NO_SYMBOL)
        ) {
          return;
        }

        // If deposit route chains are defined, only add route if it involves a chain on that list
        if (
          depositRouteChains.length === 0 ||
          depositRouteChains.includes(toId) ||
          depositRouteChains.includes(fromId)
        ) {
          const n = (++i).toString().padStart(2, " ");
          console.log(`\t${n} Added route for ${inputToken} from ${formattedFromId} -> ${formatChainId(toId)}.`);
          callData[hubPool.address] ??= [];
          callData[hubPool.address].push(
            hubPool.interface.encodeFunctionData("setDepositRoute", [fromId, toId, inputToken, enableRoute])
          );
        } else {
          skipped[fromId].push(toId);
        }
      });
    });
    console.log("");

    Object.entries(skipped).forEach(([srcChainId, dstChainIds]) => {
      if (dstChainIds.length > 0) {
        const { address: inputToken } = tokens[srcChainId];
        console.log(`\tSkipped route for ${inputToken} on chains ${srcChainId} -> ${dstChainIds.join(", ")}.`);
      }
    });

    // If deposit route chains are defined then we don't want to add a new PoolRebalanceRoute
    console.log("\nAdding calldata to set the pool rebalance route for the respective destination tokens:");
    i = 0; // counter for logging.
    const rebalanceRoutesSkipped: number[] = [];
    chainIds.forEach((toId) => {
      const destinationToken = tokens[toId].address;
      if (destinationToken === NO_ADDRESS) {
        return;
      }

      // If deposit route chains are defined, only add route if it involves a chain on that list
      if (depositRouteChains.length === 0 || depositRouteChains.includes(toId)) {
        const n = (++i).toString().padStart(2, " ");
        console.log(
          `\t${n} Setting rebalance route for chain ${symbol} ${hubChainId} -> ${destinationToken} on ${toId}.`
        );
        callData[hubPool.address] ??= [];
        callData[hubPool.address].push(
          hubPool.interface.encodeFunctionData("setPoolRebalanceRoute", [toId, l1TokenAddr, destinationToken])
        );
      } else {
        rebalanceRoutesSkipped.push(toId);
      }
    });

    if (rebalanceRoutesSkipped.length > 0) {
      console.log(`\n\tSkipped pool rebalance routes ${hubChainId} -> ${rebalanceRoutesSkipped.join(", ")}.`);
    }

    // We only need to whitelist an Arbitrum token on the SpokePool if we're setting up a pool rebalance route between
    // mainnet and Arbitrum, so if deposit route chains are set then no need to do this.
    if (depositRouteChains.includes(ARBITRUM)) {
      const arbitrumToken = tokens[ARBITRUM].address;
      console.log(
        `\nAdding call data to whitelist L2 ${arbitrumToken} -> L1 token ${l1TokenAddr} on Arbitrum.` +
          " This is only needed on this chain."
      );

      // Address doesn't matter, we only want the interface.
      const spokePool = new ethers.Contract(hubPoolDeployment.address, minimalSpokePoolInterface, signer);
      // Find the address of the Arbitrum representation of this token. Construct whitelistToken call to send to the
      // Arbitrum spoke pool via the relaySpokeAdminFunction call.
      const whitelistTokenCallData = spokePool.interface.encodeFunctionData("whitelistToken", [
        arbitrumToken,
        l1TokenAddr,
      ]);
      callData[hubPool.address] ??= [];
      callData[hubPool.address].push(
        hubPool.interface.encodeFunctionData("relaySpokePoolAdminFunction", [ARBITRUM, whitelistTokenCallData])
      );
    }

    // Add optimism setTokenBridge call if the token has a custom bridge needed to get to mainnet.
    if (depositRouteChains.includes(OPTIMISM) && taskArguments.customoptimismbridge) {
      console.log("\nAdding call data to set custom Optimism bridge.");

      // Address doesn't matter, we only want the interface:
      const spokePool = new ethers.Contract(hubPoolDeployment.address, minimalSpokePoolInterface, signer);
      const optimismToken = tokens[OPTIMISM].address;
      const setTokenBridgeCallData = spokePool.interface.encodeFunctionData("setTokenBridge", [
        optimismToken,
        taskArguments.customoptimismbridge,
      ]);
      callData[hubPool.address].push(
        hubPool.interface.encodeFunctionData("relaySpokePoolAdminFunction", [OPTIMISM, setTokenBridgeCallData])
      );
    }

    console.log(`\n***DONE***\nProduced calldata for ${Object.values(callData).flat().length} calls.`);
    if (execute) {
      console.log(`\n--execute provided. Submitting transactions.`);
      for (let [target, calls] of Object.entries(callData)) {
        if (target === hubPool.address) {
          const { hash, wait } = await hubPool.multicall(calls);
          console.log(`\nTarget ${target}: ${hash}`);
          await wait();
          continue;
        }
        for (const data of calls) {
          const txnRequest = await signer.populateTransaction({ to: target, data });
          const txn = await signer.signTransaction(txnRequest);
          const { hash, wait } = await signer.sendTransaction(txn);
          console.log(`\nTarget ${target}: ${hash}`);
          await wait();
        }
      }
    } else {
      let i = 1;
      for (const [target, calldata] of Object.entries(callData)) {
        console.log(`\nTransaction ${i++}:`);
        if (target === hubPool.address) {
          console.log("\tmethod: multicall");
          console.log(`\ttarget: ${target}\n\tdata:\t${[calldata]}`);
          continue;
        }

        calldata.forEach((data) => console.log(`\ttarget:\t${target}\n\tdata:\t${data}`));
      }
    }
  });<|MERGE_RESOLUTION|>--- conflicted
+++ resolved
@@ -26,13 +26,9 @@
     ?.split(",")
     ?.map((chainId: string) => Number(chainId)) || [];
 
-<<<<<<< HEAD
 const notSolana = (chainId: number | string) => ![CHAIN_IDs.SOLANA, CHAIN_IDs.SOLANA_DEVNET].includes(Number(chainId));
 
-task("enable-l1-token-across-ecosystem", "Enable a provided token across the entire ecosystem of supported chains")
-=======
 task("enableToken", "Enable a provided token across the entire ecosystem of supported chains")
->>>>>>> 13068b1b
   .addFlag("execute", "Provide this flag if you would like to actually execute the transaction from the EOA")
   .addFlag("disable", "Set to disable deposit routes for the specified chains")
   .addParam("token", "Symbol of token to enable")
