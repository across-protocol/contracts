[profile.default]
ffi = true
ast = true
build_info = true
extra_output = ["storageLayout"]
src = "contracts"
out = "out"
test = "test/evm/foundry"
libs = ["node_modules", "lib"]
cache_path = "cache-foundry"
<<<<<<< HEAD
=======
remappings = [
    "@across-protocol/=node_modules/@across-protocol/",
    "@ensdomains/=node_modules/@ensdomains/",
    "@eth-optimism/=node_modules/@eth-optimism/",
    "@gnosis.pm/=node_modules/@gnosis.pm/",
    "@maticnetwork/=node_modules/@maticnetwork/",
    "@matterlabs/=node_modules/@matterlabs/",
    "@openzeppelin/=node_modules/@openzeppelin/",
    "@scroll-tech/=node_modules/@scroll-tech/",
    "@uniswap/=node_modules/@uniswap/",
    "arb-bridge-eth/=node_modules/arb-bridge-eth/",
    "arb-bridge-peripherals/=node_modules/arb-bridge-peripherals/",
    "arbos-precompiles/=node_modules/arbos-precompiles/",
    "base64-sol/=node_modules/base64-sol/",
    "eth-gas-reporter/=node_modules/eth-gas-reporter/",
    "hardhat-deploy/=node_modules/hardhat-deploy/",
    "hardhat/=node_modules/hardhat/",
]
>>>>>>> aa963f7d
via_ir = true
optimizer_runs = 800
solc_version = "0.8.30"
revert_strings = "strip"
fs_permissions = [{ access = "read-write", path = "./" }]
use_literal_content = true

solc = "0.8.30"
evm_version = "prague"

[profile.zksync]
src = "contracts/Lens_SpokePool.sol"

[profile.zksync.zksync]
compile = true
fallback_oz = true
mode = '3'
zksolc = "1.5.7"

[rpc_endpoints]
arbitrum = "${NODE_URL_42161}"
base = "${NODE_URL_8453}"
bsc = "${NODE_URL_56}"
ethereum = "${NODE_URL_1}"
hyperevm = "${NODE_URL_999}"
ink = "${NODE_URL_57073}"
lens = "${NODE_URL_232}"
linea = "${NODE_URL_59144}"
lisk = "${NODE_URL_1135}"
mode = "${NODE_URL_34443}"
monad = "${NODE_URL_143}"
optimism = "${NODE_URL_10}"
plasma = "${NODE_URL_9745}"
polygon = "${NODE_URL_137}"
redstone = "${NODE_URL_690}"
scroll = "${NODE_URL_534352}"
soneium = "${NODE_URL_1868}"
unichain = "${NODE_URL_130}"
world-chain = "${NODE_URL_480}"
zksync = "${NODE_URL_324}"
hyperevm = "${NODE_URL_999}"

# testnet
arbitrum_sepolia = "${NODE_URL_421614}"
hyperevm_testnet = "${NODE_URL_998}"


[etherscan]
ethereum = { key = "${ETHERSCAN_API_KEY}" }

# A profile to only run foundry local tests, skipping fork tests. These tests are run in CI. Run with `FOUNDRY_PROFILE=local forge test`
[profile.local]
test = "test/evm/foundry/local"

# See more config options https://github.com/foundry-rs/foundry/blob/master/crates/config/README.md#all-options<|MERGE_RESOLUTION|>--- conflicted
+++ resolved
@@ -8,27 +8,6 @@
 test = "test/evm/foundry"
 libs = ["node_modules", "lib"]
 cache_path = "cache-foundry"
-<<<<<<< HEAD
-=======
-remappings = [
-    "@across-protocol/=node_modules/@across-protocol/",
-    "@ensdomains/=node_modules/@ensdomains/",
-    "@eth-optimism/=node_modules/@eth-optimism/",
-    "@gnosis.pm/=node_modules/@gnosis.pm/",
-    "@maticnetwork/=node_modules/@maticnetwork/",
-    "@matterlabs/=node_modules/@matterlabs/",
-    "@openzeppelin/=node_modules/@openzeppelin/",
-    "@scroll-tech/=node_modules/@scroll-tech/",
-    "@uniswap/=node_modules/@uniswap/",
-    "arb-bridge-eth/=node_modules/arb-bridge-eth/",
-    "arb-bridge-peripherals/=node_modules/arb-bridge-peripherals/",
-    "arbos-precompiles/=node_modules/arbos-precompiles/",
-    "base64-sol/=node_modules/base64-sol/",
-    "eth-gas-reporter/=node_modules/eth-gas-reporter/",
-    "hardhat-deploy/=node_modules/hardhat-deploy/",
-    "hardhat/=node_modules/hardhat/",
-]
->>>>>>> aa963f7d
 via_ir = true
 optimizer_runs = 800
 solc_version = "0.8.30"
