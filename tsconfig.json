{
  "compilerOptions": {
    "target": "es2021",
    "module": "commonjs",
    "strict": true,
    "esModuleInterop": true,
    "outDir": "./dist",
    "declaration": true,
    "skipLibCheck": true,
    "resolveJsonModule": true
  },
  "include": [
    "./scripts",
    "./test",
    "./typechain",
    "./index.ts",
    "./test-utils.ts",
    "tasks/enableL1TokenAcrossEcosystem.ts",
    "utils/utils.ts",
    "src/types"
  ],
<<<<<<< HEAD
  "files": ["./hardhat.config.ts"]
=======
  "exclude": ["./scripts/svm"],
  "files": ["./hardhat.config.ts"],
  "typeRoots": ["./node_modules/@types", "./src/types"]
>>>>>>> 0003ef34
}<|MERGE_RESOLUTION|>--- conflicted
+++ resolved
@@ -19,11 +19,6 @@
     "utils/utils.ts",
     "src/types"
   ],
-<<<<<<< HEAD
-  "files": ["./hardhat.config.ts"]
-=======
-  "exclude": ["./scripts/svm"],
   "files": ["./hardhat.config.ts"],
   "typeRoots": ["./node_modules/@types", "./src/types"]
->>>>>>> 0003ef34
 }