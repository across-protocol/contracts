--- conflicted
+++ resolved
@@ -43,18 +43,7 @@
     l1AlephZeroInbox: "0x56D8EC76a421063e1907503aDd3794c395256AEb",
     l1AlephZeroERC20GatewayRouter: "0xeBb17f398ed30d02F2e8733e7c1e5cf566e17812",
     donationBox: "0x0d57392895Db5aF3280e9223323e20F3951E81B1",
-<<<<<<< HEAD
-    // address books for OFT, XERC20 mapping. One per adapter
-    addressBookArbitrumAdapter: "", // to be deployed
-    addressBookModeAdapter: "", // to be deployed
-    addressBookBaseAdapter: "", // to be deployed
-    addressBookUnichainAdapter: "", // to be deployed
-    addressBookBlastAdapter: "", // to be deployed
-    addressBookLineaAdapter: "", // to be deployed
-    addressBookOptimismAdapter: "", // to be deployed
-=======
     adapterStore: "", // to be deployed
->>>>>>> 3281dd58
   },
   [CHAIN_IDs.SEPOLIA]: {
     finder: "0xeF684C38F94F48775959ECf2012D7E864ffb9dd4",
