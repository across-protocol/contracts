--- conflicted
+++ resolved
@@ -17,14 +17,11 @@
     l2WrappedMatic: "0x0d500B1d8E8eF31E21C99d1Db9A6444d3ADf1270",
     baseCrossDomainMessenger: "0x866E82a600A1414e583f7F13623F1aC5d58b0Afa",
     baseStandardBridge: "0x3154Cf16ccdb4C6d922629664174b904d80F2C35",
-<<<<<<< HEAD
     l1UsdcAddress: "0xA0b86991c6218b36c1d19D4a2e9Eb0cE3606eB48",
     cctpTokenMessenger: "0xBd3fa81B58Ba92a82136038B25aDec7066af3155",
     cctpMessageTransmitter: "0x0a992d191deec32afe36203ad87d7d289a738f81",
-=======
     scrollERC20GatewayRouter: "0xF8B1378579659D8F7EE5f3C929c2f3E332E41Fd6",
     scrollMessengerRelay: "0x6774Bcbd5ceCeF1336b5300fb5186a12DDD8b367",
->>>>>>> aed996ba
   },
   4: {
     weth: "0xc778417E063141139Fce010982780140Aa0cD5Ab",
@@ -130,7 +127,6 @@
     l2Weth: "0x5AEa5775959fBC2557Cc8789bC1bf90A239D9a91",
     zkErc20Bridge: "0x11f943b2c77b743AB90f4A0Ae7d5A4e7FCA3E102",
   },
-<<<<<<< HEAD
   10: {
     l2Usdc: "0x0b2c639c533813f4aa9d7837caf62653d097ff85",
     cctpTokenMessenger: "0x2B4069517957735bE00ceE0fadAE88a26365528f",
@@ -150,13 +146,12 @@
     l2Usdc: "0xf175520c52418dfe19c8098071a252da48cd1c19",
     cctpTokenMessenger: "0x877b8e8c9e2383077809787ED6F279ce01CB4cc8",
     cctpMessageTransmitter: "0x9ff9a4da6f2157A9c82CE756f8fD7E0d75be8895",
-=======
+  },
   534351: {
     l2Weth: "0x5300000000000000000000000000000000000004",
     scrollERC20GatewayRouter: "0x9aD3c5617eCAa556d6E166787A97081907171230",
     scrollGasPriceOracle: "0x5300000000000000000000000000000000000002",
     scrollMessenger: "0xba50f5340fb9f3bd074bd638c9be13ecb36e603d",
->>>>>>> aed996ba
   },
 };
 
