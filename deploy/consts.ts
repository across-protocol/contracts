export { ZERO_ADDRESS } from "@uma/common";

import { CHAIN_IDs, TOKEN_SYMBOLS_MAP } from "../utils";

export const USDC = TOKEN_SYMBOLS_MAP.USDC.addresses;
export const WETH = TOKEN_SYMBOLS_MAP.WETH.addresses;
export const WMATIC = TOKEN_SYMBOLS_MAP.WMATIC.addresses;
export const AZERO = TOKEN_SYMBOLS_MAP.AZERO;

export const QUOTE_TIME_BUFFER = 3600;
export const FILL_DEADLINE_BUFFER = 6 * 3600;
<<<<<<< HEAD
export const ARBITRUM_MAX_SUBMISSION_COST = "10000000000000000";
export const AZERO_GAS_PRICE = "240000000000";
=======
export const MOCK_ADMIN = "0x9A8f92a830A5cB89a3816e3D267CB7791c16b04D";
>>>>>>> 93b66791

export const L1_ADDRESS_MAP: { [key: number]: { [contractName: string]: string } } = {
  [CHAIN_IDs.MAINNET]: {
    optimismCrossDomainMessenger: "0x25ace71c97B33Cc4729CF772ae268934F7ab5fA1", // Source: https://github.com/ethereum-optimism/optimism/tree/develop/packages/contracts/deployments
    optimismStandardBridge: "0x99C9fc46f92E8a1c0deC1b1747d010903E884bE1",
    bobaCrossDomainMessenger: "0x6D4528d192dB72E282265D6092F4B872f9Dff69e",
    bobaStandardBridge: "0xdc1664458d2f0B6090bEa60A8793A4E66c2F1c00",
    finder: "0x40f941E48A552bF496B154Af6bf55725f18D77c3",
    l1ArbitrumInbox: "0x4Dbd4fc535Ac27206064B68FfCf827b0A60BAB3f",
    l1ERC20GatewayRouter: "0x72Ce9c846789fdB6fC1f34aC4AD25Dd9ef7031ef",
    polygonRootChainManager: "0xA0c68C638235ee32657e8f720a23ceC1bFc77C77",
    polygonFxRoot: "0xfe5e5D361b2ad62c541bAb87C45a0B9B018389a2",
    polygonERC20Predicate: "0x40ec5B33f54e0E8A33A975908C5BA1c14e5BbbDf",
    polygonRegistry: "0x33a02E6cC863D393d6Bf231B697b82F6e499cA71",
    polygonDepositManager: "0x401F6c983eA34274ec46f84D70b31C151321188b",
    baseCrossDomainMessenger: "0x866E82a600A1414e583f7F13623F1aC5d58b0Afa",
    baseStandardBridge: "0x3154Cf16ccdb4C6d922629664174b904d80F2C35",
    l1BlastBridge: "0x3a05E5d33d7Ab3864D53aaEc93c8301C1Fa49115",
    blastCrossDomainMessenger: "0x5D4472f31Bd9385709ec61305AFc749F0fA8e9d0",
    blastStandardBridge: "0x697402166Fbf2F22E970df8a6486Ef171dbfc524",
    cctpTokenMessenger: "0xBd3fa81B58Ba92a82136038B25aDec7066af3155",
    cctpMessageTransmitter: "0x0a992d191deec32afe36203ad87d7d289a738f81",
    lineaMessageService: "0xd19d4B5d358258f05D7B411E21A1460D11B0876F",
    lineaTokenBridge: "0x051F1D88f0aF5763fB888eC4378b4D8B29ea3319",
    lineaUsdcBridge: "0x504a330327a089d8364c4ab3811ee26976d388ce",
    scrollERC20GatewayRouter: "0xF8B1378579659D8F7EE5f3C929c2f3E332E41Fd6",
    scrollMessengerRelay: "0x6774Bcbd5ceCeF1336b5300fb5186a12DDD8b367",
    scrollGasPriceOracle: "0x0d7E906BD9cAFa154b048cFa766Cc1E54E39AF9B",
    modeCrossDomainMessenger: "0x95bDCA6c8EdEB69C98Bd5bd17660BaCef1298A6f",
    modeStandardBridge: "0x735aDBbE72226BD52e818E7181953f42E3b0FF21",
    liskCrossDomainMessenger: "0x31B72D76FB666844C41EdF08dF0254875Dbb7edB",
    liskStandardBridge: "0x2658723Bf70c7667De6B25F99fcce13A16D25d08",
    blastYieldManager: "0xa230285d5683C74935aD14c446e137c8c8828438",
    blastDaiRetriever: "0x98Dd57048d7d5337e92D9102743528ea4Fea64aB",
    redstoneCrossDomainMessenger: "0x592C1299e0F8331D81A28C0FC7352Da24eDB444a",
    redstoneStandardBridge: "0xc473ca7E02af24c129c2eEf51F2aDf0411c1Df69",
    zoraCrossDomainMessenger: "0xdC40a14d9abd6F410226f1E6de71aE03441ca506",
    zoraStandardBridge: "0x3e2Ea9B92B7E48A52296fD261dc26fd995284631",
    worldChainCrossDomainMessenger: "0xf931a81D18B1766d15695ffc7c1920a62b7e710a",
    worldChainStandardBridge: "0x470458C91978D2d929704489Ad730DC3E3001113",
    l1AlephZeroInbox: "0x56D8EC76a421063e1907503aDd3794c395256AEb",
    l1AlephZeroERC20GatewayRouter: "0xeBb17f398ed30d02F2e8733e7c1e5cf566e17812",
    donationBox: "0x90285a96F5955A7279EF0C1e89A1B4f66d8E4dA7",
  },
  [CHAIN_IDs.SEPOLIA]: {
    optimismCrossDomainMessenger: "0x58Cc85b8D04EA49cC6DBd3CbFFd00B4B8D6cb3ef",
    optimismStandardBridge: "0xFBb0621E0B23b5478B630BD55a5f21f67730B0F1",
    bobaCrossDomainMessenger: "0x6D4528d192dB72E282265D6092F4B872f9Dff69e", // No sepolia deploy address
    bobaStandardBridge: "0xdc1664458d2f0B6090bEa60A8793A4E66c2F1c00", // No sepolia deploy address
    finder: "0xeF684C38F94F48775959ECf2012D7E864ffb9dd4",
    l1ArbitrumInbox: "0xaAe29B0366299461418F5324a79Afc425BE5ae21",
    l1ERC20GatewayRouter: "0xcE18836b233C83325Cc8848CA4487e94C6288264",
    baseCrossDomainMessenger: "0xC34855F4De64F1840e5686e64278da901e261f20",
    baseStandardBridge: "0xfd0Bf71F60660E2f608ed56e1659C450eB113120",
    cctpTokenMessenger: "0x9f3B8679c73C2Fef8b59B4f3444d4e156fb70AA5",
    cctpMessageTransmitter: "0x7865fAfC2db2093669d92c0F33AeEF291086BEFD",
    usdc: "0x1c7D4B196Cb0C7B01d743Fbc6116a902379C7238",
    lineaMessageService: "0xd19d4B5d358258f05D7B411E21A1460D11B0876F", // No sepolia deploy address
    lineaTokenBridge: "0x051F1D88f0aF5763fB888eC4378b4D8B29ea3319", // No sepolia deploy address
    lineaUsdcBridge: "0x504a330327a089d8364c4ab3811ee26976d388ce", // No sepolia deploy address
    scrollERC20GatewayRouter: "0x13FBE0D0e5552b8c9c4AE9e2435F38f37355998a",
    scrollMessengerRelay: "0x50c7d3e7f7c656493D1D76aaa1a836CedfCBB16A",
    scrollGasPriceOracle: "0x247969F4fad93a33d4826046bc3eAE0D36BdE548",
    modeCrossDomainMessenger: "0xc19a60d9E8C27B9A43527c3283B4dd8eDC8bE15C",
    modeStandardBridge: "0xbC5C679879B2965296756CD959C3C739769995E2",

    // https://github.com/maticnetwork/static/blob/master/network/testnet/amoy/index.json
    polygonRootChainManager: "0x34F5A25B627f50Bb3f5cAb72807c4D4F405a9232",
    polygonFxRoot: "0x0E13EBEdDb8cf9f5987512d5E081FdC2F5b0991e",
    polygonERC20Predicate: "0x4258C75b752c812B7Fa586bdeb259f2d4bd17f4F",
    polygonRegistry: "0xfE92F7c3a701e43d8479738c8844bCc555b9e5CD",
    polygonDepositManager: "0x44Ad17990F9128C6d823Ee10dB7F0A5d40a731A4",

    // https://docs.lisk.com/contracts
    liskCrossDomainMessenger: "0x857824E6234f7733ecA4e9A76804fd1afa1A3A2C",
    liskStandardBridge: "0x1Fb30e446eA791cd1f011675E5F3f5311b70faF5",

    // https://docs.blast.io/building/contracts
    l1BlastBridge: "0xc644cc19d2A9388b71dd1dEde07cFFC73237Dca8",
    blastCrossDomainMessenger: "0x9338F298F29D3918D5D1Feb209aeB9915CC96333",
    blastStandardBridge: "0xDeDa8D3CCf044fE2A16217846B6e1f1cfD8e122f",
  },
};

export const L2_ADDRESS_MAP: { [key: number]: { [contractName: string]: string } } = {
  [CHAIN_IDs.ARBITRUM_SEPOLIA]: {
    l2GatewayRouter: "0x9fDD1C4E4AA24EEc1d913FABea925594a20d43C7",
    cctpTokenMessenger: "0x9f3B8679c73C2Fef8b59B4f3444d4e156fb70AA5",
    cctpMessageTransmitter: "0xaCF1ceeF35caAc005e15888dDb8A3515C41B4872",
  },
  [CHAIN_IDs.ARBITRUM]: {
    l2GatewayRouter: "0x5288c571Fd7aD117beA99bF60FE0846C4E84F933",
    cctpTokenMessenger: "0x19330d10D9Cc8751218eaf51E8885D058642E08A",
    cctpMessageTransmitter: "0xC30362313FBBA5cf9163F0bb16a0e01f01A896ca",
    uniswapV3SwapRouter: "0xE592427A0AEce92De3Edee1F18E0157C05861564",
    "1inchV6Router": "0x111111125421cA6dc452d289314280a0f8842A65",
  },
  [CHAIN_IDs.POLYGON]: {
    fxChild: "0x8397259c983751DAf40400790063935a11afa28a",
    cctpTokenMessenger: "0x9daF8c91AEFAE50b9c0E69629D3F6Ca40cA3B3FE",
    cctpMessageTransmitter: "0xF3be9355363857F3e001be68856A2f96b4C39Ba9",
    uniswapV3SwapRouter: "0xE592427A0AEce92De3Edee1F18E0157C05861564",
    "1inchV6Router": "0x111111125421cA6dc452d289314280a0f8842A65",
  },
  [CHAIN_IDs.POLYGON_AMOY]: {
    fxChild: "0xE5930336866d0388f0f745A2d9207C7781047C0f",
    cctpTokenMessenger: "0x9f3B8679c73C2Fef8b59B4f3444d4e156fb70AA5",
    cctpMessageTransmitter: "0x7865fAfC2db2093669d92c0F33AeEF291086BEFD",
  },
  [CHAIN_IDs.ZK_SYNC]: {
    zkErc20Bridge: "0x11f943b2c77b743AB90f4A0Ae7d5A4e7FCA3E102",
    "1inchV6Router": "0x6fd4383cB451173D5f9304F041C7BCBf27d561fF",
  },
  [CHAIN_IDs.OPTIMISM]: {
    cctpTokenMessenger: "0x2B4069517957735bE00ceE0fadAE88a26365528f",
    cctpMessageTransmitter: "0x4d41f22c5a0e5c74090899e5a8fb597a8842b3e8",
    uniswapV3SwapRouter: "0xE592427A0AEce92De3Edee1F18E0157C05861564",
    "1inchV6Router": "0x111111125421cA6dc452d289314280a0f8842A65",
  },
  [CHAIN_IDs.OPTIMISM_SEPOLIA]: {
    cctpTokenMessenger: "0x9f3B8679c73C2Fef8b59B4f3444d4e156fb70AA5",
    cctpMessageTransmitter: "0x7865fAfC2db2093669d92c0F33AeEF291086BEFD",
    uniswapV3SwapRouter: "0xd8866E76441df243fc98B892362Fc6264dC3ca80", // Mock_UniswapV3SwapRouter.sol
  },
  [CHAIN_IDs.BASE]: {
    cctpTokenMessenger: "0x1682Ae6375C4E4A97e4B583BC394c861A46D8962",
    cctpMessageTransmitter: "0xAD09780d193884d503182aD4588450C416D6F9D4",
    uniswapV3SwapRouter: "0x2626664c2603336E57B271c5C0b26F421741e481",
    "1inchV6Router": "0x111111125421cA6dc452d289314280a0f8842A65",
  },
  [CHAIN_IDs.BASE_SEPOLIA]: {
    cctpTokenMessenger: "0x9f3B8679c73C2Fef8b59B4f3444d4e156fb70AA5",
    cctpMessageTransmitter: "0x7865fAfC2db2093669d92c0F33AeEF291086BEFD",
    uniswapV3SwapRouter: "0x7945814de23d76dfff0cfc6ecb76456b9f7ac648", // Mock_UniswapV3SwapRouter.sol
  },
  [CHAIN_IDs.LINEA]: {
    lineaMessageService: "0x508Ca82Df566dCD1B0DE8296e70a96332cD644ec",
    lineaUsdcBridge: "0xA2Ee6Fce4ACB62D95448729cDb781e3BEb62504A",
    lineaTokenBridge: "0x353012dc4a9A6cF55c941bADC267f82004A8ceB9",
  },
  [CHAIN_IDs.SCROLL_SEPOLIA]: {
    scrollERC20GatewayRouter: "0x9aD3c5617eCAa556d6E166787A97081907171230",
    scrollGasPriceOracle: "0x5300000000000000000000000000000000000002",
    scrollMessenger: "0xba50f5340fb9f3bd074bd638c9be13ecb36e603d",
  },
  [CHAIN_IDs.SCROLL]: {
    scrollERC20GatewayRouter: "0x4C0926FF5252A435FD19e10ED15e5a249Ba19d79",
    scrollGasPriceOracle: "0x5300000000000000000000000000000000000002",
    scrollMessenger: "0x781e90f1c8Fc4611c9b7497C3B47F99Ef6969CbC",
  },
  1442: {
    // Custom WETH for testing because there is no "official" WETH
    l2Weth: "0x3ab6C7AEb93A1CFC64AEEa8BF0f00c176EE42A2C",
    polygonZkEvmBridge: "0xF6BEEeBB578e214CA9E23B0e9683454Ff88Ed2A7",
  },
};

export const POLYGON_CHAIN_IDS: { [l1ChainId: number]: number } = {
  [CHAIN_IDs.MAINNET]: CHAIN_IDs.POLYGON,
  [CHAIN_IDs.SEPOLIA]: CHAIN_IDs.POLYGON_AMOY,
};

/**
 * An official mapping of chain IDs to CCTP domains. This mapping is separate from chain identifiers
 * and is an internal mappinng maintained by Circle.
 * @link https://developers.circle.com/stablecoins/docs/supported-domains
 */
export const CIRCLE_DOMAIN_IDs: { [chainId: number]: number } = {
  [CHAIN_IDs.MAINNET]: 0,
  [CHAIN_IDs.OPTIMISM]: 2,
  [CHAIN_IDs.ARBITRUM]: 3,
  [CHAIN_IDs.BASE]: 6,
  [CHAIN_IDs.POLYGON]: 7,
  // Testnet
  [CHAIN_IDs.SEPOLIA]: 0,
  [CHAIN_IDs.OPTIMISM_SEPOLIA]: 2,
  [CHAIN_IDs.ARBITRUM_SEPOLIA]: 3,
  [CHAIN_IDs.BASE_SEPOLIA]: 6,
  [CHAIN_IDs.POLYGON_AMOY]: 7,
};<|MERGE_RESOLUTION|>--- conflicted
+++ resolved
@@ -9,12 +9,9 @@
 
 export const QUOTE_TIME_BUFFER = 3600;
 export const FILL_DEADLINE_BUFFER = 6 * 3600;
-<<<<<<< HEAD
 export const ARBITRUM_MAX_SUBMISSION_COST = "10000000000000000";
 export const AZERO_GAS_PRICE = "240000000000";
-=======
 export const MOCK_ADMIN = "0x9A8f92a830A5cB89a3816e3D267CB7791c16b04D";
->>>>>>> 93b66791
 
 export const L1_ADDRESS_MAP: { [key: number]: { [contractName: string]: string } } = {
   [CHAIN_IDs.MAINNET]: {
