import { ZERO_ADDRESS } from "@uma/common";
import { CHAIN_IDs, PUBLIC_NETWORKS, TOKEN_SYMBOLS_MAP } from "../utils";

export { ZERO_ADDRESS } from "@uma/common";

export const USDC = TOKEN_SYMBOLS_MAP.USDC.addresses;
export const USDCe = TOKEN_SYMBOLS_MAP["USDC.e"].addresses;
export const WETH = TOKEN_SYMBOLS_MAP.WETH.addresses;
export const WMATIC = TOKEN_SYMBOLS_MAP.WMATIC.addresses;
export const WAZERO = TOKEN_SYMBOLS_MAP.WAZERO.addresses;
export const AZERO = TOKEN_SYMBOLS_MAP.AZERO;
export const WGRASS = TOKEN_SYMBOLS_MAP.WGRASS.addresses;
export const WGHO = TOKEN_SYMBOLS_MAP.WGHO.addresses;

export const QUOTE_TIME_BUFFER = 3600;
export const FILL_DEADLINE_BUFFER = 6 * 3600;
export const ARBITRUM_MAX_SUBMISSION_COST = "10000000000000000";
export const AZERO_GAS_PRICE = "240000000000";
export const CIRCLE_UNINITIALIZED_DOMAIN_ID = 4294967295; // 2^32 - 1

export const ZK_L1_GAS_TO_L2_GAS_PER_PUBDATA_LIMIT = 800;
export const ZK_L2_GAS_LIMIT = 2000000;
export const ZK_MAX_GASPRICE = "10000000000000"; // 10k gwei

export const L1_ADDRESS_MAP: { [key: number]: { [contractName: string]: string } } = {
  [CHAIN_IDs.MAINNET]: {
    finder: "0x40f941E48A552bF496B154Af6bf55725f18D77c3",
    l1ArbitrumInbox: "0x4Dbd4fc535Ac27206064B68FfCf827b0A60BAB3f",
    l1ERC20GatewayRouter: "0x72Ce9c846789fdB6fC1f34aC4AD25Dd9ef7031ef",
    polygonRootChainManager: "0xA0c68C638235ee32657e8f720a23ceC1bFc77C77",
    polygonFxRoot: "0xfe5e5D361b2ad62c541bAb87C45a0B9B018389a2",
    polygonERC20Predicate: "0x40ec5B33f54e0E8A33A975908C5BA1c14e5BbbDf",
    polygonRegistry: "0x33a02E6cC863D393d6Bf231B697b82F6e499cA71",
    polygonDepositManager: "0x401F6c983eA34274ec46f84D70b31C151321188b",
    cctpTokenMessenger: "0xBd3fa81B58Ba92a82136038B25aDec7066af3155",
    cctpV2TokenMessenger: "0x28b5a0e9C621a5BadaA536219b3a228C8168cf5d",
    cctpMessageTransmitter: "0x0a992d191deec32afe36203ad87d7d289a738f81",
    lineaMessageService: "0xd19d4B5d358258f05D7B411E21A1460D11B0876F",
    lineaTokenBridge: "0x051F1D88f0aF5763fB888eC4378b4D8B29ea3319",
    scrollERC20GatewayRouter: "0xF8B1378579659D8F7EE5f3C929c2f3E332E41Fd6",
    scrollMessengerRelay: "0x6774Bcbd5ceCeF1336b5300fb5186a12DDD8b367",
    scrollGasPriceOracle: "0x56971da63A3C0205184FEF096E9ddFc7A8C2D18a",
    blastYieldManager: "0xa230285d5683C74935aD14c446e137c8c8828438",
    blastDaiRetriever: "0x98Dd57048d7d5337e92D9102743528ea4Fea64aB",
    l1AlephZeroInbox: "0x56D8EC76a421063e1907503aDd3794c395256AEb",
    l1AlephZeroERC20GatewayRouter: "0xeBb17f398ed30d02F2e8733e7c1e5cf566e17812",
    donationBox: "0x0d57392895Db5aF3280e9223323e20F3951E81B1",
<<<<<<< HEAD
    adapterStore: "", // to be deployed
=======
    hubPoolStore: "0x1Ace3BbD69b63063F859514Eca29C9BDd8310E61",
    zkBridgeHub: "0x303a465B659cBB0ab36eE643eA362c509EEb5213",
    zkUsdcSharedBridge_232: "0xf553E6D903AA43420ED7e3bc2313bE9286A8F987",
    zkUsdcSharedBridge_324: "0xD7f9f54194C633F36CCD5F3da84ad4a1c38cB2cB", // This is the standard shared bridge contract.
>>>>>>> 03c11293
  },
  [CHAIN_IDs.SEPOLIA]: {
    finder: "0xeF684C38F94F48775959ECf2012D7E864ffb9dd4",
    l1ArbitrumInbox: "0xaAe29B0366299461418F5324a79Afc425BE5ae21",
    l1ERC20GatewayRouter: "0xcE18836b233C83325Cc8848CA4487e94C6288264",
    cctpTokenMessenger: "0x9f3B8679c73C2Fef8b59B4f3444d4e156fb70AA5",
    cctpMessageTransmitter: "0x7865fAfC2db2093669d92c0F33AeEF291086BEFD",
    usdc: "0x1c7D4B196Cb0C7B01d743Fbc6116a902379C7238",
    lineaMessageService: "0xd19d4B5d358258f05D7B411E21A1460D11B0876F", // No sepolia deploy address
    lineaTokenBridge: "0x051F1D88f0aF5763fB888eC4378b4D8B29ea3319", // No sepolia deploy address
    scrollERC20GatewayRouter: "0x13FBE0D0e5552b8c9c4AE9e2435F38f37355998a",
    scrollMessengerRelay: "0x50c7d3e7f7c656493D1D76aaa1a836CedfCBB16A",
    scrollGasPriceOracle: "0x247969F4fad93a33d4826046bc3eAE0D36BdE548",
    donationBox: "0x74f00724075443Cbbf55129F17CbAB0F77bA0722",

    // https://github.com/maticnetwork/static/blob/master/network/testnet/amoy/index.json
    polygonRootChainManager: "0x34F5A25B627f50Bb3f5cAb72807c4D4F405a9232",
    polygonFxRoot: "0x0E13EBEdDb8cf9f5987512d5E081FdC2F5b0991e",
    polygonERC20Predicate: "0x4258C75b752c812B7Fa586bdeb259f2d4bd17f4F",
    polygonRegistry: "0xfE92F7c3a701e43d8479738c8844bCc555b9e5CD",
    polygonDepositManager: "0x44Ad17990F9128C6d823Ee10dB7F0A5d40a731A4",
    zkBridgeHub: "0x236D1c3Ff32Bd0Ca26b72Af287E895627c0478cE",
  },
};

export const OP_STACK_ADDRESS_MAP: {
  [hubChainId: number]: {
    [spokeChainId: number]: { [contract: string]: string };
  };
} = {
  [CHAIN_IDs.MAINNET]: {
    [CHAIN_IDs.BASE]: {
      L1CrossDomainMessenger: "0x866E82a600A1414e583f7F13623F1aC5d58b0Afa",
      L1StandardBridge: "0x3154Cf16ccdb4C6d922629664174b904d80F2C35",
    },
    [CHAIN_IDs.BOBA]: {
      L1CrossDomainMessenger: "0x6D4528d192dB72E282265D6092F4B872f9Dff69e",
      L1StandardBridge: "0xdc1664458d2f0B6090bEa60A8793A4E66c2F1c00",
    },
    [CHAIN_IDs.BLAST]: {
      L1BlastBridge: "0x3a05E5d33d7Ab3864D53aaEc93c8301C1Fa49115",
      L1CrossDomainMessenger: "0x5D4472f31Bd9385709ec61305AFc749F0fA8e9d0",
      L1StandardBridge: "0x697402166Fbf2F22E970df8a6486Ef171dbfc524",
    },
    [CHAIN_IDs.UNICHAIN]: {
      L1CrossDomainMessenger: "0x9A3D64E386C18Cb1d6d5179a9596A4B5736e98A6",
      L1StandardBridge: "0x81014F44b0a345033bB2b3B21C7a1A308B35fEeA",
    },
    [CHAIN_IDs.INK]: {
      L1CrossDomainMessenger: "0x69d3cf86b2bf1a9e99875b7e2d9b6a84426c171f",
      L1StandardBridge: "0x88ff1e5b602916615391f55854588efcbb7663f0",
      L1OpUSDCBridgeAdapter: ZERO_ADDRESS,
    },
    [CHAIN_IDs.LISK]: {
      L1CrossDomainMessenger: "0x31B72D76FB666844C41EdF08dF0254875Dbb7edB",
      L1StandardBridge: "0x2658723Bf70c7667De6B25F99fcce13A16D25d08",
    },
    [CHAIN_IDs.MODE]: {
      L1CrossDomainMessenger: "0x95bDCA6c8EdEB69C98Bd5bd17660BaCef1298A6f",
      L1StandardBridge: "0x735aDBbE72226BD52e818E7181953f42E3b0FF21",
    },
    [CHAIN_IDs.OPTIMISM]: {
      L1CrossDomainMessenger: "0x25ace71c97B33Cc4729CF772ae268934F7ab5fA1", // Source: https://github.com/ethereum-optimism/optimism/tree/develop/packages/contracts/deployments
      L1StandardBridge: "0x99C9fc46f92E8a1c0deC1b1747d010903E884bE1",
    },
    [CHAIN_IDs.REDSTONE]: {
      L1CrossDomainMessenger: "0x592C1299e0F8331D81A28C0FC7352Da24eDB444a",
      L1StandardBridge: "0xc473ca7E02af24c129c2eEf51F2aDf0411c1Df69",
    },
    [CHAIN_IDs.SONEIUM]: {
      L1CrossDomainMessenger: "0x9cf951e3f74b644e621b36ca9cea147a78d4c39f",
      L1StandardBridge: "0xeb9bf100225c214efc3e7c651ebbadcf85177607",
      L1OpUSDCBridgeAdapter: "0xC67A8c5f22b40274Ca7C4A56Db89569Ee2AD3FAb",
    },
    [CHAIN_IDs.WORLD_CHAIN]: {
      L1CrossDomainMessenger: "0xf931a81D18B1766d15695ffc7c1920a62b7e710a",
      L1StandardBridge: "0x470458C91978D2d929704489Ad730DC3E3001113",
      L1OpUSDCBridgeAdapter: "0x153A69e4bb6fEDBbAaF463CB982416316c84B2dB",
    },
    [CHAIN_IDs.ZORA]: {
      L1CrossDomainMessenger: "0xdC40a14d9abd6F410226f1E6de71aE03441ca506",
      L1StandardBridge: "0x3e2Ea9B92B7E48A52296fD261dc26fd995284631",
    },
  },
  [CHAIN_IDs.SEPOLIA]: {
    [CHAIN_IDs.BASE_SEPOLIA]: {
      L1CrossDomainMessenger: "0xC34855F4De64F1840e5686e64278da901e261f20",
      L1StandardBridge: "0xfd0Bf71F60660E2f608ed56e1659C450eB113120",
    },
    [CHAIN_IDs.BLAST_SEPOLIA]: {
      L1BlastBridge: "0xc644cc19d2A9388b71dd1dEde07cFFC73237Dca8",
      L1CrossDomainMessenger: "0x9338F298F29D3918D5D1Feb209aeB9915CC96333",
      L1StandardBridge: "0xDeDa8D3CCf044fE2A16217846B6e1f1cfD8e122f",
    },
    [CHAIN_IDs.LISK_SEPOLIA]: {
      L1CrossDomainMessenger: "0x857824E6234f7733ecA4e9A76804fd1afa1A3A2C",
      L1StandardBridge: "0x1Fb30e446eA791cd1f011675E5F3f5311b70faF5",
    },
    [CHAIN_IDs.MODE_SEPOLIA]: {
      L1CrossDomainMessenger: "0xc19a60d9E8C27B9A43527c3283B4dd8eDC8bE15C",
      L1StandardBridge: "0xbC5C679879B2965296756CD959C3C739769995E2",
    },
    [CHAIN_IDs.OPTIMISM_SEPOLIA]: {
      L1CrossDomainMessenger: "0x58Cc85b8D04EA49cC6DBd3CbFFd00B4B8D6cb3ef",
      L1StandardBridge: "0xFBb0621E0B23b5478B630BD55a5f21f67730B0F1",
    },
    [CHAIN_IDs.UNICHAIN_SEPOLIA]: {
      L1CrossDomainMessenger: "0x448A37330A60494E666F6DD60aD48d930AEbA381",
      L1StandardBridge: "0xea58fcA6849d79EAd1f26608855c2D6407d54Ce2",
    },
  },
};

export const L2_ADDRESS_MAP: { [key: number]: { [contractName: string]: string } } = {
  [CHAIN_IDs.ALEPH_ZERO]: {
    l2GatewayRouter: "0xD296d45171B97720D3aBdb68B0232be01F1A9216",
  },
  [CHAIN_IDs.ARBITRUM_SEPOLIA]: {
    l2GatewayRouter: "0x9fDD1C4E4AA24EEc1d913FABea925594a20d43C7",
    cctpTokenMessenger: "0x9f3B8679c73C2Fef8b59B4f3444d4e156fb70AA5",
    cctpMessageTransmitter: "0xaCF1ceeF35caAc005e15888dDb8A3515C41B4872",
  },
  [CHAIN_IDs.ARBITRUM]: {
    l2GatewayRouter: "0x5288c571Fd7aD117beA99bF60FE0846C4E84F933",
    cctpTokenMessenger: "0x19330d10D9Cc8751218eaf51E8885D058642E08A",
    cctpMessageTransmitter: "0xC30362313FBBA5cf9163F0bb16a0e01f01A896ca",
    uniswapV3SwapRouter: "0xE592427A0AEce92De3Edee1F18E0157C05861564",
    "1inchV6Router": "0x111111125421cA6dc452d289314280a0f8842A65",
  },
  56: {
    helios: "0xcdf08CB3d3436c3c21F277b6AD45E3D7aB1Ce12F",
  },
  [CHAIN_IDs.POLYGON]: {
    fxChild: "0x8397259c983751DAf40400790063935a11afa28a",
    cctpTokenMessenger: "0x9daF8c91AEFAE50b9c0E69629D3F6Ca40cA3B3FE",
    cctpMessageTransmitter: "0xF3be9355363857F3e001be68856A2f96b4C39Ba9",
    uniswapV3SwapRouter: "0xE592427A0AEce92De3Edee1F18E0157C05861564",
    "1inchV6Router": "0x111111125421cA6dc452d289314280a0f8842A65",
  },
  [CHAIN_IDs.POLYGON_AMOY]: {
    fxChild: "0xE5930336866d0388f0f745A2d9207C7781047C0f",
    cctpTokenMessenger: "0x9f3B8679c73C2Fef8b59B4f3444d4e156fb70AA5",
    cctpMessageTransmitter: "0x7865fAfC2db2093669d92c0F33AeEF291086BEFD",
  },
  [CHAIN_IDs.ZK_SYNC]: {
    zkErc20Bridge: "0x11f943b2c77b743AB90f4A0Ae7d5A4e7FCA3E102",
    cctpTokenMessenger: ZERO_ADDRESS, // CCTP not available on zkSync.
    "1inchV6Router": "0x6fd4383cB451173D5f9304F041C7BCBf27d561fF",
  },
  [CHAIN_IDs.OPTIMISM]: {
    cctpTokenMessenger: "0x2B4069517957735bE00ceE0fadAE88a26365528f",
    cctpMessageTransmitter: "0x4d41f22c5a0e5c74090899e5a8fb597a8842b3e8",
    uniswapV3SwapRouter: "0xE592427A0AEce92De3Edee1F18E0157C05861564",
    "1inchV6Router": "0x111111125421cA6dc452d289314280a0f8842A65",
  },
  [CHAIN_IDs.OPTIMISM_SEPOLIA]: {
    cctpTokenMessenger: "0x9f3B8679c73C2Fef8b59B4f3444d4e156fb70AA5",
    cctpMessageTransmitter: "0x7865fAfC2db2093669d92c0F33AeEF291086BEFD",
    uniswapV3SwapRouter: "0xd8866E76441df243fc98B892362Fc6264dC3ca80", // Mock_UniswapV3SwapRouter.sol
  },
  [CHAIN_IDs.BASE]: {
    cctpTokenMessenger: "0x1682Ae6375C4E4A97e4B583BC394c861A46D8962",
    cctpMessageTransmitter: "0xAD09780d193884d503182aD4588450C416D6F9D4",
    uniswapV3SwapRouter: "0x2626664c2603336E57B271c5C0b26F421741e481",
    "1inchV6Router": "0x111111125421cA6dc452d289314280a0f8842A65",
  },
  [CHAIN_IDs.BASE_SEPOLIA]: {
    cctpTokenMessenger: "0x9f3B8679c73C2Fef8b59B4f3444d4e156fb70AA5",
    cctpMessageTransmitter: "0x7865fAfC2db2093669d92c0F33AeEF291086BEFD",
    uniswapV3SwapRouter: "0x7945814de23d76dfff0cfc6ecb76456b9f7ac648", // Mock_UniswapV3SwapRouter.sol
  },
  [CHAIN_IDs.LENS]: {
    zkErc20Bridge: "0xfBEC23c5BB0E076F2ef4d0AaD7fe331aE5A01143",
    zkUSDCBridge: "0x7188B6975EeC82ae914b6eC7AC32b3c9a18b2c81",
    cctpTokenMessenger: ZERO_ADDRESS, // Not available on Lens.
  },
  [CHAIN_IDs.LENS_SEPOLIA]: {
    zkErc20Bridge: "0x427373Be173120D7A042b44D0804E37F25E7330b",
  },
  [CHAIN_IDs.LINEA]: {
    lineaMessageService: "0x508Ca82Df566dCD1B0DE8296e70a96332cD644ec",
    cctpV2TokenMessenger: "0xunknown", // No official address from Circle yet.
    lineaTokenBridge: "0x353012dc4a9A6cF55c941bADC267f82004A8ceB9",
  },
  [CHAIN_IDs.SCROLL_SEPOLIA]: {
    scrollERC20GatewayRouter: "0x9aD3c5617eCAa556d6E166787A97081907171230",
    scrollGasPriceOracle: "0x5300000000000000000000000000000000000002",
    scrollMessenger: "0xba50f5340fb9f3bd074bd638c9be13ecb36e603d",
  },
  [CHAIN_IDs.SCROLL]: {
    scrollERC20GatewayRouter: "0x4C0926FF5252A435FD19e10ED15e5a249Ba19d79",
    scrollGasPriceOracle: "0x5300000000000000000000000000000000000002",
    scrollMessenger: "0x781e90f1c8Fc4611c9b7497C3B47F99Ef6969CbC",
  },
  1442: {
    // Custom WETH for testing because there is no "official" WETH
    l2Weth: "0x3ab6C7AEb93A1CFC64AEEa8BF0f00c176EE42A2C",
    polygonZkEvmBridge: "0xF6BEEeBB578e214CA9E23B0e9683454Ff88Ed2A7",
  },
  [CHAIN_IDs.UNICHAIN]: {
    cctpTokenMessenger: "0x4e744b28E787c3aD0e810eD65A24461D4ac5a762",
    cctpMessageTransmitter: "0x353bE9E2E38AB1D19104534e4edC21c643Df86f4",
  },
  [CHAIN_IDs.UNICHAIN_SEPOLIA]: {
    cctpTokenMessenger: "0x8ed94B8dAd2Dc5453862ea5e316A8e71AAed9782",
    cctpMessageTransmitter: "0xbc498c326533d675cf571B90A2Ced265ACb7d086",
  },
};

export const POLYGON_CHAIN_IDS: { [l1ChainId: number]: number } = {
  [CHAIN_IDs.MAINNET]: CHAIN_IDs.POLYGON,
  [CHAIN_IDs.SEPOLIA]: CHAIN_IDs.POLYGON_AMOY,
};

/**
 * An official mapping of chain IDs to CCTP domains. This mapping is separate from chain identifiers
 * and is an internal mappinng maintained by Circle.
 * @link https://developers.circle.com/stablecoins/docs/supported-domains
 */
export const CIRCLE_DOMAIN_IDs = Object.fromEntries(
  Object.entries(PUBLIC_NETWORKS).map(([chainId, { cctpDomain }]) => [Number(chainId), cctpDomain])
);

const createChainMap = <T>(selector: (network: any) => T) =>
  new Map(Object.entries(PUBLIC_NETWORKS).map(([id, network]) => [Number(id), selector(network)]));

/**
 * Mapping chainId => oft endpoint id
 * @link https://docs.layerzero.network/v2/deployments/deployed-contracts
 */
export const OFT_EIDs = createChainMap<number>((network) => network.oftEid);<|MERGE_RESOLUTION|>--- conflicted
+++ resolved
@@ -45,14 +45,11 @@
     l1AlephZeroInbox: "0x56D8EC76a421063e1907503aDd3794c395256AEb",
     l1AlephZeroERC20GatewayRouter: "0xeBb17f398ed30d02F2e8733e7c1e5cf566e17812",
     donationBox: "0x0d57392895Db5aF3280e9223323e20F3951E81B1",
-<<<<<<< HEAD
     adapterStore: "", // to be deployed
-=======
     hubPoolStore: "0x1Ace3BbD69b63063F859514Eca29C9BDd8310E61",
     zkBridgeHub: "0x303a465B659cBB0ab36eE643eA362c509EEb5213",
     zkUsdcSharedBridge_232: "0xf553E6D903AA43420ED7e3bc2313bE9286A8F987",
     zkUsdcSharedBridge_324: "0xD7f9f54194C633F36CCD5F3da84ad4a1c38cB2cB", // This is the standard shared bridge contract.
->>>>>>> 03c11293
   },
   [CHAIN_IDs.SEPOLIA]: {
     finder: "0xeF684C38F94F48775959ECf2012D7E864ffb9dd4",
