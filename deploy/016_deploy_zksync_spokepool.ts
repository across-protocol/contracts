--- conflicted
+++ resolved
@@ -33,11 +33,7 @@
   let newAddress: string;
   // On production, we'll rarely want to deploy a new proxy contract so we'll default to deploying a new implementation
   // contract.
-<<<<<<< HEAD
-  // If SKIP_PROXY is defined, only deploy an implementation contract.
-=======
   // If a SpokePool can be found in deployments/deployments.json, then only deploy an implementation contract.
->>>>>>> 9cdda4eb
   const proxy = getDeployedAddress("SpokePool", spokeChainId, false);
   const implementationOnly = proxy !== undefined;
   if (implementationOnly) {
