--- conflicted
+++ resolved
@@ -1,11 +1,7 @@
 import { DeployFunction } from "hardhat-deploy/types";
 import { HardhatRuntimeEnvironment } from "hardhat/types";
 import { deployNewProxy, getSpokePoolDeploymentInfo } from "../utils/utils.hre";
-<<<<<<< HEAD
 import { WETH, ZERO_ADDRESS } from "./consts";
-=======
-import { WETH } from "./consts";
->>>>>>> d4a38cfe
 
 const func: DeployFunction = async function (hre: HardhatRuntimeEnvironment) {
   const { hubPool, spokeChainId } = await getSpokePoolDeploymentInfo(hre);
