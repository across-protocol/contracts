--- conflicted
+++ resolved
@@ -21,20 +21,13 @@
         uses: ./.github/actions/cache-svm-artifacts
         with:
           type: artifacts
-<<<<<<< HEAD
-          path: ${{ env.ARTIFACTS_PATHS }}
-=======
->>>>>>> 46f97414
           node_version: ${{ env.NODE_VERSION }}
       - name: Generate SVM artifacts
         if: steps.svm-artifacts-cache.outputs.cache-hit != 'true'
         uses: ./.github/actions/generate-svm-artifacts
         with:
-<<<<<<< HEAD
-=======
           type: artifacts
           path: ${{ env.ARTIFACTS_PATHS }}
->>>>>>> 46f97414
           node_version: ${{ env.NODE_VERSION }}
       - name: Upload SVM artifacts
         uses: actions/upload-artifact@v4
@@ -57,19 +50,12 @@
         id: evm-artifacts-cache
         uses: ./.github/actions/cache-evm-artifacts
         with:
-<<<<<<< HEAD
-          path: ${{ env.ARTIFACTS_PATHS }}
-=======
->>>>>>> 46f97414
           node_version: ${{ env.NODE_VERSION }}
       - name: Generate EVM artifacts
         if: steps.evm-artifacts-cache.outputs.cache-hit != 'true'
         uses: ./.github/actions/generate-evm-artifacts
         with:
-<<<<<<< HEAD
-=======
-          path: ${{ env.ARTIFACTS_PATHS }}
->>>>>>> 46f97414
+          path: ${{ env.ARTIFACTS_PATHS }}
           node_version: ${{ env.NODE_VERSION }}
       - name: Upload EVM artifacts
         uses: actions/upload-artifact@v4
@@ -165,22 +151,15 @@
         uses: ./.github/actions/cache-svm-artifacts
         with:
           type: verified-test-binaries
-<<<<<<< HEAD
-          path: target/deploy
-=======
->>>>>>> 46f97414
           node_version: ${{ env.NODE_VERSION }}
       - name: Create verified build
         if: steps.verified-test-build-cache.outputs.cache-hit != 'true'
         env:
           IS_TEST: true
         run: yarn build-svm-solana-verify
-<<<<<<< HEAD
-=======
       - name: Archive verified test build (for caching)
         if: steps.verified-test-build-cache.outputs.cache-hit != 'true'
         run: tar -cf svm-verified-test-binaries.tar target/deploy
->>>>>>> 46f97414
       - name: Test verified SVM build
         run: anchor test --skip-build
   build-ts:
