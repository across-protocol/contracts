--- conflicted
+++ resolved
@@ -68,11 +68,7 @@
 
 export function buildPoolRebalanceLeafs(
   destinationChainIds: number[],
-<<<<<<< HEAD
-  l1Tokens: string[],
-=======
   l1Tokens: string[][],
->>>>>>> ed947b31
   bundleLpFees: BigNumber[][],
   netSendAmounts: BigNumber[][],
   runningBalances: BigNumber[][]
@@ -82,15 +78,11 @@
     .map((_, i) => {
       return {
         chainId: BigNumber.from(destinationChainIds[i]),
-<<<<<<< HEAD
-=======
         l1Tokens: l1Tokens[i],
->>>>>>> ed947b31
         bundleLpFees: bundleLpFees[i],
         netSendAmounts: netSendAmounts[i],
         runningBalances: runningBalances[i],
         leafId: BigNumber.from(i),
-        l1Tokens: l1Tokens,
       };
     });
 }
@@ -100,11 +92,7 @@
   const realizedLpFees = toBNWei(10 * scalingSize);
   const leafs = buildPoolRebalanceLeafs(
     [repaymentChain], // repayment chain. In this test we only want to send one token to one chain.
-<<<<<<< HEAD
-    [token.address], // l1Token. We will only be sending 1 token to one chain.
-=======
     [[token]], // l1Token. We will only be sending 1 token to one chain.
->>>>>>> ed947b31
     [[realizedLpFees]], // bundleLpFees.
     [[tokensSendToL2]], // netSendAmounts.
     [[tokensSendToL2]] // runningBalances.
