import { expect } from "chai";
import { Contract } from "ethers";
import { ethers } from "hardhat";
import { ZERO_ADDRESS } from "@uma/common";
<<<<<<< HEAD
import { getContractFactory, SignerWithAddress, createRandomBytes32, seedWallet } from "./utils";
import { depositDestinationChainId, bondAmount } from "./constants";
import { deployHubPoolTestHelperContracts } from "./HubPool.Fixture";
import { deployUmaEcosystemContracts } from "./Uma.Fixture";
=======
import { getContractFactory, SignerWithAddress } from "./utils";
import { depositDestinationChainId } from "./constants";
import { hubPoolFixture } from "./HubPool.Fixture";
>>>>>>> 7ab33c85

let hubPool: Contract, weth: Contract, usdc: Contract;
let owner: SignerWithAddress, other: SignerWithAddress;

describe("HubPool Admin functions", function () {
  beforeEach(async function () {
    [owner, other] = await ethers.getSigners();
<<<<<<< HEAD
    const { finder, timer } = await deployUmaEcosystemContracts(owner);
    ({ weth, usdc, hubPool } = await deployHubPoolTestHelperContracts(owner, finder, timer));
=======
    ({ weth, hubPool, usdc } = await hubPoolFixture());
>>>>>>> 7ab33c85
  });

  it("Can add L1 token to whitelisted lpTokens mapping", async function () {
    expect((await hubPool.callStatic.lpTokens(weth.address)).lpToken).to.equal(ZERO_ADDRESS);
    await hubPool.enableL1TokenForLiquidityProvision(weth.address);

    const lpTokenStruct = await hubPool.callStatic.lpTokens(weth.address);
    expect(lpTokenStruct.lpToken).to.not.equal(ZERO_ADDRESS);
    expect(lpTokenStruct.isEnabled).to.equal(true);

    const lpToken = await (await getContractFactory("ExpandedERC20", owner)).attach(lpTokenStruct.lpToken);
    expect(await lpToken.callStatic.symbol()).to.equal("Av2-WETH-LP");
    expect(await lpToken.callStatic.name()).to.equal("Across Wrapped Ether LP Token");
  });
  it("Only owner can enable L1 Tokens for liquidity provision", async function () {
    await expect(hubPool.connect(other).enableL1TokenForLiquidityProvision(weth.address)).to.be.reverted;
  });
  it("Can disable L1 Tokens for liquidity provision", async function () {
    await hubPool.disableL1TokenForLiquidityProvision(weth.address);
    expect((await hubPool.callStatic.lpTokens(weth.address)).isEnabled).to.equal(false);
  });
  it("Only owner can disable L1 Tokens for liquidity provision", async function () {
    await expect(hubPool.connect(other).disableL1TokenForLiquidityProvision(weth.address)).to.be.reverted;
  });
  it("Can whitelist route for deposits and rebalances", async function () {
    await expect(hubPool.whitelistRoute(weth.address, usdc.address, depositDestinationChainId))
      .to.emit(hubPool, "WhitelistRoute")
      .withArgs(weth.address, depositDestinationChainId, usdc.address);
    expect(await hubPool.whitelistedRoutes(weth.address, depositDestinationChainId)).to.equal(usdc.address);
  });

  it("Can change the bond token and amount", async function () {
    expect(await hubPool.callStatic.bondToken()).to.equal(weth.address); // Default set in the fixture.
    expect(await hubPool.callStatic.bondAmount()).to.equal(bondAmount); // Default set in the fixture.

    // Set the bond token and amount to 1000 USDC
    const newBondAmount = ethers.utils.parseUnits("1000", 6); // set to 1000e6, i.e 1000 USDC.
    await hubPool.setBond(usdc.address, newBondAmount);
    expect(await hubPool.callStatic.bondToken()).to.equal(usdc.address); // New Address.
    expect(await hubPool.callStatic.bondAmount()).to.equal(newBondAmount); // New Bond amount.
  });
  it("Can not change the bond token and amount during a pending refund", async function () {
    await seedWallet(owner, [], weth, bondAmount);
    await weth.approve(hubPool.address, bondAmount);
    await hubPool.initiateRelayerRefund([1, 2, 3], 5, createRandomBytes32(), createRandomBytes32());
    await expect(hubPool.setBond(usdc.address, "1")).to.be.revertedWith("Active request has unclaimed leafs");
  });
});<|MERGE_RESOLUTION|>--- conflicted
+++ resolved
@@ -2,16 +2,9 @@
 import { Contract } from "ethers";
 import { ethers } from "hardhat";
 import { ZERO_ADDRESS } from "@uma/common";
-<<<<<<< HEAD
 import { getContractFactory, SignerWithAddress, createRandomBytes32, seedWallet } from "./utils";
 import { depositDestinationChainId, bondAmount } from "./constants";
-import { deployHubPoolTestHelperContracts } from "./HubPool.Fixture";
-import { deployUmaEcosystemContracts } from "./Uma.Fixture";
-=======
-import { getContractFactory, SignerWithAddress } from "./utils";
-import { depositDestinationChainId } from "./constants";
 import { hubPoolFixture } from "./HubPool.Fixture";
->>>>>>> 7ab33c85
 
 let hubPool: Contract, weth: Contract, usdc: Contract;
 let owner: SignerWithAddress, other: SignerWithAddress;
@@ -19,12 +12,7 @@
 describe("HubPool Admin functions", function () {
   beforeEach(async function () {
     [owner, other] = await ethers.getSigners();
-<<<<<<< HEAD
-    const { finder, timer } = await deployUmaEcosystemContracts(owner);
-    ({ weth, usdc, hubPool } = await deployHubPoolTestHelperContracts(owner, finder, timer));
-=======
     ({ weth, hubPool, usdc } = await hubPoolFixture());
->>>>>>> 7ab33c85
   });
 
   it("Can add L1 token to whitelisted lpTokens mapping", async function () {
