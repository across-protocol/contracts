--- conflicted
+++ resolved
@@ -57,9 +57,6 @@
       hubPool.connect(other).setCrossChainContracts(destinationChainId, mockAdapter.address, mockSpoke.address)
     ).to.be.reverted;
   });
-<<<<<<< HEAD
-  it("Only owner can whitelist route for rebalances and deposits", async function () {
-=======
   it("Only owner can relay spoke pool admin message", async function () {
     const functionData = mockSpoke.interface.encodeFunctionData("setEnableRoute", [
       weth.address,
@@ -77,7 +74,6 @@
       .withArgs(destinationChainId, functionData);
   });
   it("Only owner can whitelist route for deposits and rebalances", async function () {
->>>>>>> b6fd40b6
     await hubPool.setCrossChainContracts(destinationChainId, mockAdapter.address, mockSpoke.address);
     await expect(hubPool.connect(other).setPoolRebalanceRoute(destinationChainId, weth.address, usdc.address)).to.be
       .reverted;
