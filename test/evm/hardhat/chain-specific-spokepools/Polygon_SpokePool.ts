import {
  mockTreeRoot,
  amountToReturn,
  amountHeldByPool,
  zeroAddress,
  TokenRolesEnum,
  originChainId,
  repaymentChainId,
} from "../constants";
import {
  ethers,
  expect,
  Contract,
  SignerWithAddress,
  getContractFactory,
  createFake,
  seedContract,
  toWei,
  randomBigNumber,
  seedWallet,
  FakeContract,
  createFakeFromABI,
<<<<<<< HEAD
  addressToBytes32,
=======
  hexZeroPadAddress,
>>>>>>> c338c54f
} from "../../../../utils/utils";
import { hre } from "../../../../utils/utils.hre";
import { hubPoolFixture } from "../fixtures/HubPool.Fixture";
import { buildRelayerRefundLeaves, buildRelayerRefundTree, constructSingleRelayerRefundTree } from "../MerkleLib.utils";
import { randomBytes } from "crypto";
import { V3RelayData, deployMockSpokePoolCaller } from "../fixtures/SpokePool.Fixture";
import { CCTPTokenMessengerInterface, CCTPTokenMinterInterface } from "../../../../utils/abis";

let hubPool: Contract, polygonSpokePool: Contract, dai: Contract, weth: Contract, l2Dai: string, l2Usdc: string;
let polygonRegistry: FakeContract,
  erc20Predicate: FakeContract,
  l2CctpTokenMessenger: FakeContract,
  cctpTokenMinter: FakeContract;

let owner: SignerWithAddress, relayer: SignerWithAddress, rando: SignerWithAddress, fxChild: SignerWithAddress;

describe("Polygon Spoke Pool", function () {
  beforeEach(async function () {
    [owner, relayer, fxChild, rando] = await ethers.getSigners();
    ({ weth, hubPool, l2Dai, l2Usdc } = await hubPoolFixture());

    // The spoke pool exists on l2, so add a random chainId for L1 to ensure that the L2's block.chainid will not match.
    const l1ChainId = randomBigNumber();
    const l2ChainId = await owner.getChainId();

    polygonRegistry = await createFake("PolygonRegistryMock");
    erc20Predicate = await createFake("PolygonERC20PredicateMock");
    l2CctpTokenMessenger = await createFakeFromABI(CCTPTokenMessengerInterface);
    cctpTokenMinter = await createFakeFromABI(CCTPTokenMinterInterface);
    l2CctpTokenMessenger.localMinter.returns(cctpTokenMinter.address);
    cctpTokenMinter.burnLimitsPerMessage.returns(toWei("1000000"));

    polygonRegistry.erc20Predicate.returns(() => erc20Predicate.address);

    const polygonTokenBridger = await (
      await getContractFactory("PolygonTokenBridger", owner)
    ).deploy(hubPool.address, polygonRegistry.address, weth.address, weth.address, l1ChainId, l2ChainId);

    dai = await (await getContractFactory("PolygonERC20Test", owner)).deploy();
    await dai.addMember(TokenRolesEnum.MINTER, owner.address);

    polygonSpokePool = await hre.upgrades.deployProxy(
      await getContractFactory("Polygon_SpokePool", owner),
      [0, polygonTokenBridger.address, owner.address, hubPool.address, fxChild.address],
      {
        kind: "uups",
        unsafeAllow: ["delegatecall"],
        constructorArgs: [weth.address, 60 * 60, 9 * 60 * 60, l2Usdc, l2CctpTokenMessenger.address],
      }
    );

    await seedContract(polygonSpokePool, relayer, [dai], weth, amountHeldByPool);
    await seedWallet(owner, [], weth, toWei("1"));
  });

  it("Only cross domain owner upgrade logic contract", async function () {
    // TODO: Could also use upgrades.prepareUpgrade but I'm unclear of differences
    const implementation = await hre.upgrades.deployImplementation(
      await getContractFactory("Polygon_SpokePool", owner),
      {
        kind: "uups",
        unsafeAllow: ["delegatecall"],
        constructorArgs: [weth.address, 60 * 60, 9 * 60 * 60, l2Usdc, l2CctpTokenMessenger.address],
      }
    );

    // upgradeTo fails unless called by cross domain admin
    const upgradeData = polygonSpokePool.interface.encodeFunctionData("upgradeTo", [implementation]);

    // Wrong rootMessageSender address.
    await expect(
      polygonSpokePool.connect(fxChild).processMessageFromRoot(0, rando.address, upgradeData)
    ).to.be.revertedWith("NotHubPool");

    // Wrong calling address.
    await expect(
      polygonSpokePool.connect(rando).processMessageFromRoot(0, owner.address, upgradeData)
    ).to.be.revertedWith("NotFxChild");

    await polygonSpokePool.connect(fxChild).processMessageFromRoot(0, owner.address, upgradeData);
  });

  it("Only correct caller can set the cross domain admin", async function () {
    // Cannot call directly
    await expect(polygonSpokePool.setCrossDomainAdmin(rando.address)).to.be.reverted;

    const setCrossDomainAdminData = polygonSpokePool.interface.encodeFunctionData("setCrossDomainAdmin", [
      rando.address,
    ]);

    // Wrong rootMessageSender address.
    await expect(polygonSpokePool.connect(fxChild).processMessageFromRoot(0, rando.address, setCrossDomainAdminData)).to
      .be.reverted;

    // Wrong calling address.
    await expect(polygonSpokePool.connect(rando).processMessageFromRoot(0, owner.address, setCrossDomainAdminData)).to
      .be.reverted;

    await polygonSpokePool.connect(fxChild).processMessageFromRoot(0, owner.address, setCrossDomainAdminData);
    expect(await polygonSpokePool.crossDomainAdmin()).to.equal(rando.address);
  });

  it("Only correct caller can set the hub pool address", async function () {
    // Cannot call directly
    await expect(polygonSpokePool.setWithdrawalRecipient(rando.address)).to.be.reverted;

    const setHubPoolData = polygonSpokePool.interface.encodeFunctionData("setWithdrawalRecipient", [rando.address]);

    // Wrong rootMessageSender address.
    await expect(polygonSpokePool.connect(fxChild).processMessageFromRoot(0, rando.address, setHubPoolData)).to.be
      .reverted;

    // Wrong calling address.
    await expect(polygonSpokePool.connect(rando).processMessageFromRoot(0, owner.address, setHubPoolData)).to.be
      .reverted;

    await polygonSpokePool.connect(fxChild).processMessageFromRoot(0, owner.address, setHubPoolData);
    expect(await polygonSpokePool.withdrawalRecipient()).to.equal(rando.address);
  });

  it("Only correct caller can enable a route", async function () {
    // Cannot call directly
    await expect(polygonSpokePool.setEnableRoute(l2Dai, 1, true)).to.be.reverted;

    const setEnableRouteData = polygonSpokePool.interface.encodeFunctionData("setEnableRoute", [l2Dai, 1, true]);

    // Wrong rootMessageSender address.
    await expect(polygonSpokePool.connect(fxChild).processMessageFromRoot(0, rando.address, setEnableRouteData)).to.be
      .reverted;

    // Wrong calling address.
    await expect(polygonSpokePool.connect(rando).processMessageFromRoot(0, owner.address, setEnableRouteData)).to.be
      .reverted;

    await polygonSpokePool.connect(fxChild).processMessageFromRoot(0, owner.address, setEnableRouteData);
    expect(await polygonSpokePool.enabledDepositRoutes(hexZeroPadAddress(l2Dai), 1)).to.equal(true);
  });

  it("Only correct caller can initialize a relayer refund", async function () {
    // Cannot call directly
    await expect(polygonSpokePool.relayRootBundle(mockTreeRoot, mockTreeRoot)).to.be.reverted;

    const relayRootBundleData = polygonSpokePool.interface.encodeFunctionData("relayRootBundle", [
      mockTreeRoot,
      mockTreeRoot,
    ]);

    // Wrong rootMessageSender address.
    await expect(polygonSpokePool.connect(fxChild).processMessageFromRoot(0, rando.address, relayRootBundleData)).to.be
      .reverted;

    // Wrong calling address.
    await expect(polygonSpokePool.connect(rando).processMessageFromRoot(0, owner.address, relayRootBundleData)).to.be
      .reverted;

    await polygonSpokePool.connect(fxChild).processMessageFromRoot(0, owner.address, relayRootBundleData);

    expect((await polygonSpokePool.rootBundles(0)).slowRelayRoot).to.equal(mockTreeRoot);
    expect((await polygonSpokePool.rootBundles(0)).relayerRefundRoot).to.equal(mockTreeRoot);
  });

  it("Cannot re-enter processMessageFromRoot", async function () {
    const relayRootBundleData = polygonSpokePool.interface.encodeFunctionData("relayRootBundle", [
      mockTreeRoot,
      mockTreeRoot,
    ]);
    const processMessageFromRootData = polygonSpokePool.interface.encodeFunctionData("processMessageFromRoot", [
      0,
      owner.address,
      relayRootBundleData,
    ]);

    await expect(polygonSpokePool.connect(fxChild).processMessageFromRoot(0, owner.address, processMessageFromRootData))
      .to.be.reverted;
  });

  it("Only owner can delete a relayer refund", async function () {
    const relayRootBundleData = polygonSpokePool.interface.encodeFunctionData("relayRootBundle", [
      mockTreeRoot,
      mockTreeRoot,
    ]);

    await polygonSpokePool.connect(fxChild).processMessageFromRoot(0, owner.address, relayRootBundleData);

    // Cannot call directly
    await expect(polygonSpokePool.emergencyDeleteRootBundle(0)).to.be.reverted;

    const emergencyDeleteRelayRootBundleData = polygonSpokePool.interface.encodeFunctionData(
      "emergencyDeleteRootBundle",
      [0]
    );

    // Wrong rootMessageSender address.
    await expect(
      polygonSpokePool.connect(fxChild).processMessageFromRoot(0, rando.address, emergencyDeleteRelayRootBundleData)
    ).to.be.reverted;

    // Wrong calling address.
    await expect(
      polygonSpokePool.connect(rando).processMessageFromRoot(0, owner.address, emergencyDeleteRelayRootBundleData)
    ).to.be.reverted;

    await expect(
      polygonSpokePool.connect(fxChild).processMessageFromRoot(0, owner.address, emergencyDeleteRelayRootBundleData)
    ).to.not.be.reverted;
    expect((await polygonSpokePool.rootBundles(0)).slowRelayRoot).to.equal(ethers.utils.hexZeroPad("0x0", 32));
    expect((await polygonSpokePool.rootBundles(0)).relayerRefundRoot).to.equal(ethers.utils.hexZeroPad("0x0", 32));
  });

  it("Can wrap native token", async function () {
    await expect(() =>
      rando.sendTransaction({ to: polygonSpokePool.address, value: toWei("0.1") })
    ).to.changeEtherBalance(polygonSpokePool, toWei("0.1"));
    await expect(() => polygonSpokePool.wrap()).to.changeTokenBalance(weth, polygonSpokePool, toWei("0.1"));
  });

  it("Bridge tokens to hub pool correctly sends tokens through the PolygonTokenBridger", async function () {
    const { leaves, tree } = await constructSingleRelayerRefundTree(
      dai.address,
      await polygonSpokePool.callStatic.chainId()
    );
    const relayRootBundleData = polygonSpokePool.interface.encodeFunctionData("relayRootBundle", [
      tree.getHexRoot(),
      mockTreeRoot,
    ]);

    await polygonSpokePool.connect(fxChild).processMessageFromRoot(0, owner.address, relayRootBundleData);
    const bridger = await polygonSpokePool.polygonTokenBridger();

    // Checks that there's a burn event from the bridger.
    await expect(polygonSpokePool.connect(relayer).executeRelayerRefundLeaf(0, leaves[0], tree.getHexProof(leaves[0])))
      .to.emit(dai, "Transfer")
      .withArgs(bridger, zeroAddress, amountToReturn);
  });

  it("Must be EOA to execute relayer refund leaf with amountToReturn > 0", async function () {
    const l2ChainId = await owner.getChainId();
    const leaves = buildRelayerRefundLeaves(
      [l2ChainId, l2ChainId], // Destination chain ID.
      [amountToReturn, ethers.constants.Zero], // amountToReturn.
      [hexZeroPadAddress(dai.address), hexZeroPadAddress(dai.address)], // l2Token.
      [[], []], // refundAddresses.
      [[], []] // refundAmounts.
    );
    const tree = await buildRelayerRefundTree(leaves);

    // Relay leaves to Spoke
    const relayRootBundleData = polygonSpokePool.interface.encodeFunctionData("relayRootBundle", [
      tree.getHexRoot(),
      mockTreeRoot,
    ]);
    await polygonSpokePool.connect(fxChild).processMessageFromRoot(0, owner.address, relayRootBundleData);

    // Deploying mock caller tries to execute leaf from within constructor:
    await expect(
      deployMockSpokePoolCaller(polygonSpokePool, 0, leaves[0], tree.getHexProof(leaves[0]))
    ).to.be.revertedWith("NotEOA");

    // Executing leaf with amountToReturn == 0 is fine through contract caller.
    await expect(deployMockSpokePoolCaller(polygonSpokePool, 0, leaves[1], tree.getHexProof(leaves[1]))).to.not.be
      .reverted;
  });

  it("Cannot combine fill and execute leaf functions in same tx", async function () {
    const l2ChainId = await owner.getChainId();
    const leaves = buildRelayerRefundLeaves(
      [l2ChainId, l2ChainId], // Destination chain ID.
      [ethers.constants.Zero, ethers.constants.Zero], // amountToReturn.
      [hexZeroPadAddress(dai.address), hexZeroPadAddress(dai.address)], // l2Token.
      [[], []], // refundAddresses.
      [[], []] // refundAmounts.
    );
    const tree = await buildRelayerRefundTree(leaves);

    // Relay leaves to Spoke
    const relayRootBundleData = polygonSpokePool.interface.encodeFunctionData("relayRootBundle", [
      tree.getHexRoot(),
      mockTreeRoot,
    ]);
    await polygonSpokePool.connect(fxChild).processMessageFromRoot(0, owner.address, relayRootBundleData);

    // Deploy message handler and create fill with message that should succeed in isolation:
    const acrossMessageHandler = await createFake("AcrossMessageHandlerMock");
    await seedWallet(relayer, [dai], weth, toWei("2"));
    await dai.connect(relayer).approve(polygonSpokePool.address, toWei("2"));

    const executeLeafData = [
      polygonSpokePool.interface.encodeFunctionData("executeRelayerRefundLeaf", [
        0,
        leaves[0],
        tree.getHexProof(leaves[0]),
      ]),
      polygonSpokePool.interface.encodeFunctionData("executeRelayerRefundLeaf", [
        0,
        leaves[1],
        tree.getHexProof(leaves[1]),
      ]),
    ];
    const currentTime = (await polygonSpokePool.getCurrentTime()).toNumber();
    const relayData: V3RelayData = {
      depositor: hexZeroPadAddress(owner.address),
      recipient: hexZeroPadAddress(acrossMessageHandler.address),
      exclusiveRelayer: hexZeroPadAddress(zeroAddress),
      inputToken: hexZeroPadAddress(dai.address),
      outputToken: hexZeroPadAddress(dai.address),
      inputAmount: toWei("1"),
      outputAmount: toWei("1"),
      originChainId: originChainId,
      depositId: 0,
      fillDeadline: currentTime + 7200,
      exclusivityDeadline: 0,
      message: "0x1234",
    };
    const fillData = [
      polygonSpokePool.interface.encodeFunctionData("fillV3Relay", [
        relayData,
        repaymentChainId,
        addressToBytes32(relayer.address),
      ]),
      polygonSpokePool.interface.encodeFunctionData("fillV3Relay", [
        { ...relayData, depositId: 1 },
        repaymentChainId,
        addressToBytes32(relayer.address),
      ]),
    ];
    const otherData = [polygonSpokePool.interface.encodeFunctionData("wrap", [])];

    // Fills and execute leaf should succeed in isolation:
    // 1. Two fills
    // 2. One fill
    // 3. Two execution leaves
    // 4. One execution leaf
    await expect(polygonSpokePool.connect(relayer).estimateGas.multicall(fillData)).to.not.be.reverted;
    await expect(polygonSpokePool.connect(relayer).estimateGas.multicall([fillData[0]])).to.not.be.reverted;
    await expect(polygonSpokePool.connect(relayer).estimateGas.multicall(executeLeafData)).to.not.be.reverted;
    await expect(polygonSpokePool.connect(relayer).estimateGas.multicall([executeLeafData[0]])).to.not.be.reverted;

    // Can combine fill and other public function
    await expect(polygonSpokePool.connect(relayer).estimateGas.multicall([...fillData, ...otherData])).to.not.be
      .reverted;

    // When combining fills and executions in any order, reverts.
    // @dev: multicall() seems to suppress specific revert message so we can't use revertedWith()
    await expect(polygonSpokePool.connect(relayer).multicall([...fillData, ...executeLeafData])).to.be.reverted;
    await expect(polygonSpokePool.connect(relayer).multicall([...fillData, ...otherData, ...executeLeafData])).to.be
      .reverted;
    await expect(polygonSpokePool.connect(relayer).multicall([...otherData, ...executeLeafData])).to.be.reverted;
    await expect(polygonSpokePool.connect(relayer).multicall([...executeLeafData, ...fillData])).to.be.reverted;
    await expect(
      polygonSpokePool.connect(relayer).multicall([fillData[0], executeLeafData[0], fillData[1], executeLeafData[1]])
    ).to.be.reverted;
    await expect(
      polygonSpokePool.connect(relayer).multicall([executeLeafData[0], fillData[0], executeLeafData[1], fillData[1]])
    ).to.be.reverted;
  });
  it("PolygonTokenBridger retrieves and unwraps tokens correctly", async function () {
    const l1ChainId = await owner.getChainId();

    // Retrieve can only be performed on L1, so seed the L2 chainId with a non matching value.
    const l2ChainId = randomBigNumber();
    const polygonTokenBridger = await (
      await getContractFactory("PolygonTokenBridger", owner)
    ).deploy(hubPool.address, polygonRegistry.address, weth.address, weth.address, l1ChainId, l2ChainId);

    await expect(() =>
      owner.sendTransaction({ to: polygonTokenBridger.address, value: toWei("1") })
    ).to.changeEtherBalance(polygonTokenBridger, toWei("1"));

    // Retrieve automatically unwraps
    await expect(() => polygonTokenBridger.connect(owner).retrieve(weth.address)).to.changeTokenBalance(
      weth,
      hubPool,
      toWei("1")
    );
  });

  it("PolygonTokenBridger doesn't allow L1 actions on L2", async function () {
    // Make sure the L1 chain is different from the chainId where this is deployed.
    const l1ChainId = randomBigNumber();
    const l2ChainId = await owner.getChainId();

    const polygonTokenBridger = await (
      await getContractFactory("PolygonTokenBridger", owner)
    ).deploy(hubPool.address, polygonRegistry.address, weth.address, weth.address, l1ChainId, l2ChainId);

    // Cannot call retrieve on the contract on L2.
    await weth.connect(owner).transfer(polygonTokenBridger.address, toWei("1"));
    await expect(polygonTokenBridger.connect(owner).retrieve(weth.address)).to.be.revertedWith(
      "Cannot run method on this chain"
    );

    await expect(polygonTokenBridger.connect(owner).callExit("0x")).to.be.revertedWith(
      "Cannot run method on this chain"
    );
  });

  it("PolygonTokenBridger doesn't allow L2 actions on L1", async function () {
    const l1ChainId = await owner.getChainId();

    // Make sure the L1 chain is different from the chainId where this is deployed.
    const l2ChainId = randomBigNumber();

    const polygonTokenBridger = await (
      await getContractFactory("PolygonTokenBridger", owner)
    ).deploy(hubPool.address, polygonRegistry.address, weth.address, weth.address, l1ChainId, l2ChainId);

    await weth.connect(owner).approve(polygonTokenBridger.address, toWei("1"));

    // Cannot call send on the contract on L1.
    await expect(polygonTokenBridger.connect(owner).send(weth.address, toWei("1"))).to.be.revertedWith(
      "Cannot run method on this chain"
    );
  });

  it("PolygonTokenBridger correctly forwards the exit call", async function () {
    const l1ChainId = await owner.getChainId();

    // Make sure the L1 chain is different from the chainId where this is deployed.
    const l2ChainId = randomBigNumber();

    const polygonTokenBridger = await (
      await getContractFactory("PolygonTokenBridger", owner)
    ).deploy(hubPool.address, polygonRegistry.address, weth.address, weth.address, l1ChainId, l2ChainId);

    // Cannot call send on the contract on L1.
    const exitBytes = "0x" + randomBytes(100).toString("hex");
    await polygonTokenBridger.connect(owner).callExit(exitBytes);

    expect(polygonRegistry.erc20Predicate).to.have.been.calledOnce; // Should call into the registry.
    expect(erc20Predicate.startExitWithBurntTokens).to.have.been.calledOnce; // Should call start exit.
    expect(erc20Predicate.startExitWithBurntTokens).to.have.been.calledWith(exitBytes); // Bytes should have been forwarded.
  });
});<|MERGE_RESOLUTION|>--- conflicted
+++ resolved
@@ -20,11 +20,7 @@
   seedWallet,
   FakeContract,
   createFakeFromABI,
-<<<<<<< HEAD
-  addressToBytes32,
-=======
   hexZeroPadAddress,
->>>>>>> c338c54f
 } from "../../../../utils/utils";
 import { hre } from "../../../../utils/utils.hre";
 import { hubPoolFixture } from "../fixtures/HubPool.Fixture";
@@ -342,12 +338,12 @@
       polygonSpokePool.interface.encodeFunctionData("fillV3Relay", [
         relayData,
         repaymentChainId,
-        addressToBytes32(relayer.address),
+        hexZeroPadAddress(relayer.address),
       ]),
       polygonSpokePool.interface.encodeFunctionData("fillV3Relay", [
         { ...relayData, depositId: 1 },
         repaymentChainId,
-        addressToBytes32(relayer.address),
+        hexZeroPadAddress(relayer.address),
       ]),
     ];
     const otherData = [polygonSpokePool.interface.encodeFunctionData("wrap", [])];
