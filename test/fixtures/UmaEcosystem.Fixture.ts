--- conflicted
+++ resolved
@@ -1,8 +1,4 @@
-<<<<<<< HEAD
-import { getContractFactory, utf8ToHex, hre } from "../../utils/utils";
-=======
 import { getContractFactory, utf8ToHex, hre, Contract } from "../../utils/utils";
->>>>>>> d793fb6e
 import { refundProposalLiveness, zeroRawValue, identifier } from "../constants";
 import { interfaceName } from "@uma/common";
 
