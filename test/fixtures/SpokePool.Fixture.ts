--- conflicted
+++ resolved
@@ -431,7 +431,6 @@
   };
 }
 
-<<<<<<< HEAD
 export async function getUpdatedUSSDepositSignature(
   depositor: SignerWithAddress,
   depositId: number,
@@ -464,7 +463,8 @@
     },
   };
   return await depositor._signTypedData(typedData.domain, typedData.types, typedData.message);
-=======
+}
+
 export async function deployMockSpokePoolCaller(
   spokePool: Contract,
   rootBundleId: number,
@@ -485,5 +485,4 @@
   return await (
     await getContractFactory("MockUSSCaller", (await ethers.getSigners())[0])
   ).deploy(spokePool.address, rootBundleId, leaf, proof);
->>>>>>> 7556423b
 }