import * as anchor from "@coral-xyz/anchor";
import { Program } from "@coral-xyz/anchor";
import { Test } from "../../target/types/test";
import { assert } from "chai";
import { SystemProgram } from "@solana/web3.js";

describe("utils.bitmap", () => {
  anchor.setProvider(anchor.AnchorProvider.env());

  const program = anchor.workspace.Test as Program<Test>;
  const provider = anchor.AnchorProvider.env();

  let bitmapAccount: anchor.web3.PublicKey;
<<<<<<< HEAD
  const signer = (provider.wallet as anchor.Wallet).payer; // Use the provider's signer
=======
  const signer = (provider.wallet as anchor.Wallet).payer;
>>>>>>> 0003ef34

  before(async () => {
    const seeds = [Buffer.from("bitmap_account")];
    bitmapAccount = anchor.web3.PublicKey.findProgramAddressSync(seeds, program.programId)[0];

    // Initialize the Bitmap account
    const initializeAccounts = {
      bitmapAccount,
      signer: signer.publicKey,
      systemProgram: SystemProgram.programId,
    };
    await program.methods.initialize().accounts(initializeAccounts).signers([signer]).rpc();
  });
  it("Set and read multiple claims", async () => {
    const indices = [0, 1, 42, 69, 1449, 1501];

    for (const index of indices) {
      let isClaimed = await program.methods
        .testIsClaimed(index)
        .accounts({
          bitmapAccount,
        })
        .view();
      assert.strictEqual(isClaimed, false, `Index ${index} should not be claimed initially`);
    }

    for (const index of indices) {
      const setClaimedAccounts = {
        bitmapAccount,
        signer: signer.publicKey,
        systemProgram: SystemProgram.programId,
      };
      await program.methods.testSetClaimed(index).accounts(setClaimedAccounts).signers([signer]).rpc();
    }

    for (const index of indices) {
      let isClaimed = await program.methods
        .testIsClaimed(index)
        .accounts({
          bitmapAccount,
        })
        .view();
      assert.strictEqual(isClaimed, true, `Index ${index} should be claimed after setting`);
    }

    // Checking all other indices to ensure they are not claimed.
    for (let i = 0; i <= Math.max(...indices); i++) {
      if (!indices.includes(i)) {
        let isClaimed = await program.methods
          .testIsClaimed(i)
          .accounts({
            bitmapAccount,
          })
          .view();
        assert.strictEqual(isClaimed, false, `Index ${i} should not be claimed`);
      }
    }
  });
});<|MERGE_RESOLUTION|>--- conflicted
+++ resolved
@@ -11,11 +11,7 @@
   const provider = anchor.AnchorProvider.env();
 
   let bitmapAccount: anchor.web3.PublicKey;
-<<<<<<< HEAD
-  const signer = (provider.wallet as anchor.Wallet).payer; // Use the provider's signer
-=======
   const signer = (provider.wallet as anchor.Wallet).payer;
->>>>>>> 0003ef34
 
   before(async () => {
     const seeds = [Buffer.from("bitmap_account")];
