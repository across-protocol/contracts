import * as anchor from "@coral-xyz/anchor";
import { AnchorError, AnchorProvider, BN, Wallet, web3 } from "@coral-xyz/anchor";
import { Keypair, PublicKey } from "@solana/web3.js";
import { assert } from "chai";
import { common } from "./SvmSpoke.common";
import { MerkleTree } from "@uma/common/dist/MerkleTree";
import { createMint, getOrCreateAssociatedTokenAccount, mintTo, TOKEN_PROGRAM_ID } from "@solana/spl-token";
<<<<<<< HEAD
import { readProgramEvents } from "./utils";
import { RelayerRefundLeafSolana, RelayerRefundLeafType } from "../../src/types/svm";
import { loadExecuteRelayerRefundLeafParams, relayerRefundHashFn } from "../../src/svm";
=======
import {
  loadExecuteRelayerRefundLeafParams,
  relayerRefundHashFn,
  RelayerRefundLeafSolana,
  RelayerRefundLeafType,
  readEventsUntilFound,
} from "./utils";
>>>>>>> e23fab13

const { provider, program, owner, initializeState, connection, chainId, assertSE } = common;

describe("svm_spoke.refund_claims", () => {
  anchor.setProvider(provider);

  const claimInitializer = Keypair.generate();

  const relayer = Keypair.generate();

  let state: PublicKey,
    seed: BN,
    mint: PublicKey,
    tokenAccount: PublicKey,
    claimAccount: PublicKey,
    vault: PublicKey,
    transferLiability: PublicKey;

  let claimRelayerRefundAccounts: {
    signer: PublicKey;
    initializer: PublicKey;
    state: PublicKey;
    vault: PublicKey;
    mint: PublicKey;
    tokenAccount: PublicKey;
    claimAccount: PublicKey;
    tokenProgram: PublicKey;
    program: PublicKey;
  };

  const payer = (AnchorProvider.env().wallet as Wallet).payer;
  const initialMintAmount = 10_000_000_000;

  const initializeClaimAccount = async (initializer = claimInitializer) => {
    const initializeClaimAccountIx = await program.methods
      .initializeClaimAccount(mint, relayer.publicKey)
      .accounts({ signer: initializer.publicKey })
      .instruction();
    await web3.sendAndConfirmTransaction(connection, new web3.Transaction().add(initializeClaimAccountIx), [
      initializer,
    ]);
  };

  const executeRelayerRefundToClaim = async (relayerRefund: BN, initializer = claimInitializer) => {
    // Initialize the claim account if it does not exist.
    try {
      await program.account.claimAccount.fetch(claimAccount);
    } catch (error: any) {
      assert.include(error.toString(), "Account does not exist or has no data", "Expected non-existent account error");
      await initializeClaimAccount(initializer);
    }

    // Prepare leaf using token accounts.
    const relayerRefundLeaves: RelayerRefundLeafType[] = [];
    relayerRefundLeaves.push({
      isSolana: true,
      leafId: new BN(0),
      chainId: chainId,
      amountToReturn: new BN(0),
      mintPublicKey: mint,
      refundAddresses: [relayer.publicKey],
      refundAmounts: [relayerRefund],
    });

    const merkleTree = new MerkleTree<RelayerRefundLeafType>(relayerRefundLeaves, relayerRefundHashFn);

    const root = merkleTree.getRoot();
    const proof = merkleTree.getProof(relayerRefundLeaves[0]);
    const leaf = relayerRefundLeaves[0] as RelayerRefundLeafSolana;

    const stateAccountData = await program.account.state.fetch(state);
    const rootBundleId = stateAccountData.rootBundleId;

    const rootBundleIdBuffer = Buffer.alloc(4);
    rootBundleIdBuffer.writeUInt32LE(rootBundleId);
    const seeds = [Buffer.from("root_bundle"), seed.toArrayLike(Buffer, "le", 8), rootBundleIdBuffer];
    const [rootBundle] = PublicKey.findProgramAddressSync(seeds, program.programId);

    // Relay root bundle
    const relayRootBundleAccounts = { state, rootBundle, signer: owner, payer: owner, program: program.programId };
    await program.methods.relayRootBundle(Array.from(root), Array.from(root)).accounts(relayRootBundleAccounts).rpc();

    // Pass claim account as relayer refund address.
    const remainingAccounts = [{ pubkey: claimAccount, isWritable: true, isSigner: false }];

    const iVaultBal = (await connection.getTokenAccountBalance(vault)).value.amount;
    const iRefundLiability = (await program.account.claimAccount.fetch(claimAccount)).amount.toString();

    // Verify valid leaf
    const executeRelayerRefundLeafAccounts = {
      state,
      rootBundle: rootBundle,
      signer: owner,
      vault,
      tokenProgram: TOKEN_PROGRAM_ID,
      mint,
      transferLiability,
      systemProgram: web3.SystemProgram.programId,
      program: program.programId,
    };
    const proofAsNumbers = proof.map((p) => Array.from(p));
    await loadExecuteRelayerRefundLeafParams(program, owner, stateAccountData.rootBundleId, leaf, proofAsNumbers);
    await program.methods
      .executeRelayerRefundLeafDeferred()
      .accounts(executeRelayerRefundLeafAccounts)
      .remainingAccounts(remainingAccounts)
      .rpc();

    // No funds should have moved out of the vault.
    const fVaultBal = (await connection.getTokenAccountBalance(vault)).value.amount;
    assertSE(iVaultBal, fVaultBal, "Vault balance");

    // Refund liability added in the claim account for the relayer.
    const fRefundLiability = (await program.account.claimAccount.fetch(claimAccount)).amount.toString();
    assertSE(BigInt(fRefundLiability) - BigInt(iRefundLiability), relayerRefund, "Refund liability");
  };

  beforeEach(async () => {
    ({ state, seed } = await initializeState());
    mint = await createMint(connection, payer, owner, owner, 6);

    tokenAccount = (await getOrCreateAssociatedTokenAccount(connection, payer, mint, relayer.publicKey)).address;
    [claimAccount] = PublicKey.findProgramAddressSync(
      [Buffer.from("claim_account"), mint.toBuffer(), relayer.publicKey.toBuffer()],
      program.programId
    );

    vault = (await getOrCreateAssociatedTokenAccount(connection, payer, mint, state, true)).address;

    claimRelayerRefundAccounts = {
      signer: owner,
      initializer: claimInitializer.publicKey,
      state,
      vault,
      mint,
      tokenAccount,
      claimAccount,
      tokenProgram: TOKEN_PROGRAM_ID,
      program: program.programId,
    };

    const sig = await connection.requestAirdrop(claimInitializer.publicKey, 10_000_000_000);
    await provider.connection.confirmTransaction(sig);

    // mint mint to vault
    await mintTo(connection, payer, mint, vault, provider.publicKey, initialMintAmount);

    [transferLiability] = PublicKey.findProgramAddressSync(
      [Buffer.from("transfer_liability"), mint.toBuffer()],
      program.programId
    );
  });

  it("Claim on behalf of single relayer", async () => {
    // Execute relayer refund using claim account.
    const relayerRefund = new BN(500000);
    await executeRelayerRefundToClaim(relayerRefund);

    const iVaultBal = (await connection.getTokenAccountBalance(vault)).value.amount;
    const iRelayerBal = (await connection.getTokenAccountBalance(tokenAccount)).value.amount;

    // Claim refund for the relayer.
    const tx = await program.methods
      .claimRelayerRefundFor(relayer.publicKey)
      .accounts(claimRelayerRefundAccounts)
      .rpc();

    // The relayer should have received funds from the vault.
    const fVaultBal = (await connection.getTokenAccountBalance(vault)).value.amount;
    const fRelayerBal = (await connection.getTokenAccountBalance(tokenAccount)).value.amount;
    assertSE(BigInt(iVaultBal) - BigInt(fVaultBal), relayerRefund, "Vault balance");
    assertSE(BigInt(fRelayerBal) - BigInt(iRelayerBal), relayerRefund, "Relayer balance");

    // Verify the ClaimedRelayerRefund event
    const events = await readEventsUntilFound(connection, tx, [program]);
    const event = events.find((event) => event.name === "claimedRelayerRefund")?.data;
    assertSE(event.l2TokenAddress, mint, "l2TokenAddress should match");
    assertSE(event.claimAmount, relayerRefund, "Relayer refund amount should match");
    assertSE(event.refundAddress, relayer.publicKey, "Relayer refund address should match");
  });

  it("Cannot Double Claim Relayer Refund", async () => {
    // Execute relayer refund using claim account.
    const relayerRefund = new BN(500000);
    await executeRelayerRefundToClaim(relayerRefund);

    // Claim refund for the relayer.
    await program.methods.claimRelayerRefundFor(relayer.publicKey).accounts(claimRelayerRefundAccounts).rpc();

    // The claim account should have been automatically closed, so repeated claim should fail.
    try {
      await program.methods.claimRelayerRefundFor(relayer.publicKey).accounts(claimRelayerRefundAccounts).rpc();
      assert.fail("Claiming refund from closed account should fail");
    } catch (error: any) {
      assert.instanceOf(error, AnchorError);
      assert.strictEqual(
        error.error.errorCode.code,
        "AccountNotInitialized",
        "Expected error code AccountNotInitialized"
      );
    }

    // After reinitalizing the claim account, the repeated claim should still fail.
    await initializeClaimAccount();
    try {
      await program.methods.claimRelayerRefundFor(relayer.publicKey).accounts(claimRelayerRefundAccounts).rpc();
      assert.fail("Claiming refund from reinitalized account should fail");
    } catch (error: any) {
      assert.instanceOf(error, AnchorError);
      assert.strictEqual(error.error.errorCode.code, "ZeroRefundClaim", "Expected error code ZeroRefundClaim");
    }
  });

  it("Claim Multiple Deferred Relayer Refunds", async () => {
    // Execute two relayer refunds to the same claim account.
    const firstRelayerRefund = new BN(500000);
    const secondRelayerRefund = new BN(1000000);
    await executeRelayerRefundToClaim(firstRelayerRefund);
    await executeRelayerRefundToClaim(secondRelayerRefund);

    const iVaultBal = (await connection.getTokenAccountBalance(vault)).value.amount;
    const iRelayerBal = (await connection.getTokenAccountBalance(tokenAccount)).value.amount;

    // Claim refund for the relayer.
    await await program.methods.claimRelayerRefundFor(relayer.publicKey).accounts(claimRelayerRefundAccounts).rpc();

    // The relayer should have received both refunds.
    const fVaultBal = (await connection.getTokenAccountBalance(vault)).value.amount;
    const fRelayerBal = (await connection.getTokenAccountBalance(tokenAccount)).value.amount;
    const totalRefund = firstRelayerRefund.add(secondRelayerRefund);
    assertSE(BigInt(iVaultBal) - BigInt(fVaultBal), totalRefund, "Vault balance");
    assertSE(BigInt(fRelayerBal) - BigInt(iRelayerBal), totalRefund, "Relayer balance");
  });

  it("Claim Relayer Refund With Another Initializer", async () => {
    // Fund different claim account initializer.
    const anotherInitializer = Keypair.generate();
    const sig = await connection.requestAirdrop(anotherInitializer.publicKey, 10_000_000_000);
    await provider.connection.confirmTransaction(sig);

    // Execute relayer refund using claim account created by another initializer.
    const relayerRefund = new BN(500000);
    await executeRelayerRefundToClaim(relayerRefund, anotherInitializer);

    const iVaultBal = (await connection.getTokenAccountBalance(vault)).value.amount;
    const iRelayerBal = (await connection.getTokenAccountBalance(tokenAccount)).value.amount;

    // Claiming with default initializer should fail.
    try {
      await program.methods.claimRelayerRefundFor(relayer.publicKey).accounts(claimRelayerRefundAccounts).rpc();
    } catch (error: any) {
      assert.instanceOf(error, AnchorError);
      assert.strictEqual(
        error.error.errorCode.code,
        "InvalidClaimInitializer",
        "Expected error code InvalidClaimInitializer"
      );
    }

    // Claim refund for the relayer passing the correct initializer account.
    claimRelayerRefundAccounts.initializer = anotherInitializer.publicKey;
    await program.methods.claimRelayerRefundFor(relayer.publicKey).accounts(claimRelayerRefundAccounts).rpc();

    // The relayer should have received funds from the vault.
    const fVaultBal = (await connection.getTokenAccountBalance(vault)).value.amount;
    const fRelayerBal = (await connection.getTokenAccountBalance(tokenAccount)).value.amount;
    assertSE(BigInt(iVaultBal) - BigInt(fVaultBal), relayerRefund, "Vault balance");
    assertSE(BigInt(fRelayerBal) - BigInt(iRelayerBal), relayerRefund, "Relayer balance");
  });

  it("Close empty claim account", async () => {
    // Initialize the claim account.
    await initializeClaimAccount(claimInitializer);

    // Should not be able to close the claim account from default wallet as the initializer was different.
    try {
      await program.methods.closeClaimAccount(mint, relayer.publicKey).accounts({ signer: payer.publicKey }).rpc();
      assert.fail("Closing claim account from different initializer should fail");
    } catch (error: any) {
      assert.instanceOf(error, AnchorError);
      assert.strictEqual(
        error.error.errorCode.code,
        "InvalidClaimInitializer",
        "Expected error code InvalidClaimInitializer"
      );
    }

    // Close the claim account from initializer before executing relayer refunds.
    await program.methods
      .closeClaimAccount(mint, relayer.publicKey)
      .accounts({ signer: claimInitializer.publicKey })
      .signers([claimInitializer])
      .rpc();

    // Claim account should be closed now.
    try {
      await program.account.claimAccount.fetch(claimAccount);
      assert.fail("Claim account should be closed");
    } catch (error: any) {
      assert.include(error.toString(), "Account does not exist or has no data", "Expected non-existent account error");
    }
  });

  it("Cannot close non-empty claim account", async () => {
    // Execute relayer refund using claim account.
    const relayerRefund = new BN(500000);
    await executeRelayerRefundToClaim(relayerRefund);

    // It should be not possible to close the claim account with non-zero refund liability.
    try {
      await program.methods
        .closeClaimAccount(mint, relayer.publicKey)
        .accounts({ signer: claimInitializer.publicKey })
        .signers([claimInitializer])
        .rpc();
      assert.fail("Closing claim account with non-zero refund liability should fail");
    } catch (error: any) {
      assert.instanceOf(error, AnchorError);
      assert.strictEqual(error.error.errorCode.code, "NonZeroRefundClaim", "Expected error code NonZeroRefundClaim");
    }
  });

  it("Cannot claim refund on behalf of relayer to wrong token account", async () => {
    // Execute relayer refund using claim account.
    const relayerRefund = new BN(500000);
    await executeRelayerRefundToClaim(relayerRefund);

    // Claim refund for the relayer to a custom token account.
    const wrongOwner = Keypair.generate().publicKey;
    const wrongTokenAccount = (await getOrCreateAssociatedTokenAccount(connection, payer, mint, wrongOwner)).address;
    claimRelayerRefundAccounts.tokenAccount = wrongTokenAccount;

    try {
      await program.methods.claimRelayerRefundFor(relayer.publicKey).accounts(claimRelayerRefundAccounts).rpc();
      assert.fail("Claiming refund to custom token account should fail");
    } catch (error: any) {
      assert.instanceOf(error, AnchorError);
      assert.strictEqual(
        error.error.errorCode.code,
        "ConstraintTokenOwner",
        "Expected error code ConstraintTokenOwner"
      );
    }
  });

  it("Relayer can claim refunds to custom token account", async () => {
    // Execute relayer refund using claim account.
    const relayerRefund = new BN(500000);
    await executeRelayerRefundToClaim(relayerRefund);

    const iVaultBal = (await connection.getTokenAccountBalance(vault)).value.amount;
    const iRelayerBal = (await connection.getTokenAccountBalance(tokenAccount)).value.amount;

    // Create custom token account for the relayer (no need to be controlled by the relayer)
    const anotherOwner = Keypair.generate().publicKey;
    const customTokenAccount = (await getOrCreateAssociatedTokenAccount(connection, payer, mint, anotherOwner)).address;
    claimRelayerRefundAccounts.tokenAccount = customTokenAccount;
    claimRelayerRefundAccounts.signer = relayer.publicKey; // Only relayer itself should be able to do this.

    // Relayer can claim refund to custom token account.
    const tx = await program.methods.claimRelayerRefund().accounts(claimRelayerRefundAccounts).signers([relayer]).rpc();

    // The relayer should have received funds from the vault.
    const fVaultBal = (await connection.getTokenAccountBalance(vault)).value.amount;
    const fRelayerBal = (await connection.getTokenAccountBalance(customTokenAccount)).value.amount;
    assertSE(BigInt(iVaultBal) - BigInt(fVaultBal), relayerRefund, "Vault balance");
    assertSE(BigInt(fRelayerBal) - BigInt(iRelayerBal), relayerRefund, "Relayer balance");

    // Verify the ClaimedRelayerRefund event
    const events = await readEventsUntilFound(connection, tx, [program]);
    const event = events.find((event) => event.name === "claimedRelayerRefund")?.data;
    assertSE(event.l2TokenAddress, mint, "l2TokenAddress should match");
    assertSE(event.claimAmount, relayerRefund, "Relayer refund amount should match");
    assertSE(event.refundAddress, relayer.publicKey, "Relayer refund address should match");
  });

  it("Cannot claim relayer refunds with the wrong signer", async () => {
    // Execute relayer refund using claim account.
    const relayerRefund = new BN(500000);
    await executeRelayerRefundToClaim(relayerRefund);

    // Claim refund for the relayer with the default signer should fail as relayer address is part of claim account derivation.
    try {
      await program.methods.claimRelayerRefund().accounts(claimRelayerRefundAccounts).rpc();
      assert.fail("Claiming refund with wrong signer should fail");
    } catch (error: any) {
      assert.instanceOf(error, AnchorError);
      assert.strictEqual(error.error.errorCode.code, "ConstraintSeeds", "Expected error code ConstraintSeeds");
      assert.strictEqual(error.error.origin, "claim_account", "Expected error on claim_account");
    }
  });
});<|MERGE_RESOLUTION|>--- conflicted
+++ resolved
@@ -5,19 +5,8 @@
 import { common } from "./SvmSpoke.common";
 import { MerkleTree } from "@uma/common/dist/MerkleTree";
 import { createMint, getOrCreateAssociatedTokenAccount, mintTo, TOKEN_PROGRAM_ID } from "@solana/spl-token";
-<<<<<<< HEAD
-import { readProgramEvents } from "./utils";
 import { RelayerRefundLeafSolana, RelayerRefundLeafType } from "../../src/types/svm";
-import { loadExecuteRelayerRefundLeafParams, relayerRefundHashFn } from "../../src/svm";
-=======
-import {
-  loadExecuteRelayerRefundLeafParams,
-  relayerRefundHashFn,
-  RelayerRefundLeafSolana,
-  RelayerRefundLeafType,
-  readEventsUntilFound,
-} from "./utils";
->>>>>>> e23fab13
+import { loadExecuteRelayerRefundLeafParams, readEventsUntilFound, relayerRefundHashFn } from "../../src/svm";
 
 const { provider, program, owner, initializeState, connection, chainId, assertSE } = common;
 
