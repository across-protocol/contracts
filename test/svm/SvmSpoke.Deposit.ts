import * as anchor from "@coral-xyz/anchor";
import { BN } from "@coral-xyz/anchor";
import { ethers } from "ethers";
import {
  ASSOCIATED_TOKEN_PROGRAM_ID,
  TOKEN_PROGRAM_ID,
  TOKEN_2022_PROGRAM_ID,
  createMint,
  getOrCreateAssociatedTokenAccount,
  mintTo,
  getAccount,
  createApproveCheckedInstruction,
  createEnableCpiGuardInstruction,
  createReallocateInstruction,
  ExtensionType,
} from "@solana/spl-token";
import { PublicKey, Keypair, Transaction, sendAndConfirmTransaction } from "@solana/web3.js";
import { common, DepositDataValues } from "./SvmSpoke.common";
import { readProgramEvents, intToU8Array32, u8Array32ToInt } from "./utils";
const { provider, connection, program, owner, seedBalance, initializeState, depositData } = common;
const { createRoutePda, getVaultAta, assertSE, assert, getCurrentTime, depositQuoteTimeBuffer, fillDeadlineBuffer } =
  common;

<<<<<<< HEAD
=======
const maxExclusivityOffsetSeconds = new BN(365 * 24 * 60 * 60); // 1 year in seconds

>>>>>>> 0bae98f7
describe("svm_spoke.deposit", () => {
  anchor.setProvider(provider);

  const depositor = Keypair.generate();
  const payer = (anchor.AnchorProvider.env().wallet as anchor.Wallet).payer;
  const tokenDecimals = 6;

  let state: PublicKey, inputToken: PublicKey, depositorTA: PublicKey, vault: PublicKey, tokenProgram: PublicKey;
  let seed: BN;

  // Re-used between tests to simplify props.
  type DepositAccounts = {
    state: PublicKey;
    route: PublicKey;
    signer: PublicKey;
    depositorTokenAccount: PublicKey;
    vault: PublicKey;
    mint: PublicKey;
    tokenProgram: PublicKey;
    program: PublicKey;
  };
  let depositAccounts: DepositAccounts;

  let setEnableRouteAccounts: any; // Common variable for setEnableRoute accounts

  const setupInputToken = async () => {
    inputToken = await createMint(connection, payer, owner, owner, tokenDecimals, undefined, undefined, tokenProgram);

    depositorTA = (
      await getOrCreateAssociatedTokenAccount(
        connection,
        payer,
        inputToken,
        depositor.publicKey,
        undefined,
        undefined,
        undefined,
        tokenProgram
      )
    ).address;
    await mintTo(connection, payer, inputToken, depositorTA, owner, seedBalance, undefined, undefined, tokenProgram);
  };

  const enableRoute = async () => {
    const routeChainId = new BN(1);
    const route = createRoutePda(inputToken, seed, routeChainId);
    vault = await getVaultAta(inputToken, state);

    setEnableRouteAccounts = {
      signer: owner,
      payer: owner,
      state,
      route,
      vault,
      originTokenMint: inputToken, // Note the Sol expects this to be named originTokenMint.
      tokenProgram: tokenProgram ?? TOKEN_PROGRAM_ID,
      associatedTokenProgram: ASSOCIATED_TOKEN_PROGRAM_ID,
      systemProgram: anchor.web3.SystemProgram.programId,
    };

    await program.methods.setEnableRoute(inputToken, routeChainId, true).accounts(setEnableRouteAccounts).rpc();

    // Set known fields in the depositData.
    depositData.depositor = depositor.publicKey;
    depositData.inputToken = inputToken;

    depositAccounts = {
      state,
      route,
      signer: depositor.publicKey,
      depositorTokenAccount: depositorTA,
      vault,
      mint: inputToken,
      tokenProgram: tokenProgram ?? TOKEN_PROGRAM_ID,
      program: program.programId,
    };
  };

  const approvedDepositV3 = async (
    depositDataValues: DepositDataValues,
    calledDepositAccounts: DepositAccounts = depositAccounts
  ) => {
    // Delegate state PDA to pull depositor tokens.
    const approveIx = await createApproveCheckedInstruction(
      calledDepositAccounts.depositorTokenAccount,
      calledDepositAccounts.mint,
      calledDepositAccounts.state,
      depositor.publicKey,
      BigInt(depositData.inputAmount.toString()),
      tokenDecimals,
      undefined,
      tokenProgram
    );
    const depositIx = await program.methods
      .depositV3(...depositDataValues)
      .accounts(calledDepositAccounts)
      .instruction();
    const depositTx = new Transaction().add(approveIx, depositIx);
    await sendAndConfirmTransaction(connection, depositTx, [payer, depositor]);
  };

  beforeEach(async () => {
    ({ state, seed } = await initializeState());

    tokenProgram = TOKEN_PROGRAM_ID; // Some tests might override this.
    await setupInputToken();

    await enableRoute();
  });
  it("Deposits tokens via deposit_v3 function and checks balances", async () => {
    // Verify vault balance is zero before the deposit
    let vaultAccount = await getAccount(connection, vault);
    assertSE(vaultAccount.amount, "0", "Vault balance should be zero before the deposit");

    // Execute the deposit_v3 call
    let depositDataValues = Object.values(depositData) as DepositDataValues;
    await approvedDepositV3(depositDataValues);

    // Verify tokens leave the depositor's account
    let depositorAccount = await getAccount(connection, depositorTA);
    assertSE(
      depositorAccount.amount,
      seedBalance - depositData.inputAmount.toNumber(),
      "Depositor's balance should be reduced by the deposited amount"
    );

    // Verify tokens are credited into the vault
    vaultAccount = await getAccount(connection, vault);
    assertSE(vaultAccount.amount, depositData.inputAmount, "Vault balance should be increased by the deposited amount");

    // Modify depositData for the second deposit
    const secondInputAmount = new BN(300000);

    // Execute the second deposit_v3 call

    depositDataValues = Object.values({ ...depositData, inputAmount: secondInputAmount }) as DepositDataValues;
    await approvedDepositV3(depositDataValues);

    // Verify tokens leave the depositor's account again
    depositorAccount = await getAccount(connection, depositorTA);
    assertSE(
      depositorAccount.amount,
      seedBalance - depositData.inputAmount.toNumber() - secondInputAmount.toNumber(),
      "Depositor's balance should be reduced by the total deposited amount"
    );

    // Verify tokens are credited into the vault again
    vaultAccount = await getAccount(connection, vault);
    assertSE(
      vaultAccount.amount,
      depositData.inputAmount.add(secondInputAmount),
      "Vault balance should be increased by the total deposited amount"
    );
  });

  it("Verifies V3FundsDeposited after deposits", async () => {
    depositData.inputAmount = depositData.inputAmount.add(new BN(69));

    // Execute the first deposit_v3 call
    let depositDataValues = Object.values(depositData) as DepositDataValues;
    await approvedDepositV3(depositDataValues);
    await new Promise((resolve) => setTimeout(resolve, 500));

    let events = await readProgramEvents(connection, program);
    let event = events[0].data; // 0th event is the latest event
    const expectedValues1 = { ...depositData, depositId: intToU8Array32(1) }; // Verify the event props emitted match the depositData.
    for (let [key, value] of Object.entries(expectedValues1)) {
      if (key === "exclusivityParameter") key = "exclusivityDeadline"; // the prop and the event names differ on this key.
      assertSE(event[key], value, `${key} should match`);
    }

    // Execute the second deposit_v3 call
    await approvedDepositV3(depositDataValues);
    await new Promise((resolve) => setTimeout(resolve, 500));
    events = await readProgramEvents(connection, program);
    event = events[0].data; // 0th event is the latest event.

    const expectedValues2 = { ...expectedValues1, depositId: intToU8Array32(2) }; // Verify the event props emitted match the depositData.
    for (let [key, value] of Object.entries(expectedValues2)) {
      if (key === "exclusivityParameter") key = "exclusivityDeadline"; // the prop and the event names differ on this key.
      assertSE(event[key], value, `${key} should match`);
    }
  });

  it("Fails to deposit tokens to a route that is uninitalized", async () => {
    const differentChainId = new BN(2); // Different chain ID
    if (!depositData.inputToken) {
      throw new Error("Input token is null");
    }
    const differentRoutePda = createRoutePda(depositData.inputToken, seed, differentChainId);
    depositAccounts.route = differentRoutePda;

    try {
      const depositDataValues = Object.values({
        ...depositData,
        destinationChainId: differentChainId,
      }) as DepositDataValues;
      await approvedDepositV3(depositDataValues);
      assert.fail("Deposit should have failed for a route that is not initialized");
    } catch (err: any) {
      assert.include(err.toString(), "AccountNotInitialized", "Expected AccountNotInitialized error");
    }
  });

  it("Fails to deposit tokens to a route that is explicitly disabled", async () => {
    // Disable the route
    await program.methods
      .setEnableRoute(depositData.inputToken!, depositData.destinationChainId, false)
      .accounts(setEnableRouteAccounts)
      .rpc();

    try {
      const depositDataValues = Object.values(depositData) as DepositDataValues;
      await approvedDepositV3(depositDataValues);
      assert.fail("Deposit should have failed for a route that is explicitly disabled");
    } catch (err: any) {
      assert.include(err.toString(), "DisabledRoute", "Expected DisabledRoute error");
    }
  });

  it("Fails to process deposit when deposits are paused", async () => {
    // Pause deposits
    const pauseDepositsAccounts = { state, signer: owner, program: program.programId };
    await program.methods.pauseDeposits(true).accounts(pauseDepositsAccounts).rpc();
    const stateAccountData = await program.account.state.fetch(state);
    assert.isTrue(stateAccountData.pausedDeposits, "Deposits should be paused");

    // Try to deposit. This should fail because deposits are paused.
    try {
      const depositDataValues = Object.values(depositData) as DepositDataValues;
      await approvedDepositV3(depositDataValues);
      assert.fail("Should not be able to process deposit when deposits are paused");
    } catch (err: any) {
      assert.include(err.toString(), "Error Code: DepositsArePaused", "Expected DepositsArePaused error");
    }
  });

  it("Fails to deposit tokens with InvalidQuoteTimestamp when quote timestamp is in the future", async () => {
    const currentTime = await getCurrentTime(program, state);
    const futureQuoteTimestamp = new BN(currentTime + 10); // 10 seconds in the future

    depositData.quoteTimestamp = futureQuoteTimestamp;

    try {
      const depositDataValues = Object.values(depositData) as DepositDataValues;
      await approvedDepositV3(depositDataValues);
      assert.fail("Deposit should have failed due to InvalidQuoteTimestamp");
    } catch (err: any) {
      assert.include(err.toString(), "Error Code: InvalidQuoteTimestamp", "Expected InvalidQuoteTimestamp error");
    }
  });

  it("Fails to deposit tokens with quoteTimestamp is too old", async () => {
    const currentTime = await getCurrentTime(program, state);
    const futureQuoteTimestamp = new BN(currentTime - depositQuoteTimeBuffer.toNumber() - 1); // older than buffer.

    depositData.quoteTimestamp = futureQuoteTimestamp;

    try {
      const depositDataValues = Object.values(depositData) as DepositDataValues;
      await approvedDepositV3(depositDataValues);
      assert.fail("Deposit should have failed due to InvalidQuoteTimestamp");
    } catch (err: any) {
      assert.include(err.toString(), "Error Code: InvalidQuoteTimestamp", "Expected InvalidQuoteTimestamp error");
    }
  });

  it("Fails to deposit tokens with InvalidFillDeadline when fill deadline is invalid", async () => {
    const currentTime = await getCurrentTime(program, state);

    // Case 1: Fill deadline is older than the current time on the contract
    let invalidFillDeadline = currentTime - 1; // 1 second before current time on the contract.
    depositData.fillDeadline = new BN(invalidFillDeadline);
    depositData.quoteTimestamp = new BN(currentTime - 1); // 1 second before current time on the contract to reset.

    try {
      const depositDataValues = Object.values(depositData) as DepositDataValues;
      await approvedDepositV3(depositDataValues);
      assert.fail("Deposit should have failed due to InvalidFillDeadline (past deadline)");
    } catch (err: any) {
      assert.include(err.toString(), "InvalidFillDeadline", "Expected InvalidFillDeadline error for past deadline");
    }

    // Case 2: Fill deadline is too far ahead (longer than fill_deadline_buffer + currentTime)
    invalidFillDeadline = currentTime + fillDeadlineBuffer.toNumber() + 1; // 1 seconds beyond the buffer
    depositData.fillDeadline = new BN(invalidFillDeadline);

    try {
      const depositDataValues = Object.values(depositData) as DepositDataValues;
      await approvedDepositV3(depositDataValues);
      assert.fail("Deposit should have failed due to InvalidFillDeadline (future deadline)");
    } catch (err: any) {
      assert.include(err.toString(), "InvalidFillDeadline", "Expected InvalidFillDeadline error for future deadline");
    }
  });
  it("Fails to process deposit for mint inconsistent input_token", async () => {
    // Save the correct data and accounts from global scope before changing it when creating a new input token.
    const firstInputToken = inputToken;
    const firstDepositAccounts = depositAccounts;

    // Create a new input token and enable the route (this updates global scope variables).
    await setupInputToken();
    await enableRoute();

    // Try to execute the deposit_v3 call with malformed inputs where the first input token and its derived route is
    // passed combined with mint, vault and user token account from the second input token.
    const malformedDepositData = { ...depositData, inputToken: firstInputToken };
    const malformedDepositAccounts = { ...depositAccounts, route: firstDepositAccounts.route };
    try {
      const depositDataValues = Object.values(malformedDepositData) as DepositDataValues;
      await approvedDepositV3(depositDataValues, malformedDepositAccounts);
      assert.fail("Should not be able to process deposit for inconsistent mint");
    } catch (err: any) {
      assert.include(err.toString(), "Error Code: InvalidMint", "Expected InvalidMint error");
    }
  });

  it("Tests deposit with a fake route PDA", async () => {
    // Create fake program state
    const fakeState = await initializeState();
    const fakeVault = await getVaultAta(inputToken, fakeState.state);

    const fakeRouteChainId = new BN(3);
    const fakeRoutePda = createRoutePda(inputToken, fakeState.seed, fakeRouteChainId);

    // A seeds constraint was violated.
    const fakeSetEnableRouteAccounts = {
      signer: owner,
      payer: owner,
      state: fakeState.state,
      route: fakeRoutePda,
      vault: fakeVault,
      originTokenMint: inputToken,
      tokenProgram: TOKEN_PROGRAM_ID,
      associatedTokenProgram: ASSOCIATED_TOKEN_PROGRAM_ID,
      systemProgram: anchor.web3.SystemProgram.programId,
      program: program.programId,
    };

    await program.methods.setEnableRoute(inputToken, fakeRouteChainId, true).accounts(fakeSetEnableRouteAccounts).rpc();

    await new Promise((resolve) => setTimeout(resolve, 2000));

    const fakeDepositAccounts = {
      state: fakeState.state,
      route: fakeRoutePda,
      signer: depositor.publicKey,
      depositorTokenAccount: depositorTA,
      vault: fakeVault,
      mint: inputToken,
      tokenProgram: TOKEN_PROGRAM_ID,
      program: program.programId,
    };

    // Deposit with the fake state and route PDA should succeed.
    const depositDataValues = Object.values({
      ...depositData,
      destinationChainId: fakeRouteChainId,
    }) as DepositDataValues;
    await approvedDepositV3(depositDataValues, fakeDepositAccounts);

    await new Promise((resolve) => setTimeout(resolve, 500));

    let events = await readProgramEvents(connection, program);
    let event = events[0].data; // 0th event is the latest event.
    const expectedValues = {
      ...{ ...depositData, destinationChainId: fakeRouteChainId },
      depositId: intToU8Array32(1),
    }; // Verify the event props emitted match the depositData.
    for (let [key, value] of Object.entries(expectedValues)) {
      if (key === "exclusivityParameter") key = "exclusivityDeadline"; // the prop and the event names differ on this key.
      assertSE(event[key], value, `${key} should match`);
    }

    // Check fake vault acount balance
    const fakeVaultAccount = await getAccount(connection, fakeVault);
    assertSE(
      fakeVaultAccount.amount,
      depositData.inputAmount.toNumber(),
      "Fake vault balance should be increased by the deposited amount"
    );

    // Deposit with the fake route in the original program state should fail.
    try {
      const depositDataValues = Object.values({
        ...{ ...depositData, destinationChainId: fakeRouteChainId },
      }) as DepositDataValues;
      await approvedDepositV3(depositDataValues, { ...depositAccounts, route: fakeRoutePda });
      assert.fail("Deposit should have failed for a fake route PDA");
    } catch (err: any) {
      assert.include(err.toString(), "A seeds constraint was violated");
    }

    const vaultAccount = await getAccount(connection, vault);
    assertSE(vaultAccount.amount, 0, "Vault balance should not be changed by the fake route deposit");
  });

  it("depositV3Now behaves as deposit but forces the quote timestamp as expected", async () => {
    // Set up initial deposit data. Note that this method has a slightly different interface to deposit, using
    // fillDeadlineOffset rather than fillDeadline. current chain time is added to fillDeadlineOffset to set the
    // fillDeadline for the deposit. exclusivityPeriod operates the same as in standard deposit.
    // Equally, depositV3Now does not have `quoteTimestamp`. this is set to the current time from the program.
    const fillDeadlineOffset = 60; // 60 seconds offset

    // Delegate state PDA to pull depositor tokens.
    const approveIx = await createApproveCheckedInstruction(
      depositAccounts.depositorTokenAccount,
      depositAccounts.mint,
      depositAccounts.state,
      depositor.publicKey,
      BigInt(depositData.inputAmount.toString()),
      tokenDecimals,
      undefined,
      tokenProgram
    );

    // Execute the deposit_v3_now call. Remove the quoteTimestamp from the depositData as not needed for this method.
    const depositIx = await program.methods
      .depositV3Now(
        depositData.depositor!,
        depositData.recipient!,
        depositData.inputToken!,
        depositData.outputToken!,
        depositData.inputAmount,
        depositData.outputAmount,
        depositData.destinationChainId,
        depositData.exclusiveRelayer!,
        fillDeadlineOffset,
        0,
        depositData.message
      )
      .accounts(depositAccounts)
      .instruction();
    const depositTx = new Transaction().add(approveIx, depositIx);
    await sendAndConfirmTransaction(connection, depositTx, [payer, depositor]);

    await new Promise((resolve) => setTimeout(resolve, 500));

    const events = await readProgramEvents(connection, program);
    const event = events[0].data; // 0th event is the latest event.

    // Verify the event props emitted match the expected values
    const currentTime = await getCurrentTime(program, state);
    const expectedValues = {
      ...depositData,
      quoteTimestamp: currentTime,
      fillDeadline: currentTime + fillDeadlineOffset,
      depositId: intToU8Array32(1),
    };

    for (let [key, value] of Object.entries(expectedValues)) {
      if (key === "exclusivityParameter") key = "exclusivityDeadline"; // the prop and the event names differ on this key.
      assertSE(event[key], value, `${key} should match`);
    }
  });

  it("Fails with invalid exclusivity params", async () => {
    const currentTime = new BN(await getCurrentTime(program, state));
    depositData.quoteTimestamp = currentTime;
    // If exclusivityParameter is not zero, then exclusiveRelayer must be set.
    depositData.exclusiveRelayer = new PublicKey("11111111111111111111111111111111");
    depositData.exclusivityParameter = new BN(1);
    try {
      const depositDataValues = Object.values(depositData) as DepositDataValues;
      await approvedDepositV3(depositDataValues);
      assert.fail("Should have failed due to InvalidExclusiveRelayer");
    } catch (err: any) {
      assert.include(err.toString(), "InvalidExclusiveRelayer");
    }

    // Test with other invalid exclusivityDeadline values
    const invalidExclusivityDeadlines = [
      maxExclusivityOffsetSeconds,
      maxExclusivityOffsetSeconds.add(new BN(1)),
      currentTime.sub(new BN(1)),
      currentTime.add(new BN(1)),
    ];

    for (const exclusivityDeadline of invalidExclusivityDeadlines) {
      depositData.exclusivityParameter = exclusivityDeadline;
      try {
        const depositDataValues = Object.values(depositData) as DepositDataValues;
        await approvedDepositV3(depositDataValues);
        assert.fail("Should have failed due to InvalidExclusiveRelayer");
      } catch (err: any) {
        assert.include(err.toString(), "InvalidExclusiveRelayer");
      }
    }

    // Test with exclusivityDeadline set to 0
    depositData.exclusivityParameter = new BN(0);
    const depositDataValues = Object.values(depositData) as DepositDataValues;
    await approvedDepositV3(depositDataValues);
  });

  it("Exclusivity param is used as an offset", async () => {
    const currentTime = new BN(await getCurrentTime(program, state));
    depositData.quoteTimestamp = currentTime;

    depositData.exclusiveRelayer = depositor.publicKey;
    depositData.exclusivityParameter = maxExclusivityOffsetSeconds;

    const depositDataValues = Object.values(depositData) as DepositDataValues;
    await approvedDepositV3(depositDataValues);

    await new Promise((resolve) => setTimeout(resolve, 500));
    const events = await readProgramEvents(connection, program);
    const event = events[0].data; // 0th event is the latest event
    assertSE(
      event.exclusivityDeadline,
      currentTime.add(maxExclusivityOffsetSeconds),
      "exclusivityDeadline should be current time + offset"
    );
  });

  it("Exclusivity param is used as a timestamp", async () => {
    const currentTime = new BN(await getCurrentTime(program, state));
    depositData.quoteTimestamp = currentTime;
    const exclusivityDeadlineTimestamp = maxExclusivityOffsetSeconds.add(new BN(1)); // 1 year + 1 second

    depositData.exclusiveRelayer = depositor.publicKey;
    depositData.exclusivityParameter = exclusivityDeadlineTimestamp;

    const depositDataValues = Object.values(depositData) as DepositDataValues;
    await approvedDepositV3(depositDataValues);

    await new Promise((resolve) => setTimeout(resolve, 500));
    const events = await readProgramEvents(connection, program);
    const event = events[0].data; // 0th event is the latest event;

    assertSE(event.exclusivityDeadline, exclusivityDeadlineTimestamp, "exclusivityDeadline should be passed in time");
  });

  it("Exclusivity param is set to 0", async () => {
    const currentTime = new BN(await getCurrentTime(program, state));
    depositData.quoteTimestamp = currentTime;
    const zeroExclusivity = new BN(0);

    depositData.exclusiveRelayer = depositor.publicKey;
    depositData.exclusivityParameter = zeroExclusivity;

    const depositDataValues = Object.values(depositData) as DepositDataValues;
    await approvedDepositV3(depositDataValues);

    await new Promise((resolve) => setTimeout(resolve, 500));
    const events = await readProgramEvents(connection, program);
    const event = events[0].data; // 0th event is the latest event;

    assertSE(event.exclusivityDeadline, zeroExclusivity, "Exclusivity deadline should always be 0");
  });
  it("unsafe deposit ID", async () => {
    const forcedDepositId = new BN(99);

    // Convert the inputs to byte arrays
    const msgSenderBytes = ethers.utils.arrayify(depositAccounts.signer.toBytes());
    const depositorBytes = ethers.utils.arrayify(depositData.depositor!.toBytes());
    const depositNonceBytes = ethers.utils.zeroPad(forcedDepositId.toArrayLike(Buffer, "le", 8), 8);

    const data = ethers.utils.concat([msgSenderBytes, depositorBytes, depositNonceBytes]); // Concatenate the byte arrays
    const expectedDepositId = ethers.utils.keccak256(data); // Hash the concatenated data using keccak256
    const expectedDepositIdArray = ethers.utils.arrayify(expectedDepositId);

    // Call the method to get the unsafe deposit ID
    const unsafeDepositIdTx = await program.methods
      .getUnsafeDepositId(depositAccounts.signer, depositData.depositor!, forcedDepositId)
      .view();

    assert.strictEqual(
      expectedDepositIdArray.toString(),
      unsafeDepositIdTx.toString(),
      "Deposit ID should match the expected hash"
    );

    // Delegate state PDA to pull depositor tokens.
    const approveIx = await createApproveCheckedInstruction(
      depositAccounts.depositorTokenAccount,
      depositAccounts.mint,
      depositAccounts.state,
      depositor.publicKey,
      BigInt(depositData.inputAmount.toString()),
      tokenDecimals,
      undefined,
      tokenProgram
    );

    // Create the transaction for unsafeDepositV3
    const unsafeDepositIx = await program.methods
      .unsafeDepositV3(
        depositData.depositor!,
        depositData.recipient!,
        depositData.inputToken!,
        depositData.outputToken!,
        depositData.inputAmount!,
        depositData.outputAmount!,
        depositData.destinationChainId!,
        depositData.exclusiveRelayer!,
        forcedDepositId, // deposit nonce
        depositData.quoteTimestamp.toNumber(),
        depositData.fillDeadline.toNumber(),
        depositData.exclusivityParameter.toNumber(),
        depositData.message!
      )
      .accounts(depositAccounts) // Assuming depositAccounts is already set up correctly
      .instruction();

    const unsafeDepositTx = new Transaction().add(approveIx, unsafeDepositIx);
    await sendAndConfirmTransaction(connection, unsafeDepositTx, [payer, depositor]);

    // Wait for a short period to ensure the event is emitted
    await new Promise((resolve) => setTimeout(resolve, 500));

    // Read and verify the event
    const events = await readProgramEvents(connection, program);
    const event = events[0].data; // Assuming the latest event is the one we want

    const expectedValues = { ...depositData, depositId: expectedDepositIdArray };

    for (let [key, value] of Object.entries(expectedValues)) {
      if (key === "exclusivityParameter") key = "exclusivityDeadline"; // Adjust for any key differences
      assertSE(event[key], value, `${key} should match`);
    }
  });

  it("Deposit with enabled CPI-guard", async () => {
    // CPI-guard is available only for the 2022 token program.
    tokenProgram = TOKEN_2022_PROGRAM_ID;
    await setupInputToken();
    await enableRoute();

    // Enable CPI-guard for the depositor (requires TA reallocation).
    const enableCpiGuardTx = new Transaction().add(
      createReallocateInstruction(depositorTA, payer.publicKey, [ExtensionType.CpiGuard], depositor.publicKey),
      createEnableCpiGuardInstruction(depositorTA, depositor.publicKey)
    );
    await sendAndConfirmTransaction(connection, enableCpiGuardTx, [payer, depositor]);

    // Verify vault balance is zero before the deposit
    let vaultAccount = await getAccount(connection, vault, undefined, tokenProgram);
    assertSE(vaultAccount.amount, "0", "Vault balance should be zero before the deposit");

    // Execute the deposit_v3 call
    const depositDataValues = Object.values(depositData) as DepositDataValues;
    await approvedDepositV3(depositDataValues);

    // Verify tokens leave the depositor's account
    const depositorAccount = await getAccount(connection, depositorTA, undefined, tokenProgram);
    assertSE(
      depositorAccount.amount,
      seedBalance - depositData.inputAmount.toNumber(),
      "Depositor's balance should be reduced by the deposited amount"
    );

    // Verify tokens are credited into the vault
    vaultAccount = await getAccount(connection, vault, undefined, tokenProgram);
    assertSE(vaultAccount.amount, depositData.inputAmount, "Vault balance should be increased by the deposited amount");
  });

  it("Deposit without approval fails", async () => {
    const depositDataValues = Object.values(depositData) as DepositDataValues;

    try {
      await program.methods
        .depositV3(...depositDataValues)
        .accounts(depositAccounts)
        .signers([depositor])
        .rpc();
      assert.fail("Deposit should have failed due to missing approval");
    } catch (err: any) {
      assert.include(err.toString(), "owner does not match");
    }
  });
});<|MERGE_RESOLUTION|>--- conflicted
+++ resolved
@@ -21,11 +21,8 @@
 const { createRoutePda, getVaultAta, assertSE, assert, getCurrentTime, depositQuoteTimeBuffer, fillDeadlineBuffer } =
   common;
 
-<<<<<<< HEAD
-=======
 const maxExclusivityOffsetSeconds = new BN(365 * 24 * 60 * 60); // 1 year in seconds
 
->>>>>>> 0bae98f7
 describe("svm_spoke.deposit", () => {
   anchor.setProvider(provider);
 
