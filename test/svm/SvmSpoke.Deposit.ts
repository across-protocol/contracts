import * as anchor from "@coral-xyz/anchor";
import { BN } from "@coral-xyz/anchor";
import { getApproveCheckedInstruction } from "@solana-program/token";
import {
  address,
  airdropFactory,
  appendTransactionMessageInstruction,
  createKeyPairFromBytes,
  createSignerFromKeyPair,
  getProgramDerivedAddress,
  lamports,
  pipe,
} from "@solana/kit";
import {
  ExtensionType,
  NATIVE_MINT,
  TOKEN_2022_PROGRAM_ID,
  TOKEN_PROGRAM_ID,
  createApproveCheckedInstruction,
  createAssociatedTokenAccountIdempotentInstruction,
  createCloseAccountInstruction,
  createEnableCpiGuardInstruction,
  createMint,
  createReallocateInstruction,
  createSyncNativeInstruction,
  getAccount,
  getAssociatedTokenAddressSync,
  getMinimumBalanceForRentExemptAccount,
  getOrCreateAssociatedTokenAccount,
  mintTo,
} from "@solana/spl-token";
import { Keypair, PublicKey, SystemProgram, Transaction, sendAndConfirmTransaction } from "@solana/web3.js";
import { BigNumber, ethers } from "ethers";
import { SvmSpokeClient } from "../../src/svm";
import { DepositInput } from "../../src/svm/clients/SvmSpoke";
import {
  getDepositNowPda,
  getDepositNowSeedHash,
  getDepositPda,
  getDepositSeedHash,
  intToU8Array32,
  readEventsUntilFound,
  u8Array32ToBigNumber,
  u8Array32ToInt,
} from "../../src/svm/web3-v1";
import { DepositData, DepositDataValues } from "../../src/types/svm";
import { MAX_EXCLUSIVITY_OFFSET_SECONDS } from "../../test-utils";
import { common } from "./SvmSpoke.common";
import { createDefaultSolanaClient, createDefaultTransaction, signAndSendTransaction } from "./utils";
<<<<<<< HEAD
const {
  createRoutePda,
  getVaultAta,
  assertSE,
  assert,
  getCurrentTime,
  depositQuoteTimeBuffer,
  fillDeadlineBuffer,
  provider,
  connection,
  program,
  owner,
  seedBalance,
  initializeState,
  depositData,
} = common;
=======
const { provider, connection, program, owner, seedBalance, initializeState, depositData } = common;
const { getOrCreateVaultAta, assertSE, assert, getCurrentTime, depositQuoteTimeBuffer, fillDeadlineBuffer } = common;
>>>>>>> 86553d7e

const maxExclusivityOffsetSeconds = new BN(MAX_EXCLUSIVITY_OFFSET_SECONDS); // 1 year in seconds

type DepositDataSeed = Parameters<typeof getDepositSeedHash>[0];
type DepositNowDataSeed = Parameters<typeof getDepositNowSeedHash>[0];

describe("svm_spoke.deposit", () => {
  anchor.setProvider(provider);

  const depositor = Keypair.generate();
  const { payer } = anchor.AnchorProvider.env().wallet as anchor.Wallet;
  const tokenDecimals = 6;

  let state: PublicKey, inputToken: PublicKey, depositorTA: PublicKey, vault: PublicKey, tokenProgram: PublicKey;

  // Re-used between tests to simplify props.
  type DepositAccounts = {
    state: PublicKey;
<<<<<<< HEAD
    delegate: PublicKey;
    route: PublicKey;
=======
>>>>>>> 86553d7e
    signer: PublicKey;
    depositorTokenAccount: PublicKey;
    vault: PublicKey;
    mint: PublicKey;
    tokenProgram: PublicKey;
    program: PublicKey;
  };
  let depositAccounts: DepositAccounts;

  const setupInputToken = async () => {
    inputToken = await createMint(connection, payer, owner, owner, tokenDecimals, undefined, undefined, tokenProgram);

    depositorTA = (
      await getOrCreateAssociatedTokenAccount(
        connection,
        payer,
        inputToken,
        depositor.publicKey,
        undefined,
        undefined,
        undefined,
        tokenProgram
      )
    ).address;
    await mintTo(connection, payer, inputToken, depositorTA, owner, seedBalance, undefined, undefined, tokenProgram);
  };

  const createVault = async () => {
    vault = await getOrCreateVaultAta(payer, inputToken, state);

    // Set known fields in the depositData.
    depositData.depositor = depositor.publicKey;
    depositData.inputToken = inputToken;

    depositAccounts = {
      state,
<<<<<<< HEAD
      delegate: getDepositPda(depositData as DepositDataSeed, program.programId),
      route,
=======
>>>>>>> 86553d7e
      signer: depositor.publicKey,
      depositorTokenAccount: depositorTA,
      vault,
      mint: inputToken,
      tokenProgram: tokenProgram ?? TOKEN_PROGRAM_ID,
      program: program.programId,
    };
  };

  const approvedDeposit = async (
    depositData: DepositData,
    calledDepositAccounts: DepositAccounts = depositAccounts
  ) => {
    const delegatePda = getDepositPda(depositData as DepositDataSeed, program.programId);
    calledDepositAccounts.delegate = delegatePda;

    // Delegate delegate PDA to pull depositor tokens.
    const approveIx = await createApproveCheckedInstruction(
      calledDepositAccounts.depositorTokenAccount,
      calledDepositAccounts.mint,
      delegatePda,
      depositor.publicKey,
      BigInt(depositData.inputAmount.toString()),
      tokenDecimals,
      undefined,
      tokenProgram
    );
    const depositIx = await program.methods
      .deposit(
        depositData.depositor!,
        depositData.recipient,
        depositData.inputToken!,
        depositData.outputToken,
        depositData.inputAmount,
        depositData.outputAmount,
        depositData.destinationChainId,
        depositData.exclusiveRelayer,
        depositData.quoteTimestamp.toNumber(),
        depositData.fillDeadline.toNumber(),
        depositData.exclusivityParameter.toNumber(),
        depositData.message
      )
      .accounts(calledDepositAccounts)
      .instruction();
    const depositTx = new Transaction().add(approveIx, depositIx);
    return sendAndConfirmTransaction(connection, depositTx, [payer, depositor]);
  };

  beforeEach(async () => {
    ({ state } = await initializeState());

    tokenProgram = TOKEN_PROGRAM_ID; // Some tests might override this.
    await setupInputToken();
<<<<<<< HEAD
    await enableRoute();
=======

    await createVault();
>>>>>>> 86553d7e
  });
  it("Deposits tokens via deposit function and checks balances", async () => {
    // Verify vault balance is zero before the deposit
    let vaultAccount = await getAccount(connection, vault);
    assertSE(vaultAccount.amount, "0", "Vault balance should be zero before the deposit");

    // Execute the deposit call
    await approvedDeposit(depositData);

    // Verify tokens leave the depositor's account
    let depositorAccount = await getAccount(connection, depositorTA);
    assertSE(
      depositorAccount.amount,
      seedBalance - depositData.inputAmount.toNumber(),
      "Depositor's balance should be reduced by the deposited amount"
    );

    // Verify tokens are credited into the vault
    vaultAccount = await getAccount(connection, vault);
    assertSE(vaultAccount.amount, depositData.inputAmount, "Vault balance should be increased by the deposited amount");

    // Modify depositData for the second deposit
    const secondInputAmount = new BN(300000);

    // Execute the second deposit call
    await approvedDeposit({ ...depositData, inputAmount: secondInputAmount });

    // Verify tokens leave the depositor's account again
    depositorAccount = await getAccount(connection, depositorTA);
    assertSE(
      depositorAccount.amount,
      seedBalance - depositData.inputAmount.toNumber() - secondInputAmount.toNumber(),
      "Depositor's balance should be reduced by the total deposited amount"
    );

    // Verify tokens are credited into the vault again
    vaultAccount = await getAccount(connection, vault);
    assertSE(
      vaultAccount.amount,
      depositData.inputAmount.add(secondInputAmount),
      "Vault balance should be increased by the total deposited amount"
    );
  });

  it("Verifies FundsDeposited after deposits", async () => {
    depositData.inputAmount = depositData.inputAmount.add(new BN(69));

    // Execute the first deposit call
    const tx = await approvedDeposit(depositData);

    let events = await readEventsUntilFound(connection, tx, [program]);
    let event = events[0].data; // 0th event is the latest event
    const expectedValues1 = { ...depositData, depositId: intToU8Array32(1) }; // Verify the event props emitted match the depositData.
    for (let [key, value] of Object.entries(expectedValues1)) {
      if (key === "exclusivityParameter") key = "exclusivityDeadline"; // the prop and the event names differ on this key.
      assertSE(event[key], value, `${key} should match`);
    }

    // Test the id recovery with the conversion utils
    assertSE(u8Array32ToInt(event.depositId), 1, `depositId should recover to 1`);
    assertSE(u8Array32ToBigNumber(event.depositId), BigNumber.from(1), `depositId should recover to 1`);

    // Execute the second deposit call
    const tx2 = await approvedDeposit(depositData);
    events = await readEventsUntilFound(connection, tx2, [program]);
    event = events[0].data; // 0th event is the latest event.

    const expectedValues2 = { ...expectedValues1, depositId: intToU8Array32(2) }; // Verify the event props emitted match the depositData.
    for (let [key, value] of Object.entries(expectedValues2)) {
      if (key === "exclusivityParameter") key = "exclusivityDeadline"; // the prop and the event names differ on this key.
      assertSE(event[key], value, `${key} should match`);
    }

    // Test the id recovery with the conversion utils
    assertSE(u8Array32ToInt(event.depositId), 2, `depositId should recover to 2`);
    assertSE(u8Array32ToBigNumber(event.depositId), BigNumber.from(2), `depositId should recover to 2`);
  });

  it("Deposit with deadline before current time succeeds", async () => {
    const currentTime = await getCurrentTime(program, state);

    // Fill deadline is before current time on the contract
    let fillDeadline = currentTime - 1; // 1 second before current time on the contract.
    depositData.fillDeadline = new BN(fillDeadline);
    depositData.quoteTimestamp = new BN(currentTime - 1); // 1 second before current time on the contract to reset.

    const tx = await approvedDeposit(depositData);

    const events = await readEventsUntilFound(connection, tx, [program]);
    const event = events[0].data; // 0th event is the latest event.

    assertSE(event.fillDeadline, fillDeadline, "Fill deadline should match");
  });

<<<<<<< HEAD
  it("Fails to deposit tokens to a route that is uninitalized", async () => {
    const differentChainId = new BN(2); // Different chain ID
    if (!depositData.inputToken) {
      throw new Error("Input token is null");
    }
    const differentRoutePda = createRoutePda(depositData.inputToken, seed, differentChainId);
    depositAccounts.route = differentRoutePda;

    try {
      await approvedDeposit({
        ...depositData,
        destinationChainId: differentChainId,
      });
      assert.fail("Deposit should have failed for a route that is not initialized");
    } catch (err: any) {
      assert.include(err.toString(), "AccountNotInitialized", "Expected AccountNotInitialized error");
    }
  });

  it("Fails to deposit tokens to a route that is explicitly disabled", async () => {
    // Disable the route
    await program.methods
      .setEnableRoute(depositData.inputToken!, depositData.destinationChainId, false)
      .accounts(setEnableRouteAccounts)
      .rpc();

    try {
      await approvedDeposit(depositData);
      assert.fail("Deposit should have failed for a route that is explicitly disabled");
    } catch (err: any) {
      assert.include(err.toString(), "DisabledRoute", "Expected DisabledRoute error");
    }
  });

=======
>>>>>>> 86553d7e
  it("Fails to process deposit when deposits are paused", async () => {
    // Pause deposits
    const pauseDepositsAccounts = { state, signer: owner, program: program.programId };
    await program.methods.pauseDeposits(true).accounts(pauseDepositsAccounts).rpc();
    const stateAccountData = await program.account.state.fetch(state);
    assert.isTrue(stateAccountData.pausedDeposits, "Deposits should be paused");

    // Try to deposit. This should fail because deposits are paused.
    try {
      await approvedDeposit(depositData);
      assert.fail("Should not be able to process deposit when deposits are paused");
    } catch (err: any) {
      assert.include(err.toString(), "Error Code: DepositsArePaused", "Expected DepositsArePaused error");
    }
  });

  it("Fails to deposit tokens with InvalidQuoteTimestamp when quote timestamp is in the future", async () => {
    const currentTime = await getCurrentTime(program, state);
    const futureQuoteTimestamp = new BN(currentTime + 10); // 10 seconds in the future

    depositData.quoteTimestamp = futureQuoteTimestamp;

    try {
      await approvedDeposit(depositData);
      assert.fail("Deposit should have failed due to InvalidQuoteTimestamp");
    } catch (err: any) {
      assert.include(err.toString(), "Error Code: InvalidQuoteTimestamp", "Expected InvalidQuoteTimestamp error");
    }
  });

  it("Fails to deposit tokens with quoteTimestamp is too old", async () => {
    const currentTime = await getCurrentTime(program, state);
    const futureQuoteTimestamp = new BN(currentTime - depositQuoteTimeBuffer.toNumber() - 1); // older than buffer.

    depositData.quoteTimestamp = futureQuoteTimestamp;

    try {
      await approvedDeposit(depositData);
      assert.fail("Deposit should have failed due to InvalidQuoteTimestamp");
    } catch (err: any) {
      assert.include(err.toString(), "Error Code: InvalidQuoteTimestamp", "Expected InvalidQuoteTimestamp error");
    }
  });

  it("Fails to deposit tokens with InvalidFillDeadline when fill deadline is invalid", async () => {
    const currentTime = await getCurrentTime(program, state);

    // Fill deadline is too far ahead (longer than fill_deadline_buffer + currentTime)
    const invalidFillDeadline = currentTime + fillDeadlineBuffer.toNumber() + 1; // 1 seconds beyond the buffer
    depositData.fillDeadline = new BN(invalidFillDeadline);
    depositData.quoteTimestamp = new BN(currentTime);

    try {
      await approvedDeposit(depositData);
      assert.fail("Deposit should have failed due to InvalidFillDeadline (future deadline)");
    } catch (err: any) {
      assert.include(err.toString(), "InvalidFillDeadline", "Expected InvalidFillDeadline error for future deadline");
    }
  });
  it("Fails to process deposit for mint inconsistent input_token", async () => {
    // Save the correct data from global scope before changing it when creating a new input token.
    const firstInputToken = inputToken;

    // Create a new input token and the vault.
    await setupInputToken();
    await createVault();

    // Try to execute the deposit call with malformed inputs where the first input token is passed combined with mint,
    // vault and user token account from the second input token.
    const malformedDepositData = { ...depositData, inputToken: firstInputToken };
    const malformedDepositAccounts = { ...depositAccounts };
    try {
      await approvedDeposit(malformedDepositData, malformedDepositAccounts);
      assert.fail("Should not be able to process deposit for inconsistent mint");
    } catch (err: any) {
      assert.include(err.toString(), "Error Code: InvalidMint", "Expected InvalidMint error");
    }
  });

<<<<<<< HEAD
  it("Tests deposit with a fake route PDA", async () => {
    // Create fake program state
    const fakeState = await initializeState();
    const fakeVault = await getVaultAta(inputToken, fakeState.state);

    const fakeRouteChainId = new BN(3);
    const fakeRoutePda = createRoutePda(inputToken, fakeState.seed, fakeRouteChainId);

    // A seeds constraint was violated.
    const fakeSetEnableRouteAccounts = {
      signer: owner,
      payer: owner,
      state: fakeState.state,
      route: fakeRoutePda,
      vault: fakeVault,
      originTokenMint: inputToken,
      tokenProgram: TOKEN_PROGRAM_ID,
      associatedTokenProgram: ASSOCIATED_TOKEN_PROGRAM_ID,
      systemProgram: anchor.web3.SystemProgram.programId,
      program: program.programId,
    };

    await program.methods.setEnableRoute(inputToken, fakeRouteChainId, true).accounts(fakeSetEnableRouteAccounts).rpc();

    const fakeDepositAccounts = {
      state: fakeState.state,
      delegate: getDepositPda(depositData as DepositDataSeed, program.programId),
      route: fakeRoutePda,
      signer: depositor.publicKey,
      depositorTokenAccount: depositorTA,
      vault: fakeVault,
      mint: inputToken,
      tokenProgram: TOKEN_PROGRAM_ID,
      program: program.programId,
    };

    // Deposit with the fake state and route PDA should succeed.
    const tx = await approvedDeposit(
      {
        ...depositData,
        destinationChainId: fakeRouteChainId,
      },
      fakeDepositAccounts
    );

    let events = await readEventsUntilFound(connection, tx, [program]);
    let event = events[0].data; // 0th event is the latest event.
    const expectedValues = {
      ...{ ...depositData, destinationChainId: fakeRouteChainId },
      depositId: intToU8Array32(1),
    }; // Verify the event props emitted match the depositData.
    for (let [key, value] of Object.entries(expectedValues)) {
      if (key === "exclusivityParameter") key = "exclusivityDeadline"; // the prop and the event names differ on this key.
      assertSE(event[key], value, `${key} should match`);
    }

    // Check fake vault acount balance
    const fakeVaultAccount = await getAccount(connection, fakeVault);
    assertSE(
      fakeVaultAccount.amount,
      depositData.inputAmount.toNumber(),
      "Fake vault balance should be increased by the deposited amount"
    );

    // Deposit with the fake route in the original program state should fail.
    try {
      await approvedDeposit(
        {
          ...{ ...depositData, destinationChainId: fakeRouteChainId },
        },
        {
          ...depositAccounts,
          route: fakeRoutePda,
        }
      );
      assert.fail("Deposit should have failed for a fake route PDA");
    } catch (err: any) {
      assert.include(err.toString(), "A seeds constraint was violated");
    }

    const vaultAccount = await getAccount(connection, vault);
    assertSE(vaultAccount.amount, 0, "Vault balance should not be changed by the fake route deposit");
  });

=======
>>>>>>> 86553d7e
  it("depositV3Now behaves as deposit but forces the quote timestamp as expected", async () => {
    // Set up initial deposit data. Note that this method has a slightly different interface to deposit, using
    // fillDeadlineOffset rather than fillDeadline. current chain time is added to fillDeadlineOffset to set the
    // fillDeadline for the deposit. exclusivityPeriod operates the same as in standard deposit.
    // Equally, depositV3Now does not have `quoteTimestamp`. this is set to the current time from the program.
    const fillDeadlineOffset = 60; // 60 seconds offset

    const depositNowData = {
      ...depositData,
      fillDeadlineOffset: new BN(fillDeadlineOffset),
      exclusivityPeriod: new BN(0),
    };

    const delegatePda = getDepositNowPda(depositNowData as DepositNowDataSeed, program.programId);
    // Delegate state PDA to pull depositor tokens.
    const approveIx = await createApproveCheckedInstruction(
      depositAccounts.depositorTokenAccount,
      depositAccounts.mint,
      delegatePda,
      depositor.publicKey,
      BigInt(depositData.inputAmount.toString()),
      tokenDecimals,
      undefined,
      tokenProgram
    );

    // Execute the deposit_now call. Remove the quoteTimestamp from the depositData as not needed for this method.
    const depositIx = await program.methods
      .depositNow(
        depositNowData.depositor!,
        depositNowData.recipient!,
        depositNowData.inputToken!,
        depositNowData.outputToken!,
        depositNowData.inputAmount,
        depositNowData.outputAmount,
        depositNowData.destinationChainId,
        depositNowData.exclusiveRelayer!,
        fillDeadlineOffset,
        0,
        depositNowData.message
      )
      .accounts({ ...depositAccounts, delegate: delegatePda })
      .instruction();
    const depositTx = new Transaction().add(approveIx, depositIx);
    const tx = await sendAndConfirmTransaction(connection, depositTx, [payer, depositor]);

    const events = await readEventsUntilFound(connection, tx, [program]);
    const event = events[0].data; // 0th event is the latest event.

    // Verify the event props emitted match the expected values
    const currentTime = await getCurrentTime(program, state);
    const expectedValues = {
      ...depositData,
      quoteTimestamp: currentTime,
      fillDeadline: currentTime + fillDeadlineOffset,
      depositId: intToU8Array32(1),
    };

    for (let [key, value] of Object.entries(expectedValues)) {
      if (key === "exclusivityParameter") key = "exclusivityDeadline"; // the prop and the event names differ on this key.
      assertSE(event[key], value, `${key} should match`);
    }
  });

  it("Fails with invalid exclusivity params", async () => {
    const currentTime = new BN(await getCurrentTime(program, state));
    depositData.quoteTimestamp = currentTime;
    // If exclusivityParameter is not zero, then exclusiveRelayer must be set.
    depositData.exclusiveRelayer = new PublicKey("11111111111111111111111111111111");
    depositData.exclusivityParameter = new BN(1);
    try {
      await approvedDeposit(depositData);
      assert.fail("Should have failed due to InvalidExclusiveRelayer");
    } catch (err: any) {
      assert.include(err.toString(), "InvalidExclusiveRelayer");
    }

    // Test with other invalid exclusivityDeadline values
    const invalidExclusivityDeadlines = [
      maxExclusivityOffsetSeconds,
      maxExclusivityOffsetSeconds.add(new BN(1)),
      currentTime.sub(new BN(1)),
      currentTime.add(new BN(1)),
    ];

    for (const exclusivityDeadline of invalidExclusivityDeadlines) {
      depositData.exclusivityParameter = exclusivityDeadline;
      try {
        await approvedDeposit(depositData);
        assert.fail("Should have failed due to InvalidExclusiveRelayer");
      } catch (err: any) {
        assert.include(err.toString(), "InvalidExclusiveRelayer");
      }
    }

    // Test with exclusivityDeadline set to 0
    depositData.exclusivityParameter = new BN(0);
    await approvedDeposit(depositData);
  });

  it("Exclusivity param is used as an offset", async () => {
    const currentTime = new BN(await getCurrentTime(program, state));
    depositData.quoteTimestamp = currentTime;

    depositData.exclusiveRelayer = depositor.publicKey;
    depositData.exclusivityParameter = maxExclusivityOffsetSeconds;

    const tx = await approvedDeposit(depositData);

    const events = await readEventsUntilFound(connection, tx, [program]);
    const event = events[0].data; // 0th event is the latest event
    assertSE(
      event.exclusivityDeadline,
      currentTime.add(maxExclusivityOffsetSeconds),
      "exclusivityDeadline should be current time + offset"
    );
  });

  it("Exclusivity param is used as a timestamp", async () => {
    const currentTime = new BN(await getCurrentTime(program, state));
    depositData.quoteTimestamp = currentTime;
    const exclusivityDeadlineTimestamp = maxExclusivityOffsetSeconds.add(new BN(1)); // 1 year + 1 second

    depositData.exclusiveRelayer = depositor.publicKey;
    depositData.exclusivityParameter = exclusivityDeadlineTimestamp;

    const tx = await approvedDeposit(depositData);

    const events = await readEventsUntilFound(connection, tx, [program]);
    const event = events[0].data; // 0th event is the latest event;

    assertSE(event.exclusivityDeadline, exclusivityDeadlineTimestamp, "exclusivityDeadline should be passed in time");
  });

  it("Exclusivity param is set to 0", async () => {
    const currentTime = new BN(await getCurrentTime(program, state));
    depositData.quoteTimestamp = currentTime;
    const zeroExclusivity = new BN(0);

    depositData.exclusiveRelayer = depositor.publicKey;
    depositData.exclusivityParameter = zeroExclusivity;

    const tx = await approvedDeposit(depositData);

    const events = await readEventsUntilFound(connection, tx, [program]);
    const event = events[0].data; // 0th event is the latest event;

    assertSE(event.exclusivityDeadline, zeroExclusivity, "Exclusivity deadline should always be 0");
  });
  it("unsafe deposit ID", async () => {
    const forcedDepositId = new BN(99);

    // Convert the inputs to byte arrays
    const msgSenderBytes = ethers.utils.arrayify(depositAccounts.signer.toBytes());
    const depositorBytes = ethers.utils.arrayify(depositData.depositor!.toBytes());
    const depositNonceBytes = ethers.utils.zeroPad(forcedDepositId.toArrayLike(Buffer, "le", 8), 8);

    const data = ethers.utils.concat([msgSenderBytes, depositorBytes, depositNonceBytes]); // Concatenate the byte arrays
    const expectedDepositId = ethers.utils.keccak256(data); // Hash the concatenated data using keccak256
    const expectedDepositIdArray = ethers.utils.arrayify(expectedDepositId);

    // Call the method to get the unsafe deposit ID
    const unsafeDepositIdTx = await program.methods
      .getUnsafeDepositId(depositAccounts.signer, depositData.depositor!, forcedDepositId)
      .view();

    assert.strictEqual(
      expectedDepositIdArray.toString(),
      unsafeDepositIdTx.toString(),
      "Deposit ID should match the expected hash"
    );

    // Delegate state PDA to pull depositor tokens.
    const approveIx = await createApproveCheckedInstruction(
      depositAccounts.depositorTokenAccount,
      depositAccounts.mint,
      getDepositPda(depositData as DepositDataSeed, program.programId),
      depositor.publicKey,
      BigInt(depositData.inputAmount.toString()),
      tokenDecimals,
      undefined,
      tokenProgram
    );

    // Create the transaction for unsafeDepositV3
    const unsafeDepositIx = await program.methods
      .unsafeDeposit(
        depositData.depositor!,
        depositData.recipient!,
        depositData.inputToken!,
        depositData.outputToken!,
        depositData.inputAmount!,
        depositData.outputAmount!,
        depositData.destinationChainId!,
        depositData.exclusiveRelayer!,
        forcedDepositId, // deposit nonce
        depositData.quoteTimestamp.toNumber(),
        depositData.fillDeadline.toNumber(),
        depositData.exclusivityParameter.toNumber(),
        depositData.message!
      )
      .accounts(depositAccounts) // Assuming depositAccounts is already set up correctly
      .instruction();

    const unsafeDepositTx = new Transaction().add(approveIx, unsafeDepositIx);
    const tx = await sendAndConfirmTransaction(connection, unsafeDepositTx, [payer, depositor]);

    // Wait for a short period to ensure the event is emitted

    // Read and verify the event
    const events = await readEventsUntilFound(connection, tx, [program]);
    const event = events[0].data; // Assuming the latest event is the one we want

    const expectedValues = { ...depositData, depositId: expectedDepositIdArray };

    for (let [key, value] of Object.entries(expectedValues)) {
      if (key === "exclusivityParameter") key = "exclusivityDeadline"; // Adjust for any key differences
      assertSE(event[key], value, `${key} should match`);
    }
  });

  it("Deposit with enabled CPI-guard", async () => {
    // CPI-guard is available only for the 2022 token program.
    tokenProgram = TOKEN_2022_PROGRAM_ID;
    await setupInputToken();
    await createVault();

    // Enable CPI-guard for the depositor (requires TA reallocation).
    const enableCpiGuardTx = new Transaction().add(
      createReallocateInstruction(depositorTA, payer.publicKey, [ExtensionType.CpiGuard], depositor.publicKey),
      createEnableCpiGuardInstruction(depositorTA, depositor.publicKey)
    );
    await sendAndConfirmTransaction(connection, enableCpiGuardTx, [payer, depositor]);

    // Verify vault balance is zero before the deposit
    let vaultAccount = await getAccount(connection, vault, undefined, tokenProgram);
    assertSE(vaultAccount.amount, "0", "Vault balance should be zero before the deposit");

    // Execute the deposit call
    await approvedDeposit(depositData);

    // Verify tokens leave the depositor's account
    const depositorAccount = await getAccount(connection, depositorTA, undefined, tokenProgram);
    assertSE(
      depositorAccount.amount,
      seedBalance - depositData.inputAmount.toNumber(),
      "Depositor's balance should be reduced by the deposited amount"
    );

    // Verify tokens are credited into the vault
    vaultAccount = await getAccount(connection, vault, undefined, tokenProgram);
    assertSE(vaultAccount.amount, depositData.inputAmount, "Vault balance should be increased by the deposited amount");
  });

  it("Deposit without approval fails", async () => {
    const depositDataValues = Object.values(depositData) as DepositDataValues;

    try {
      await program.methods
        .deposit(...depositDataValues)
        .accounts(depositAccounts)
        .signers([depositor])
        .rpc();
      assert.fail("Deposit should have failed due to missing approval");
    } catch (err: any) {
      assert.include(err.toString(), "owner does not match");
    }
  });

  it("Deposit native token, new token account", async () => {
    // Fund depositor account with SOL.
    const nativeAmount = 1_000_000_000; // 1 SOL
    await connection.requestAirdrop(depositor.publicKey, nativeAmount * 2); // Add buffer for transaction fees.

    // Setup wSOL as the input token.
    inputToken = NATIVE_MINT;
    const nativeDecimals = 9;
    depositorTA = getAssociatedTokenAddressSync(inputToken, depositor.publicKey);
    await createVault();

    // Will need to add rent exemption to the deposit amount, will recover it at the end of the transaction.
    const rentExempt = await getMinimumBalanceForRentExemptAccount(connection);
    const transferIx = SystemProgram.transfer({
      fromPubkey: depositor.publicKey,
      toPubkey: depositorTA,
      lamports: BigInt(nativeAmount) + BigInt(rentExempt),
    });

    // Create wSOL user account.
    const createIx = createAssociatedTokenAccountIdempotentInstruction(
      depositor.publicKey,
      depositorTA,
      depositor.publicKey,
      inputToken
    );

    const approveIx = await createApproveCheckedInstruction(
      depositAccounts.depositorTokenAccount,
      depositAccounts.mint,
      depositAccounts.state,
      depositor.publicKey,
      BigInt(nativeAmount),
      nativeDecimals,
      undefined,
      tokenProgram
    );

    const nativeDepositData = { ...depositData, inputAmount: new BN(nativeAmount), outputAmount: new BN(nativeAmount) };
    const depositDataValues = Object.values(nativeDepositData) as DepositDataValues;
    const depositIx = await program.methods
      .deposit(...depositDataValues)
      .accounts(depositAccounts)
      .instruction();

    const closeIx = createCloseAccountInstruction(depositorTA, depositor.publicKey, depositor.publicKey);

    const iVaultAmount = (await getAccount(connection, vault, undefined, tokenProgram)).amount;

    const depositTx = new Transaction().add(transferIx, createIx, approveIx, depositIx, closeIx);
    const tx = await sendAndConfirmTransaction(connection, depositTx, [depositor]);

    const fVaultAmount = (await getAccount(connection, vault, undefined, tokenProgram)).amount;
    assertSE(
      fVaultAmount,
      iVaultAmount + BigInt(nativeAmount),
      "Vault balance should be increased by the deposited amount"
    );
  });

  it("Deposit native token, existing token account", async () => {
    // Fund depositor account with SOL.
    const nativeAmount = 1_000_000_000; // 1 SOL
    await connection.requestAirdrop(depositor.publicKey, nativeAmount * 2); // Add buffer for transaction fees.

    // Setup wSOL as the input token, creating the associated token account for the user.
    inputToken = NATIVE_MINT;
    const nativeDecimals = 9;
    depositorTA = (await getOrCreateAssociatedTokenAccount(connection, payer, inputToken, depositor.publicKey)).address;
    await createVault();

    // Transfer SOL to the user token account.
    const transferIx = SystemProgram.transfer({
      fromPubkey: depositor.publicKey,
      toPubkey: depositorTA,
      lamports: nativeAmount,
    });

    // Sync the user token account with the native balance.
    const syncIx = createSyncNativeInstruction(depositorTA);

    const approveIx = await createApproveCheckedInstruction(
      depositAccounts.depositorTokenAccount,
      depositAccounts.mint,
      depositAccounts.state,
      depositor.publicKey,
      BigInt(nativeAmount),
      nativeDecimals,
      undefined,
      tokenProgram
    );

    const nativeDepositData = { ...depositData, inputAmount: new BN(nativeAmount), outputAmount: new BN(nativeAmount) };
    const depositDataValues = Object.values(nativeDepositData) as DepositDataValues;
    const depositIx = await program.methods
      .deposit(...depositDataValues)
      .accounts(depositAccounts)
      .instruction();

    const iVaultAmount = (await getAccount(connection, vault, undefined, tokenProgram)).amount;

    const depositTx = new Transaction().add(transferIx, syncIx, approveIx, depositIx);
    const tx = await sendAndConfirmTransaction(connection, depositTx, [depositor]);

    const fVaultAmount = (await getAccount(connection, vault, undefined, tokenProgram)).amount;
    assertSE(
      fVaultAmount,
      iVaultAmount + BigInt(nativeAmount),
      "Vault balance should be increased by the deposited amount"
    );
  });

  describe("codama client and solana kit", () => {
    it("Deposit with with solana kit and codama client", async () => {
      // typescript is not happy with the depositData object
      if (!depositData.inputToken || !depositData.depositor) {
        throw new Error("Input token or depositor is null");
      }

      const rpcClient = createDefaultSolanaClient();
      const signer = await createSignerFromKeyPair(await createKeyPairFromBytes(depositor.secretKey));

      await airdropFactory(rpcClient)({
        recipientAddress: signer.address,
        lamports: lamports(100000000000000n),
        commitment: "confirmed",
      });

      const [eventAuthority] = await getProgramDerivedAddress({
        programAddress: address(program.programId.toString()),
        seeds: ["__event_authority"],
      });

      // note that we are using getApproveCheckedInstruction from @solana-program/token
      const approveIx = getApproveCheckedInstruction({
        source: address(depositAccounts.depositorTokenAccount.toString()),
        mint: address(depositAccounts.mint.toString()),
        delegate: address(getDepositPda(depositData as DepositDataSeed, program.programId).toString()),
        owner: address(depositor.publicKey.toString()),
        amount: BigInt(depositData.inputAmount.toString()),
        decimals: tokenDecimals,
      });

      const formattedDepositData = {
        depositor: address(depositData.depositor.toString()),
        recipient: address(depositData.recipient.toString()),
        inputToken: address(depositData.inputToken.toString()),
        outputToken: address(depositData.outputToken.toString()),
        inputAmount: BigInt(depositData.inputAmount.toString()),
        outputAmount: BigInt(depositData.outputAmount.toString()),
        destinationChainId: depositData.destinationChainId.toNumber(),
        exclusiveRelayer: address(depositData.exclusiveRelayer.toString()),
        quoteTimestamp: depositData.quoteTimestamp.toNumber(),
        fillDeadline: depositData.fillDeadline.toNumber(),
        exclusivityParameter: depositData.exclusivityParameter.toNumber(),
        message: depositData.message,
      };

      const formattedAccounts = {
        state: address(depositAccounts.state.toString()),
<<<<<<< HEAD
        delegate: address(getDepositPda(depositData as DepositDataSeed, program.programId).toString()),
        route: address(depositAccounts.route.toString()),
=======
>>>>>>> 86553d7e
        depositorTokenAccount: address(depositAccounts.depositorTokenAccount.toString()),
        mint: address(depositAccounts.mint.toString()),
        tokenProgram: address(tokenProgram.toString()),
        program: address(program.programId.toString()),
        vault: address(vault.toString()),
      };

      const depositInput: DepositInput = {
        ...formattedDepositData,
        ...formattedAccounts,
        eventAuthority,
        signer,
      };

      const depositIx = await SvmSpokeClient.getDepositInstructionAsync(depositInput);

      const tx = await pipe(
        await createDefaultTransaction(rpcClient, signer),
        (tx) => appendTransactionMessageInstruction(approveIx, tx),
        (tx) => appendTransactionMessageInstruction(depositIx, tx),
        (tx) => signAndSendTransaction(rpcClient, tx)
      );

      const events = await readEventsUntilFound(connection, tx, [program]);
      const event = events[0].data; // 0th event is the latest event;
      assertSE(event.depositId, intToU8Array32(1), "Deposit ID should match the expected hash");
    });
  });
});<|MERGE_RESOLUTION|>--- conflicted
+++ resolved
@@ -47,10 +47,8 @@
 import { MAX_EXCLUSIVITY_OFFSET_SECONDS } from "../../test-utils";
 import { common } from "./SvmSpoke.common";
 import { createDefaultSolanaClient, createDefaultTransaction, signAndSendTransaction } from "./utils";
-<<<<<<< HEAD
 const {
-  createRoutePda,
-  getVaultAta,
+  getOrCreateVaultAta,
   assertSE,
   assert,
   getCurrentTime,
@@ -64,11 +62,6 @@
   initializeState,
   depositData,
 } = common;
-=======
-const { provider, connection, program, owner, seedBalance, initializeState, depositData } = common;
-const { getOrCreateVaultAta, assertSE, assert, getCurrentTime, depositQuoteTimeBuffer, fillDeadlineBuffer } = common;
->>>>>>> 86553d7e
-
 const maxExclusivityOffsetSeconds = new BN(MAX_EXCLUSIVITY_OFFSET_SECONDS); // 1 year in seconds
 
 type DepositDataSeed = Parameters<typeof getDepositSeedHash>[0];
@@ -82,15 +75,12 @@
   const tokenDecimals = 6;
 
   let state: PublicKey, inputToken: PublicKey, depositorTA: PublicKey, vault: PublicKey, tokenProgram: PublicKey;
+  let seed: BN;
 
   // Re-used between tests to simplify props.
   type DepositAccounts = {
     state: PublicKey;
-<<<<<<< HEAD
     delegate: PublicKey;
-    route: PublicKey;
-=======
->>>>>>> 86553d7e
     signer: PublicKey;
     depositorTokenAccount: PublicKey;
     vault: PublicKey;
@@ -127,11 +117,7 @@
 
     depositAccounts = {
       state,
-<<<<<<< HEAD
       delegate: getDepositPda(depositData as DepositDataSeed, program.programId),
-      route,
-=======
->>>>>>> 86553d7e
       signer: depositor.publicKey,
       depositorTokenAccount: depositorTA,
       vault,
@@ -181,17 +167,14 @@
   };
 
   beforeEach(async () => {
-    ({ state } = await initializeState());
+    ({ state, seed } = await initializeState());
 
     tokenProgram = TOKEN_PROGRAM_ID; // Some tests might override this.
     await setupInputToken();
-<<<<<<< HEAD
-    await enableRoute();
-=======
 
     await createVault();
->>>>>>> 86553d7e
-  });
+  });
+
   it("Deposits tokens via deposit function and checks balances", async () => {
     // Verify vault balance is zero before the deposit
     let vaultAccount = await getAccount(connection, vault);
@@ -285,43 +268,6 @@
     assertSE(event.fillDeadline, fillDeadline, "Fill deadline should match");
   });
 
-<<<<<<< HEAD
-  it("Fails to deposit tokens to a route that is uninitalized", async () => {
-    const differentChainId = new BN(2); // Different chain ID
-    if (!depositData.inputToken) {
-      throw new Error("Input token is null");
-    }
-    const differentRoutePda = createRoutePda(depositData.inputToken, seed, differentChainId);
-    depositAccounts.route = differentRoutePda;
-
-    try {
-      await approvedDeposit({
-        ...depositData,
-        destinationChainId: differentChainId,
-      });
-      assert.fail("Deposit should have failed for a route that is not initialized");
-    } catch (err: any) {
-      assert.include(err.toString(), "AccountNotInitialized", "Expected AccountNotInitialized error");
-    }
-  });
-
-  it("Fails to deposit tokens to a route that is explicitly disabled", async () => {
-    // Disable the route
-    await program.methods
-      .setEnableRoute(depositData.inputToken!, depositData.destinationChainId, false)
-      .accounts(setEnableRouteAccounts)
-      .rpc();
-
-    try {
-      await approvedDeposit(depositData);
-      assert.fail("Deposit should have failed for a route that is explicitly disabled");
-    } catch (err: any) {
-      assert.include(err.toString(), "DisabledRoute", "Expected DisabledRoute error");
-    }
-  });
-
-=======
->>>>>>> 86553d7e
   it("Fails to process deposit when deposits are paused", async () => {
     // Pause deposits
     const pauseDepositsAccounts = { state, signer: owner, program: program.programId };
@@ -401,93 +347,6 @@
     }
   });
 
-<<<<<<< HEAD
-  it("Tests deposit with a fake route PDA", async () => {
-    // Create fake program state
-    const fakeState = await initializeState();
-    const fakeVault = await getVaultAta(inputToken, fakeState.state);
-
-    const fakeRouteChainId = new BN(3);
-    const fakeRoutePda = createRoutePda(inputToken, fakeState.seed, fakeRouteChainId);
-
-    // A seeds constraint was violated.
-    const fakeSetEnableRouteAccounts = {
-      signer: owner,
-      payer: owner,
-      state: fakeState.state,
-      route: fakeRoutePda,
-      vault: fakeVault,
-      originTokenMint: inputToken,
-      tokenProgram: TOKEN_PROGRAM_ID,
-      associatedTokenProgram: ASSOCIATED_TOKEN_PROGRAM_ID,
-      systemProgram: anchor.web3.SystemProgram.programId,
-      program: program.programId,
-    };
-
-    await program.methods.setEnableRoute(inputToken, fakeRouteChainId, true).accounts(fakeSetEnableRouteAccounts).rpc();
-
-    const fakeDepositAccounts = {
-      state: fakeState.state,
-      delegate: getDepositPda(depositData as DepositDataSeed, program.programId),
-      route: fakeRoutePda,
-      signer: depositor.publicKey,
-      depositorTokenAccount: depositorTA,
-      vault: fakeVault,
-      mint: inputToken,
-      tokenProgram: TOKEN_PROGRAM_ID,
-      program: program.programId,
-    };
-
-    // Deposit with the fake state and route PDA should succeed.
-    const tx = await approvedDeposit(
-      {
-        ...depositData,
-        destinationChainId: fakeRouteChainId,
-      },
-      fakeDepositAccounts
-    );
-
-    let events = await readEventsUntilFound(connection, tx, [program]);
-    let event = events[0].data; // 0th event is the latest event.
-    const expectedValues = {
-      ...{ ...depositData, destinationChainId: fakeRouteChainId },
-      depositId: intToU8Array32(1),
-    }; // Verify the event props emitted match the depositData.
-    for (let [key, value] of Object.entries(expectedValues)) {
-      if (key === "exclusivityParameter") key = "exclusivityDeadline"; // the prop and the event names differ on this key.
-      assertSE(event[key], value, `${key} should match`);
-    }
-
-    // Check fake vault acount balance
-    const fakeVaultAccount = await getAccount(connection, fakeVault);
-    assertSE(
-      fakeVaultAccount.amount,
-      depositData.inputAmount.toNumber(),
-      "Fake vault balance should be increased by the deposited amount"
-    );
-
-    // Deposit with the fake route in the original program state should fail.
-    try {
-      await approvedDeposit(
-        {
-          ...{ ...depositData, destinationChainId: fakeRouteChainId },
-        },
-        {
-          ...depositAccounts,
-          route: fakeRoutePda,
-        }
-      );
-      assert.fail("Deposit should have failed for a fake route PDA");
-    } catch (err: any) {
-      assert.include(err.toString(), "A seeds constraint was violated");
-    }
-
-    const vaultAccount = await getAccount(connection, vault);
-    assertSE(vaultAccount.amount, 0, "Vault balance should not be changed by the fake route deposit");
-  });
-
-=======
->>>>>>> 86553d7e
   it("depositV3Now behaves as deposit but forces the quote timestamp as expected", async () => {
     // Set up initial deposit data. Note that this method has a slightly different interface to deposit, using
     // fillDeadlineOffset rather than fillDeadline. current chain time is added to fillDeadlineOffset to set the
@@ -917,11 +776,7 @@
 
       const formattedAccounts = {
         state: address(depositAccounts.state.toString()),
-<<<<<<< HEAD
         delegate: address(getDepositPda(depositData as DepositDataSeed, program.programId).toString()),
-        route: address(depositAccounts.route.toString()),
-=======
->>>>>>> 86553d7e
         depositorTokenAccount: address(depositAccounts.depositorTokenAccount.toString()),
         mint: address(depositAccounts.mint.toString()),
         tokenProgram: address(tokenProgram.toString()),
