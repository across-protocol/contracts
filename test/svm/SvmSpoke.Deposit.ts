--- conflicted
+++ resolved
@@ -15,15 +15,9 @@
   ExtensionType,
 } from "@solana/spl-token";
 import { PublicKey, Keypair, Transaction, sendAndConfirmTransaction } from "@solana/web3.js";
-<<<<<<< HEAD
 import { common } from "./SvmSpoke.common";
-import { readProgramEvents } from "./utils";
 import { DepositDataValues } from "../../src/types/svm";
-import { intToU8Array32 } from "../../src/svm";
-=======
-import { common, DepositDataValues } from "./SvmSpoke.common";
-import { readEventsUntilFound, intToU8Array32 } from "./utils";
->>>>>>> e23fab13
+import { intToU8Array32, readEventsUntilFound } from "../../src/svm";
 const { provider, connection, program, owner, seedBalance, initializeState, depositData } = common;
 const { createRoutePda, getVaultAta, assertSE, assert, getCurrentTime, depositQuoteTimeBuffer, fillDeadlineBuffer } =
   common;
