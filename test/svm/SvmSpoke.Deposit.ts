--- conflicted
+++ resolved
@@ -195,17 +195,12 @@
       assertSE(event[key], value, `${key} should match`);
     }
 
-<<<<<<< HEAD
-    // Execute the second deposit call
-    const tx2 = await approvedDeposit(depositDataValues);
-=======
     // Test the id recovery with the conversion utils
     assertSE(u8Array32ToInt(event.depositId), 1, `depositId should recover to 1`);
     assertSE(u8Array32ToBigNumber(event.depositId), BigNumber.from(1), `depositId should recover to 1`);
 
     // Execute the second deposit_v3 call
-    const tx2 = await approvedDepositV3(depositDataValues);
->>>>>>> 27ecadab
+    const tx2 = await approvedDeposit(depositDataValues);
     events = await readEventsUntilFound(connection, tx2, [program]);
     event = events[0].data; // 0th event is the latest event.
 
