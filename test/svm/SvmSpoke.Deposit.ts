--- conflicted
+++ resolved
@@ -225,7 +225,7 @@
     depositData.quoteTimestamp = new BN(currentTime - 1); // 1 second before current time on the contract to reset.
 
     const depositDataValues = Object.values(depositData) as DepositDataValues;
-    const tx = await approvedDepositV3(depositDataValues);
+    const tx = await approvedDeposit(depositDataValues);
 
     const events = await readEventsUntilFound(connection, tx, [program]);
     const event = events[0].data; // 0th event is the latest event.
@@ -319,26 +319,8 @@
   it("Fails to deposit tokens with InvalidFillDeadline when fill deadline is invalid", async () => {
     const currentTime = await getCurrentTime(program, state);
 
-<<<<<<< HEAD
-    // Case 1: Fill deadline is older than the current time on the contract
-    let invalidFillDeadline = currentTime - 1; // 1 second before current time on the contract.
-    depositData.fillDeadline = new BN(invalidFillDeadline);
-    depositData.quoteTimestamp = new BN(currentTime - 1); // 1 second before current time on the contract to reset.
-
-    try {
-      const depositDataValues = Object.values(depositData) as DepositDataValues;
-      await approvedDeposit(depositDataValues);
-      assert.fail("Deposit should have failed due to InvalidFillDeadline (past deadline)");
-    } catch (err: any) {
-      assert.include(err.toString(), "InvalidFillDeadline", "Expected InvalidFillDeadline error for past deadline");
-    }
-
-    // Case 2: Fill deadline is too far ahead (longer than fill_deadline_buffer + currentTime)
-    invalidFillDeadline = currentTime + fillDeadlineBuffer.toNumber() + 1; // 1 seconds beyond the buffer
-=======
     // Fill deadline is too far ahead (longer than fill_deadline_buffer + currentTime)
     const invalidFillDeadline = currentTime + fillDeadlineBuffer.toNumber() + 1; // 1 seconds beyond the buffer
->>>>>>> 80e3bad9
     depositData.fillDeadline = new BN(invalidFillDeadline);
     depositData.quoteTimestamp = new BN(currentTime);
 
