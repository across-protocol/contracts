import { BN, Program, workspace } from "@coral-xyz/anchor";
import { AccountMeta, Keypair, PublicKey } from "@solana/web3.js";
import * as crypto from "crypto";
import { BigNumber, ethers } from "ethers";
import { MulticallHandler } from "../../target/types/multicall_handler";

import { MerkleTree } from "@uma/common";
import {
<<<<<<< HEAD
  calculateRelayHashUint8Array,
  findProgramAddress,
  LargeAccountsCoder,
  readEvents,
  readProgramEvents,
  MulticallHandlerCoder,
  AcrossPlusMessageCoder,
} from "../../src/SvmUtils";
import { RelayData } from "./SvmSpoke.common";
=======
  AcrossPlusMessageCoder,
  calculateRelayHashUint8Array,
  findProgramAddress,
  MulticallHandlerCoder,
  readEvents,
  readProgramEvents,
  relayerRefundHashFn,
} from "../../src/svm";

import { MerkleTree } from "@uma/common";
import { RelayerRefundLeaf, RelayerRefundLeafType } from "../../src/types/svm";
>>>>>>> 1fbad5e3

export { calculateRelayHashUint8Array, findProgramAddress, readEvents, readProgramEvents };

export async function printLogs(connection: any, program: any, tx: any) {
  const latestBlockHash = await connection.getLatestBlockhash();
  await connection.confirmTransaction(
    {
      blockhash: latestBlockHash.blockhash,
      lastValidBlockHeight: latestBlockHash.lastValidBlockHeight,
      signature: tx,
    },
    "confirmed"
  );

  const txDetails = await program.provider.connection.getTransaction(tx, {
    maxSupportedTransactionVersion: 0,
    commitment: "confirmed",
  });

  const logs = txDetails?.meta?.logMessages || null;

  if (!logs) {
    console.log("No logs found");
  }
}

export function randomAddress(): string {
  const wallet = ethers.Wallet.createRandom();
  return wallet.address;
}

export function randomBigInt(bytes = 8, signed = false) {
  const sign = signed && Math.random() < 0.5 ? "-" : "";
  const byteString = "0x" + Buffer.from(crypto.randomBytes(bytes)).toString("hex");
  return BigInt(sign + byteString);
}

export function buildRelayerRefundMerkleTree({
  totalEvmDistributions,
  totalSolanaDistributions,
  mixLeaves,
  chainId,
  mint,
  svmRelayers,
  evmRelayers,
  evmTokenAddress,
  evmRefundAmounts,
  svmRefundAmounts,
}: {
  totalEvmDistributions: number;
  totalSolanaDistributions: number;
  chainId: number;
  mixLeaves?: boolean;
  mint?: PublicKey;
  svmRelayers?: PublicKey[];
  evmRelayers?: string[];
  evmTokenAddress?: string;
  evmRefundAmounts?: BigNumber[];
  svmRefundAmounts?: BN[];
}): { relayerRefundLeaves: RelayerRefundLeafType[]; merkleTree: MerkleTree<RelayerRefundLeafType> } {
  const relayerRefundLeaves: RelayerRefundLeafType[] = [];

  const createSolanaLeaf = (index: number) => ({
    isSolana: true,
    leafId: new BN(index),
    chainId: new BN(chainId),
    amountToReturn: new BN(0),
    mintPublicKey: mint ?? Keypair.generate().publicKey,
    refundAddresses: svmRelayers || [Keypair.generate().publicKey, Keypair.generate().publicKey],
    refundAmounts: svmRefundAmounts || [new BN(randomBigInt(2).toString()), new BN(randomBigInt(2).toString())],
  });

  const createEvmLeaf = (index: number) =>
    ({
      isSolana: false,
      leafId: BigNumber.from(index),
      chainId: BigNumber.from(chainId),
      amountToReturn: BigNumber.from(0),
      l2TokenAddress: evmTokenAddress ?? randomAddress(),
      refundAddresses: evmRelayers || [randomAddress(), randomAddress()],
      refundAmounts: evmRefundAmounts || [BigNumber.from(randomBigInt()), BigNumber.from(randomBigInt())],
    } as RelayerRefundLeaf);

  if (mixLeaves) {
    let solanaIndex = 0;
    let evmIndex = 0;
    const totalDistributions = totalSolanaDistributions + totalEvmDistributions;
    for (let i = 0; i < totalDistributions; i++) {
      if (solanaIndex < totalSolanaDistributions && (i % 2 === 0 || evmIndex >= totalEvmDistributions)) {
        relayerRefundLeaves.push(createSolanaLeaf(solanaIndex));
        solanaIndex++;
      } else if (evmIndex < totalEvmDistributions) {
        relayerRefundLeaves.push(createEvmLeaf(evmIndex));
        evmIndex++;
      }
    }
  } else {
    for (let i = 0; i < totalSolanaDistributions; i++) {
      relayerRefundLeaves.push(createSolanaLeaf(i));
    }
    for (let i = 0; i < totalEvmDistributions; i++) {
      relayerRefundLeaves.push(createEvmLeaf(i + totalSolanaDistributions));
    }
  }

  const merkleTree = new MerkleTree<RelayerRefundLeafType>(relayerRefundLeaves, relayerRefundHashFn);

  return { relayerRefundLeaves, merkleTree };
}

// Encodes empty list of multicall handler instructions to be used as a test message field for fills.
export function testAcrossPlusMessage() {
  const handlerProgram = workspace.MulticallHandler as Program<MulticallHandler>;
  const multicallHandlerCoder = new MulticallHandlerCoder([]);
  const handlerMessage = multicallHandlerCoder.encode();
  const message = new AcrossPlusMessageCoder({
    handler: handlerProgram.programId,
    readOnlyLen: multicallHandlerCoder.readOnlyLen,
    valueAmount: new BN(0),
    accounts: multicallHandlerCoder.compiledMessage.accountKeys,
    handlerMessage,
  });
  const encodedMessage = message.encode();
  const fillRemainingAccounts: AccountMeta[] = [
    { pubkey: handlerProgram.programId, isSigner: false, isWritable: false },
    ...multicallHandlerCoder.compiledKeyMetas,
  ];
  return { encodedMessage, fillRemainingAccounts };
}<|MERGE_RESOLUTION|>--- conflicted
+++ resolved
@@ -3,20 +3,7 @@
 import * as crypto from "crypto";
 import { BigNumber, ethers } from "ethers";
 import { MulticallHandler } from "../../target/types/multicall_handler";
-
-import { MerkleTree } from "@uma/common";
 import {
-<<<<<<< HEAD
-  calculateRelayHashUint8Array,
-  findProgramAddress,
-  LargeAccountsCoder,
-  readEvents,
-  readProgramEvents,
-  MulticallHandlerCoder,
-  AcrossPlusMessageCoder,
-} from "../../src/SvmUtils";
-import { RelayData } from "./SvmSpoke.common";
-=======
   AcrossPlusMessageCoder,
   calculateRelayHashUint8Array,
   findProgramAddress,
@@ -25,10 +12,8 @@
   readProgramEvents,
   relayerRefundHashFn,
 } from "../../src/svm";
-
 import { MerkleTree } from "@uma/common";
 import { RelayerRefundLeaf, RelayerRefundLeafType } from "../../src/types/svm";
->>>>>>> 1fbad5e3
 
 export { calculateRelayHashUint8Array, findProgramAddress, readEvents, readProgramEvents };
 
