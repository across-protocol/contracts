--- conflicted
+++ resolved
@@ -1,11 +1,5 @@
-<<<<<<< HEAD
-import { BN, Program } from "@coral-xyz/anchor";
-import { Keypair, PublicKey } from "@solana/web3.js";
-=======
 import { BN, Program, workspace } from "@coral-xyz/anchor";
 import { AccountMeta, Keypair, PublicKey } from "@solana/web3.js";
-import { BigNumber, ethers } from "ethers";
->>>>>>> 1573d001
 import * as crypto from "crypto";
 import { BigNumber, ethers } from "ethers";
 import { SvmSpoke } from "../../target/types/svm_spoke";
@@ -16,15 +10,11 @@
   calculateRelayHashUint8Array,
   findProgramAddress,
   LargeAccountsCoder,
-<<<<<<< HEAD
   readEvents,
   readProgramEvents,
-=======
   MulticallHandlerCoder,
   AcrossPlusMessageCoder,
->>>>>>> 1573d001
 } from "../../src/SvmUtils";
-import { addressToBytes, isBytes32 } from "../../test-utils";
 
 export { calculateRelayHashUint8Array, findProgramAddress, readEvents, readProgramEvents };
 
