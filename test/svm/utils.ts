import { BN, Program, workspace } from "@coral-xyz/anchor";
import {
  AccountMeta,
  Keypair,
  PublicKey,
  Transaction,
  TransactionInstruction,
  sendAndConfirmTransaction,
} from "@solana/web3.js";
import { BigNumber, ethers } from "ethers";
import * as crypto from "crypto";
import { SvmSpoke } from "../../target/types/svm_spoke";
import { MulticallHandler } from "../../target/types/multicall_handler";

import {
  readEvents,
  readProgramEvents,
  calculateRelayHashUint8Array,
  findProgramAddress,
  LargeAccountsCoder,
  MulticallHandlerCoder,
  AcrossPlusMessageCoder,
} from "../../src/SvmUtils";
import { MerkleTree } from "@uma/common";
import { RelayData } from "./SvmSpoke.common";

export { readEvents, readProgramEvents, calculateRelayHashUint8Array, findProgramAddress };

export async function printLogs(connection: any, program: any, tx: any) {
  const latestBlockHash = await connection.getLatestBlockhash();
  await connection.confirmTransaction(
    {
      blockhash: latestBlockHash.blockhash,
      lastValidBlockHeight: latestBlockHash.lastValidBlockHeight,
      signature: tx,
    },
    "confirmed"
  );

  const txDetails = await program.provider.connection.getTransaction(tx, {
    maxSupportedTransactionVersion: 0,
    commitment: "confirmed",
  });

  const logs = txDetails?.meta?.logMessages || null;

  if (!logs) {
    console.log("No logs found");
  }
}

export function randomAddress(): string {
  const wallet = ethers.Wallet.createRandom();
  return wallet.address;
}

export function randomBigInt(bytes = 8, signed = false) {
  const sign = signed && Math.random() < 0.5 ? "-" : "";
  const byteString = "0x" + Buffer.from(crypto.randomBytes(bytes)).toString("hex");
  return BigInt(sign + byteString);
}

export interface RelayerRefundLeaf {
  isSolana: boolean;
  amountToReturn: BigNumber;
  chainId: BigNumber;
  refundAmounts: BigNumber[];
  leafId: BigNumber;
  l2TokenAddress: string;
  refundAddresses: string[];
}

export interface RelayerRefundLeafSolana {
  isSolana: boolean;
  amountToReturn: BN;
  chainId: BN;
  refundAmounts: BN[];
  leafId: BN;
  mintPublicKey: PublicKey;
  refundAddresses: PublicKey[];
}

export type RelayerRefundLeafType = RelayerRefundLeaf | RelayerRefundLeafSolana;

export function convertLeafIdToNumber(leaf: RelayerRefundLeafSolana) {
  return { ...leaf, leafId: leaf.leafId.toNumber() };
}

export function buildRelayerRefundMerkleTree({
  totalEvmDistributions,
  totalSolanaDistributions,
  mixLeaves,
  chainId,
  mint,
  svmRelayers,
  evmRelayers,
  evmTokenAddress,
  evmRefundAmounts,
  svmRefundAmounts,
}: {
  totalEvmDistributions: number;
  totalSolanaDistributions: number;
  chainId: number;
  mixLeaves?: boolean;
  mint?: PublicKey;
  svmRelayers?: PublicKey[];
  evmRelayers?: string[];
  evmTokenAddress?: string;
  evmRefundAmounts?: BigNumber[];
  svmRefundAmounts?: BN[];
}): { relayerRefundLeaves: RelayerRefundLeafType[]; merkleTree: MerkleTree<RelayerRefundLeafType> } {
  const relayerRefundLeaves: RelayerRefundLeafType[] = [];

  const createSolanaLeaf = (index: number) => ({
    isSolana: true,
    leafId: new BN(index),
    chainId: new BN(chainId),
    amountToReturn: new BN(0),
    mintPublicKey: mint ?? Keypair.generate().publicKey,
    refundAddresses: svmRelayers || [Keypair.generate().publicKey, Keypair.generate().publicKey],
    refundAmounts: svmRefundAmounts || [new BN(randomBigInt(2).toString()), new BN(randomBigInt(2).toString())],
  });

  const createEvmLeaf = (index: number) =>
    ({
      isSolana: false,
      leafId: BigNumber.from(index),
      chainId: BigNumber.from(chainId),
      amountToReturn: BigNumber.from(0),
      l2TokenAddress: evmTokenAddress ?? randomAddress(),
      refundAddresses: evmRelayers || [randomAddress(), randomAddress()],
      refundAmounts: evmRefundAmounts || [BigNumber.from(randomBigInt()), BigNumber.from(randomBigInt())],
    } as RelayerRefundLeaf);

  if (mixLeaves) {
    let solanaIndex = 0;
    let evmIndex = 0;
    const totalDistributions = totalSolanaDistributions + totalEvmDistributions;
    for (let i = 0; i < totalDistributions; i++) {
      if (solanaIndex < totalSolanaDistributions && (i % 2 === 0 || evmIndex >= totalEvmDistributions)) {
        relayerRefundLeaves.push(createSolanaLeaf(solanaIndex));
        solanaIndex++;
      } else if (evmIndex < totalEvmDistributions) {
        relayerRefundLeaves.push(createEvmLeaf(evmIndex));
        evmIndex++;
      }
    }
  } else {
    for (let i = 0; i < totalSolanaDistributions; i++) {
      relayerRefundLeaves.push(createSolanaLeaf(i));
    }
    for (let i = 0; i < totalEvmDistributions; i++) {
      relayerRefundLeaves.push(createEvmLeaf(i + totalSolanaDistributions));
    }
  }

  const merkleTree = new MerkleTree<RelayerRefundLeafType>(relayerRefundLeaves, relayerRefundHashFn);

  return { relayerRefundLeaves, merkleTree };
}

export function calculateRelayerRefundLeafHashUint8Array(relayData: RelayerRefundLeafSolana): string {
  const refundAmountsBuffer = Buffer.concat(
    relayData.refundAmounts.map((amount) => {
      const buf = Buffer.alloc(8);
      amount.toArrayLike(Buffer, "le", 8).copy(buf);
      return buf;
    })
  );

  const refundAddressesBuffer = Buffer.concat(relayData.refundAddresses.map((address) => address.toBuffer()));

  // TODO: We better consider reusing Borch serializer in production.
  const contentToHash = Buffer.concat([
    // SVM leaves require the first 64 bytes to be 0 to ensure EVM leaves can never be played on SVM and vice versa.
    Buffer.alloc(64, 0),
    relayData.amountToReturn.toArrayLike(Buffer, "le", 8),
    relayData.chainId.toArrayLike(Buffer, "le", 8),
    new BN(relayData.refundAmounts.length).toArrayLike(Buffer, "le", 4),
    refundAmountsBuffer,
    relayData.leafId.toArrayLike(Buffer, "le", 4),
    relayData.mintPublicKey.toBuffer(),
    new BN(relayData.refundAddresses.length).toArrayLike(Buffer, "le", 4),
    refundAddressesBuffer,
  ]);

  const relayHash = ethers.utils.keccak256(contentToHash);
  return relayHash;
}

export const relayerRefundHashFn = (input: RelayerRefundLeaf | RelayerRefundLeafSolana) => {
  if (!input.isSolana) {
    const abiCoder = new ethers.utils.AbiCoder();
    const encodedData = abiCoder.encode(
      [
        "tuple( uint256 amountToReturn, uint256 chainId, uint256[] refundAmounts, uint256 leafId, address l2TokenAddress, address[] refundAddresses)",
      ],
      [
        {
          leafId: input.leafId,
          chainId: input.chainId,
          amountToReturn: input.amountToReturn,
          l2TokenAddress: (input as RelayerRefundLeaf).l2TokenAddress, // Type assertion
          refundAddresses: (input as RelayerRefundLeaf).refundAddresses, // Type assertion
          refundAmounts: (input as RelayerRefundLeaf).refundAmounts, // Type assertion
        },
      ]
    );
    return ethers.utils.keccak256(encodedData);
  } else {
    return calculateRelayerRefundLeafHashUint8Array(input as RelayerRefundLeafSolana);
  }
};

export interface SlowFillLeaf {
  relayData: {
    depositor: PublicKey;
    recipient: PublicKey;
    exclusiveRelayer: PublicKey;
    inputToken: PublicKey;
    outputToken: PublicKey;
    inputAmount: BN;
    outputAmount: BN;
    originChainId: BN;
    depositId: number[];
    fillDeadline: BN;
    exclusivityDeadline: BN;
    message: Buffer;
  };
  chainId: BN;
  updatedOutputAmount: BN;
}

// TODO: We better consider reusing Borch serializer in production.
export function slowFillHashFn(slowFillLeaf: SlowFillLeaf): string {
  const contentToHash = Buffer.concat([
    // SVM leaves require the first 64 bytes to be 0 to ensure EVM leaves can never be played on SVM and vice versa.
    Buffer.alloc(64, 0),
    slowFillLeaf.relayData.depositor.toBuffer(),
    slowFillLeaf.relayData.recipient.toBuffer(),
    slowFillLeaf.relayData.exclusiveRelayer.toBuffer(),
    slowFillLeaf.relayData.inputToken.toBuffer(),
    slowFillLeaf.relayData.outputToken.toBuffer(),
    slowFillLeaf.relayData.inputAmount.toArrayLike(Buffer, "le", 8),
    slowFillLeaf.relayData.outputAmount.toArrayLike(Buffer, "le", 8),
    slowFillLeaf.relayData.originChainId.toArrayLike(Buffer, "le", 8),
    Buffer.from(slowFillLeaf.relayData.depositId),
    slowFillLeaf.relayData.fillDeadline.toArrayLike(Buffer, "le", 4),
    slowFillLeaf.relayData.exclusivityDeadline.toArrayLike(Buffer, "le", 4),
    new BN(slowFillLeaf.relayData.message.length).toArrayLike(Buffer, "le", 4),
    slowFillLeaf.relayData.message,
    slowFillLeaf.chainId.toArrayLike(Buffer, "le", 8),
    slowFillLeaf.updatedOutputAmount.toArrayLike(Buffer, "le", 8),
  ]);

  const slowFillHash = ethers.utils.keccak256(contentToHash);
  return slowFillHash;
}

export async function loadExecuteRelayerRefundLeafParams(
  program: Program<SvmSpoke>,
  caller: PublicKey,
  rootBundleId: number,
  relayerRefundLeaf: RelayerRefundLeafSolana,
  proof: number[][]
) {
  const maxInstructionParamsFragment = 900; // Should not exceed message size limit when writing to the data account.

  // Close the instruction params account if the caller has used it before.
  const [instructionParams] = PublicKey.findProgramAddressSync(
    [Buffer.from("instruction_params"), caller.toBuffer()],
    program.programId
  );
  const accountInfo = await program.provider.connection.getAccountInfo(instructionParams);
  if (accountInfo !== null) await program.methods.closeInstructionParams().rpc();

  const accountCoder = new LargeAccountsCoder(program.idl);
  const instructionParamsBytes = await accountCoder.encode("executeRelayerRefundLeafParams", {
    rootBundleId,
    relayerRefundLeaf,
    proof,
  });

  await program.methods.initializeInstructionParams(instructionParamsBytes.length).rpc();

  for (let i = 0; i < instructionParamsBytes.length; i += maxInstructionParamsFragment) {
    const fragment = instructionParamsBytes.slice(i, i + maxInstructionParamsFragment);
    await program.methods.writeInstructionParamsFragment(i, fragment).rpc();
  }
  return instructionParams;
}

<<<<<<< HEAD
export async function closeInstructionParams(program: Program<SvmSpoke>, signer: Keypair) {
  const [instructionParams] = PublicKey.findProgramAddressSync(
    [Buffer.from("instruction_params"), signer.publicKey.toBuffer()],
    program.programId
  );
  const accountInfo = await program.provider.connection.getAccountInfo(instructionParams);
  if (accountInfo !== null) {
    const closeIx = await program.methods.closeInstructionParams().accounts({ signer: signer.publicKey }).instruction();
    await sendAndConfirmTransaction(program.provider.connection, new Transaction().add(closeIx), [signer]);
  }
}

export async function createFillV3RelayParamsInstructions(
  program: Program<SvmSpoke>,
  signer: PublicKey,
  relayData: RelayData,
  repaymentChainId: BN,
  repaymentAddress: PublicKey
) {
  const maxInstructionParamsFragment = 900; // Should not exceed message size limit when writing to the data account.

  const accountCoder = new LargeAccountsCoder(program.idl);
  const instructionParamsBytes = await accountCoder.encode("fillV3RelayParams", {
    relayData,
    repaymentChainId,
    repaymentAddress,
  });

  const loadInstructions: TransactionInstruction[] = [];
  loadInstructions.push(
    await program.methods.initializeInstructionParams(instructionParamsBytes.length).accounts({ signer }).instruction()
  );

  for (let i = 0; i < instructionParamsBytes.length; i += maxInstructionParamsFragment) {
    const fragment = instructionParamsBytes.slice(i, i + maxInstructionParamsFragment);
    loadInstructions.push(
      await program.methods.writeInstructionParamsFragment(i, fragment).accounts({ signer }).instruction()
    );
  }

  const closeInstruction = await program.methods.closeInstructionParams().accounts({ signer }).instruction();

  return { loadInstructions, closeInstruction };
}

export async function loadFillV3RelayParams(
  program: Program<SvmSpoke>,
  signer: Keypair,
  relayData: RelayData,
  repaymentChainId: BN,
  repaymentAddress: PublicKey
) {
  // Close the instruction params account if the caller has used it before.
  await closeInstructionParams(program, signer);

  // Execute load instructions sequentially.
  const { loadInstructions } = await createFillV3RelayParamsInstructions(
    program,
    signer.publicKey,
    relayData,
    repaymentChainId,
    repaymentAddress
  );
  for (let i = 0; i < loadInstructions.length; i += 1) {
    await sendAndConfirmTransaction(program.provider.connection, new Transaction().add(loadInstructions[i]), [signer]);
  }
}

export async function loadRequestV3SlowFillParams(program: Program<SvmSpoke>, signer: Keypair, relayData: RelayData) {
  // Close the instruction params account if the caller has used it before.
  await closeInstructionParams(program, signer);

  // Execute load instructions sequentially.
  const maxInstructionParamsFragment = 900; // Should not exceed message size limit when writing to the data account.

  const accountCoder = new LargeAccountsCoder(program.idl);
  const instructionParamsBytes = await accountCoder.encode("requestV3SlowFillParams", { relayData });

  const loadInstructions: TransactionInstruction[] = [];
  loadInstructions.push(
    await program.methods
      .initializeInstructionParams(instructionParamsBytes.length)
      .accounts({ signer: signer.publicKey })
      .instruction()
  );

  for (let i = 0; i < instructionParamsBytes.length; i += maxInstructionParamsFragment) {
    const fragment = instructionParamsBytes.slice(i, i + maxInstructionParamsFragment);
    loadInstructions.push(
      await program.methods
        .writeInstructionParamsFragment(i, fragment)
        .accounts({ signer: signer.publicKey })
        .instruction()
    );
  }

  return loadInstructions;
}

export async function loadExecuteV3SlowRelayLeafParams(
  program: Program<SvmSpoke>,
  signer: Keypair,
  slowFillLeaf: SlowFillLeaf,
  rootBundleId: number,
  proof: number[][]
) {
  // Close the instruction params account if the caller has used it before.
  await closeInstructionParams(program, signer);

  // Execute load instructions sequentially.
  const maxInstructionParamsFragment = 900; // Should not exceed message size limit when writing to the data account.

  const accountCoder = new LargeAccountsCoder(program.idl);
  const instructionParamsBytes = await accountCoder.encode("executeV3SlowRelayLeafParams", {
    slowFillLeaf,
    rootBundleId,
    proof,
  });

  const loadInstructions: TransactionInstruction[] = [];
  loadInstructions.push(
    await program.methods
      .initializeInstructionParams(instructionParamsBytes.length)
      .accounts({ signer: signer.publicKey })
      .instruction()
  );

  for (let i = 0; i < instructionParamsBytes.length; i += maxInstructionParamsFragment) {
    const fragment = instructionParamsBytes.slice(i, i + maxInstructionParamsFragment);
    loadInstructions.push(
      await program.methods
        .writeInstructionParamsFragment(i, fragment)
        .accounts({ signer: signer.publicKey })
        .instruction()
    );
  }

  return loadInstructions;
=======
export function intToU8Array32(num: number): number[] {
  if (!Number.isInteger(num) || num < 0) {
    throw new Error("Input must be a non-negative integer");
  }

  const u8Array = new Array(32).fill(0);
  let i = 0;
  while (num > 0 && i < 32) {
    u8Array[i++] = num & 0xff; // Get least significant byte
    num >>= 8; // Shift right by 8 bits
  }

  return u8Array;
}

export function u8Array32ToInt(u8Array: Uint8Array): bigint {
  if (!(u8Array instanceof Uint8Array) || u8Array.length !== 32) {
    throw new Error("Input must be a Uint8Array of length 32");
  }
  return u8Array.reduce((num, byte, i) => num | (BigInt(byte) << BigInt(i * 8)), 0n);
>>>>>>> 0bae98f7
}

// Encodes empty list of multicall handler instructions to be used as a test message field for fills.
export function testAcrossPlusMessage() {
  const handlerProgram = workspace.MulticallHandler as Program<MulticallHandler>;
  const multicallHandlerCoder = new MulticallHandlerCoder([]);
  const handlerMessage = multicallHandlerCoder.encode();
  const message = new AcrossPlusMessageCoder({
    handler: handlerProgram.programId,
    readOnlyLen: multicallHandlerCoder.readOnlyLen,
    valueAmount: new BN(0),
    accounts: multicallHandlerCoder.compiledMessage.accountKeys,
    handlerMessage,
  });
  const encodedMessage = message.encode();
  const fillRemainingAccounts: AccountMeta[] = [
    { pubkey: handlerProgram.programId, isSigner: false, isWritable: false },
    ...multicallHandlerCoder.compiledKeyMetas,
  ];
  return { encodedMessage, fillRemainingAccounts };
}

export function hashNonEmptyMessage(message: Buffer) {
  if (message.length > 0) {
    const hash = ethers.utils.keccak256(message);
    return Uint8Array.from(Buffer.from(hash.slice(2), "hex"));
  }
  // else return zeroed bytes32
  return new Uint8Array(32);
}<|MERGE_RESOLUTION|>--- conflicted
+++ resolved
@@ -290,7 +290,6 @@
   return instructionParams;
 }
 
-<<<<<<< HEAD
 export async function closeInstructionParams(program: Program<SvmSpoke>, signer: Keypair) {
   const [instructionParams] = PublicKey.findProgramAddressSync(
     [Buffer.from("instruction_params"), signer.publicKey.toBuffer()],
@@ -429,7 +428,8 @@
   }
 
   return loadInstructions;
-=======
+}
+
 export function intToU8Array32(num: number): number[] {
   if (!Number.isInteger(num) || num < 0) {
     throw new Error("Input must be a non-negative integer");
@@ -450,7 +450,6 @@
     throw new Error("Input must be a Uint8Array of length 32");
   }
   return u8Array.reduce((num, byte, i) => num | (BigInt(byte) << BigInt(i * 8)), 0n);
->>>>>>> 0bae98f7
 }
 
 // Encodes empty list of multicall handler instructions to be used as a test message field for fills.
