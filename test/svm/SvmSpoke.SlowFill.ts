--- conflicted
+++ resolved
@@ -231,14 +231,9 @@
     });
   });
 
-<<<<<<< HEAD
   it("Fails to request a slow fill if the relay has already been filled", async () => {
-    const relayHash = Array.from(calculateRelayHashUint8Array(relayData, chainId));
-=======
-  it("Fails to request a V3 slow fill if the relay has already been filled", async () => {
     const relayHashUint8Array = calculateRelayHashUint8Array(relayData, chainId);
     const relayHash = Array.from(relayHashUint8Array);
->>>>>>> 58f26650
 
     // Fill the relay first
     const approveIx = await createApproveCheckedInstruction(
