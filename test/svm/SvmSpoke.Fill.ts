--- conflicted
+++ resolved
@@ -15,23 +15,9 @@
   createEnableCpiGuardInstruction,
   ExtensionType,
 } from "@solana/spl-token";
-<<<<<<< HEAD
-import {
-  PublicKey,
-  Keypair,
-  TransactionInstruction,
-  AddressLookupTableProgram,
-  VersionedTransaction,
-  TransactionMessage,
-  sendAndConfirmTransaction,
-  Transaction,
-} from "@solana/web3.js";
-import { readProgramEvents, calculateRelayHashUint8Array } from "../../src/SvmUtils";
-import { intToU8Array32 } from "./utils";
-=======
 import { PublicKey, Keypair, TransactionInstruction, sendAndConfirmTransaction, Transaction } from "@solana/web3.js";
 import { readProgramEvents, calculateRelayHashUint8Array, sendTransactionWithLookupTable } from "../../src/SvmUtils";
->>>>>>> 60ee9d85
+import { intToU8Array32 } from "./utils";
 import { common, RelayData, FillDataValues } from "./SvmSpoke.common";
 import { testAcrossPlusMessage, hashNonEmptyMessage } from "./utils";
 const { provider, connection, program, owner, chainId, seedBalance } = common;
