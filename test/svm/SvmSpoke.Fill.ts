--- conflicted
+++ resolved
@@ -15,24 +15,10 @@
   createEnableCpiGuardInstruction,
   ExtensionType,
 } from "@solana/spl-token";
-import {
-  PublicKey,
-  Keypair,
-  TransactionInstruction,
-  AddressLookupTableProgram,
-  VersionedTransaction,
-  TransactionMessage,
-  sendAndConfirmTransaction,
-  Transaction,
-} from "@solana/web3.js";
-<<<<<<< HEAD
+import { PublicKey, Keypair, TransactionInstruction, sendAndConfirmTransaction, Transaction } from "@solana/web3.js";
 import { readProgramEvents, calculateRelayHashUint8Array, sendTransactionWithLookupTable } from "../../src/SvmUtils";
-import { common } from "./SvmSpoke.common";
+import { common, RelayData, FillDataValues } from "./SvmSpoke.common";
 import { testAcrossPlusMessage } from "./utils";
-=======
-import { readProgramEvents, calculateRelayHashUint8Array } from "../../src/SvmUtils";
-import { common, RelayData, FillDataValues } from "./SvmSpoke.common";
->>>>>>> fac5dd1d
 const { provider, connection, program, owner, chainId, seedBalance } = common;
 const { recipient, initializeState, setCurrentTime, assertSE, assert } = common;
 
@@ -41,11 +27,8 @@
   const payer = (anchor.AnchorProvider.env().wallet as anchor.Wallet).payer;
   const relayer = Keypair.generate();
   const otherRelayer = Keypair.generate();
-<<<<<<< HEAD
   const { encodedMessage, fillRemainingAccounts } = testAcrossPlusMessage();
-=======
   const tokenDecimals = 6;
->>>>>>> fac5dd1d
 
   let state: PublicKey,
     mint: PublicKey,
@@ -113,6 +96,7 @@
     const fillIx = await program.methods
       .fillV3Relay(...fillDataValues)
       .accounts(calledFillAccounts)
+      .remainingAccounts(fillRemainingAccounts)
       .instruction();
     const fillTx = new Transaction().add(approveIx, fillIx);
     await sendAndConfirmTransaction(connection, fillTx, [payer, callingRelayer]);
@@ -145,17 +129,10 @@
       inputAmount: new BN(relayAmount),
       outputAmount: new BN(relayAmount),
       originChainId: new BN(1),
-<<<<<<< HEAD
-      depositId: new BN(Math.floor(Math.random() * 1000000)), // force that we always have a new deposit id.
-      fillDeadline: new BN(Math.floor(Date.now() / 1000) + 60), // 1 minute from now
-      exclusivityDeadline: new BN(Math.floor(Date.now() / 1000) + 30), // 30 seconds from now
-      message: encodedMessage,
-=======
       depositId: Math.floor(Math.random() * 1000000), // force that we always have a new deposit id.
       fillDeadline: Math.floor(Date.now() / 1000) + 60, // 1 minute from now
       exclusivityDeadline: Math.floor(Date.now() / 1000) + 30, // 30 seconds from now
-      message: Buffer.from("Test message"),
->>>>>>> fac5dd1d
+      message: encodedMessage,
     };
 
     updateRelayData(initialRelayData);
@@ -171,16 +148,7 @@
     assertSE(relayerAccount.amount, seedBalance, "Relayer's balance should be equal to seed balance before the fill");
 
     const relayHash = Array.from(calculateRelayHashUint8Array(relayData, chainId));
-<<<<<<< HEAD
-    await program.methods
-      .fillV3Relay(relayHash, relayData, new BN(1), relayer.publicKey)
-      .accounts(accounts)
-      .remainingAccounts(fillRemainingAccounts)
-      .signers([relayer])
-      .rpc();
-=======
     await approvedFillV3Relay([relayHash, relayData, new BN(1), relayer.publicKey]);
->>>>>>> fac5dd1d
 
     // Verify relayer's balance after the fill
     relayerAccount = await getAccount(connection, relayerTA);
@@ -197,16 +165,7 @@
 
   it("Verifies FilledV3Relay event after filling a relay", async () => {
     const relayHash = Array.from(calculateRelayHashUint8Array(relayData, chainId));
-<<<<<<< HEAD
-    await program.methods
-      .fillV3Relay(relayHash, relayData, new BN(420), otherRelayer.publicKey)
-      .accounts(accounts)
-      .remainingAccounts(fillRemainingAccounts)
-      .signers([relayer])
-      .rpc();
-=======
     await approvedFillV3Relay([relayHash, relayData, new BN(420), otherRelayer.publicKey]);
->>>>>>> fac5dd1d
 
     // Fetch and verify the FilledV3Relay event
     await new Promise((resolve) => setTimeout(resolve, 500));
@@ -228,16 +187,7 @@
 
     const relayHash = Array.from(calculateRelayHashUint8Array(relayData, chainId));
     try {
-<<<<<<< HEAD
-      await program.methods
-        .fillV3Relay(relayHash, relayData, new BN(1), relayer.publicKey)
-        .accounts(accounts)
-        .remainingAccounts(fillRemainingAccounts)
-        .signers([relayer])
-        .rpc();
-=======
       await approvedFillV3Relay([relayHash, relayData, new BN(1), relayer.publicKey]);
->>>>>>> fac5dd1d
       assert.fail("Fill should have failed due to fill deadline passed");
     } catch (err: any) {
       assert.include(err.toString(), "ExpiredFillDeadline", "Expected ExpiredFillDeadline error");
@@ -250,16 +200,7 @@
 
     const relayHash = Array.from(calculateRelayHashUint8Array(relayData, chainId));
     try {
-<<<<<<< HEAD
-      await program.methods
-        .fillV3Relay(relayHash, relayData, new BN(1), relayer.publicKey)
-        .accounts(accounts)
-        .remainingAccounts(fillRemainingAccounts)
-        .signers([otherRelayer])
-        .rpc();
-=======
       await approvedFillV3Relay([relayHash, relayData, new BN(1), relayer.publicKey], undefined, otherRelayer);
->>>>>>> fac5dd1d
       assert.fail("Fill should have failed due to non-exclusive relayer before exclusivity deadline");
     } catch (err: any) {
       assert.include(err.toString(), "NotExclusiveRelayer", "Expected NotExclusiveRelayer error");
@@ -276,16 +217,7 @@
     const relayerAccountBefore = await getAccount(connection, otherRelayerTA);
 
     const relayHash = Array.from(calculateRelayHashUint8Array(relayData, chainId));
-<<<<<<< HEAD
-    await program.methods
-      .fillV3Relay(relayHash, relayData, new BN(1), relayer.publicKey)
-      .accounts(accounts)
-      .remainingAccounts(fillRemainingAccounts)
-      .signers([otherRelayer])
-      .rpc();
-=======
     await approvedFillV3Relay([relayHash, relayData, new BN(1), relayer.publicKey], undefined, otherRelayer);
->>>>>>> fac5dd1d
 
     // Verify relayer's balance after the fill
     const relayerAccountAfter = await getAccount(connection, otherRelayerTA);
@@ -308,29 +240,11 @@
     const relayHash = Array.from(calculateRelayHashUint8Array(relayData, chainId));
 
     // First fill attempt
-<<<<<<< HEAD
-    await program.methods
-      .fillV3Relay(relayHash, relayData, new BN(1), relayer.publicKey)
-      .accounts(accounts)
-      .remainingAccounts(fillRemainingAccounts)
-      .signers([relayer])
-      .rpc();
+    await approvedFillV3Relay([relayHash, relayData, new BN(1), relayer.publicKey]);
 
     // Second fill attempt with the same data
     try {
-      await program.methods
-        .fillV3Relay(relayHash, relayData, new BN(1), relayer.publicKey)
-        .accounts(accounts)
-        .remainingAccounts(fillRemainingAccounts)
-        .signers([relayer])
-        .rpc();
-=======
-    await approvedFillV3Relay([relayHash, relayData, new BN(1), relayer.publicKey]);
-
-    // Second fill attempt with the same data
-    try {
       await approvedFillV3Relay([relayHash, relayData, new BN(1), relayer.publicKey]);
->>>>>>> fac5dd1d
       assert.fail("Fill should have failed due to RelayFilled error");
     } catch (err: any) {
       assert.include(err.toString(), "RelayFilled", "Expected RelayFilled error");
@@ -348,16 +262,7 @@
     };
 
     // Execute the fill_v3_relay call
-<<<<<<< HEAD
-    await program.methods
-      .fillV3Relay(relayHash, relayData, new BN(1), relayer.publicKey)
-      .accounts(accounts)
-      .remainingAccounts(fillRemainingAccounts)
-      .signers([relayer])
-      .rpc();
-=======
     await approvedFillV3Relay([relayHash, relayData, new BN(1), relayer.publicKey]);
->>>>>>> fac5dd1d
 
     // Verify the fill PDA exists before closing
     const fillStatusAccountBefore = await connection.getAccountInfo(accounts.fillStatus);
@@ -395,16 +300,7 @@
     assert.isNull(fillStatusAccount, "FillStatusAccount should be uninitialized before fillV3Relay");
 
     // Fill the relay
-<<<<<<< HEAD
-    await program.methods
-      .fillV3Relay(Array.from(relayHash), relayData, new BN(1), relayer.publicKey)
-      .accounts(accounts)
-      .remainingAccounts(fillRemainingAccounts)
-      .signers([relayer])
-      .rpc();
-=======
     await approvedFillV3Relay([Array.from(relayHash), relayData, new BN(1), relayer.publicKey]);
->>>>>>> fac5dd1d
 
     // Fetch FillStatusAccount after fillV3Relay
     fillStatusAccount = await program.account.fillStatusAccount.fetch(fillStatusPDA);
@@ -423,16 +319,7 @@
     // Try to fill the relay. This should fail because fills are paused.
     const relayHash = Array.from(calculateRelayHashUint8Array(relayData, chainId));
     try {
-<<<<<<< HEAD
-      await program.methods
-        .fillV3Relay(relayHash, relayData, new BN(1), relayer.publicKey)
-        .accounts(accounts)
-        .remainingAccounts(fillRemainingAccounts)
-        .signers([relayer])
-        .rpc();
-=======
       await approvedFillV3Relay([relayHash, relayData, new BN(1), relayer.publicKey]);
->>>>>>> fac5dd1d
       assert.fail("Should not be able to fill relay when fills are paused");
     } catch (err: any) {
       assert.include(err.toString(), "Fills are currently paused!", "Expected fills paused error");
@@ -448,24 +335,11 @@
     const [wrongFillStatus] = PublicKey.findProgramAddressSync([Buffer.from("fills"), relayHash], program.programId);
 
     try {
-<<<<<<< HEAD
-      await program.methods
-        .fillV3Relay(Array.from(relayHash), relayData, new BN(1), relayer.publicKey)
-        .accounts({
-          ...accounts,
-          recipientTokenAccount: wrongRecipientTA,
-          fillStatus: wrongFillStatus,
-        })
-        .remainingAccounts(fillRemainingAccounts)
-        .signers([relayer])
-        .rpc();
-=======
       await approvedFillV3Relay([Array.from(relayHash), relayData, new BN(1), relayer.publicKey], {
         ...accounts,
         recipientTokenAccount: wrongRecipientTA,
         fillStatus: wrongFillStatus,
       });
->>>>>>> fac5dd1d
       assert.fail("Should not be able to fill relay to wrong recipient token account");
     } catch (err: any) {
       assert.include(err.toString(), "ConstraintTokenOwner", "Expected ConstraintTokenOwner error");
@@ -483,26 +357,12 @@
     await mintTo(connection, payer, wrongMint, wrongRelayerTA, owner, seedBalance);
 
     try {
-<<<<<<< HEAD
-      await program.methods
-        .fillV3Relay(Array.from(relayHash), relayData, new BN(1), relayer.publicKey)
-        .accounts({
-          ...accounts,
-          mintAccount: wrongMint,
-          relayerTokenAccount: wrongRelayerTA,
-          recipientTokenAccount: wrongRecipientTA,
-        })
-        .remainingAccounts(fillRemainingAccounts)
-        .signers([relayer])
-        .rpc();
-=======
       await approvedFillV3Relay([Array.from(relayHash), relayData, new BN(1), relayer.publicKey], {
         ...accounts,
         mintAccount: wrongMint,
         relayerTokenAccount: wrongRelayerTA,
         recipientTokenAccount: wrongRecipientTA,
       });
->>>>>>> fac5dd1d
       assert.fail("Should not be able to process fill for inconsistent mint");
     } catch (err: any) {
       assert.include(err.toString(), "InvalidMint", "Expected InvalidMint error");
@@ -558,16 +418,7 @@
     // Fill relay from custom relayer token account
     accounts.relayerTokenAccount = customRelayerTA;
     const relayHash = Array.from(calculateRelayHashUint8Array(relayData, chainId));
-<<<<<<< HEAD
-    await program.methods
-      .fillV3Relay(relayHash, relayData, new BN(1), relayer.publicKey)
-      .accounts(accounts)
-      .remainingAccounts(fillRemainingAccounts)
-      .signers([relayer])
-      .rpc();
-=======
     await approvedFillV3Relay([relayHash, relayData, new BN(1), relayer.publicKey]);
->>>>>>> fac5dd1d
 
     // Verify balances after the fill
     const fRelayerBal = (await getAccount(connection, customRelayerTA)).amount;
@@ -595,16 +446,7 @@
     const relayHash = Array.from(calculateRelayHashUint8Array(newRelayData, chainId));
 
     try {
-<<<<<<< HEAD
-      await program.methods
-        .fillV3Relay(relayHash, newRelayData, new BN(1), relayer.publicKey)
-        .accounts(accounts)
-        .remainingAccounts(fillRemainingAccounts)
-        .signers([relayer])
-        .rpc();
-=======
       await approvedFillV3Relay([relayHash, newRelayData, new BN(1), relayer.publicKey]);
->>>>>>> fac5dd1d
       assert.fail("Fill should have failed due to missing ATA");
     } catch (err: any) {
       assert.include(err.toString(), "AccountNotInitialized", "Expected AccountNotInitialized error");
@@ -688,10 +530,6 @@
       fillInstructions.push(fillInstruction);
     }
 
-<<<<<<< HEAD
-    // Fill using the ALT.
-    await sendTransactionWithLookupTable(connection, [createTokenAccountsInstruction, ...fillInstructions], relayer);
-=======
     const approveInstruction = await createApproveCheckedInstruction(
       accounts.relayerTokenAccount,
       accounts.mintAccount,
@@ -703,52 +541,12 @@
       tokenProgram
     );
 
-    // Consolidate all above addresses into a single array for the  Address Lookup Table (ALT).
-    const lookupAddresses = [...Object.values(accounts), ...recipientAuthorities, ...recipientAssociatedTokens];
-
-    // Create instructions for creating and extending the ALT.
-    const [lookupTableInstruction, lookupTableAddress] = await AddressLookupTableProgram.createLookupTable({
-      authority: relayer.publicKey,
-      payer: relayer.publicKey,
-      recentSlot: await connection.getSlot(),
-    });
-
-    // Submit the ALT creation transaction
-    await web3.sendAndConfirmTransaction(connection, new web3.Transaction().add(lookupTableInstruction), [relayer], {
-      skipPreflight: true, // Avoids recent slot mismatch in simulation.
-    });
-
-    // Extend the ALT with all accounts
-    const extendInstruction = AddressLookupTableProgram.extendLookupTable({
-      lookupTable: lookupTableAddress,
-      authority: relayer.publicKey,
-      payer: relayer.publicKey,
-      addresses: lookupAddresses as PublicKey[],
-    });
-    await web3.sendAndConfirmTransaction(connection, new web3.Transaction().add(extendInstruction), [relayer], {
-      skipPreflight: true, // Avoids recent slot mismatch in simulation.
-    });
-
-    // Avoids invalid ALT index as ALT might not be active yet on the following tx.
-    await new Promise((resolve) => setTimeout(resolve, 1000));
-
-    // Fetch the AddressLookupTableAccount
-    const lookupTableAccount = (await connection.getAddressLookupTable(lookupTableAddress)).value;
-    if (lookupTableAccount === null) throw new Error("AddressLookupTableAccount not fetched");
-
-    // Create the versioned transaction
-    const versionedTx = new VersionedTransaction(
-      new TransactionMessage({
-        payerKey: relayer.publicKey,
-        recentBlockhash: (await connection.getLatestBlockhash()).blockhash,
-        instructions: [createTokenAccountsInstruction, approveInstruction, ...fillInstructions],
-      }).compileToV0Message([lookupTableAccount])
-    );
-
-    // Sign and submit the versioned transaction.
-    versionedTx.sign([relayer]);
-    await connection.sendTransaction(versionedTx);
->>>>>>> fac5dd1d
+    // Fill using the ALT.
+    await sendTransactionWithLookupTable(
+      connection,
+      [createTokenAccountsInstruction, approveInstruction, ...fillInstructions],
+      relayer
+    );
 
     // Verify balances after the fill
     await new Promise((resolve) => setTimeout(resolve, 1000)); // Wait for tx processing
