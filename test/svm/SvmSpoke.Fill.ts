--- conflicted
+++ resolved
@@ -33,12 +33,9 @@
   calculateRelayHashUint8Array,
   hashNonEmptyMessage,
   intToU8Array32,
-<<<<<<< HEAD
   getFillRelayDelegatePda,
-=======
   readEventsUntilFound,
   sendTransactionWithLookupTable,
->>>>>>> 60a79c35
 } from "../../src/svm/web3-v1";
 import { FillDataValues, RelayData } from "../../src/types/svm";
 import { common } from "./SvmSpoke.common";
@@ -48,8 +45,19 @@
   signAndSendTransaction,
   testAcrossPlusMessage,
 } from "./utils";
-const { provider, connection, program, owner, chainId, seedBalance } = common;
-const { recipient, initializeState, setCurrentTime, assertSE, assert } = common;
+const {
+  provider,
+  connection,
+  program,
+  owner,
+  chainId,
+  seedBalance,
+  recipient,
+  initializeState,
+  setCurrentTime,
+  assertSE,
+  assert,
+} = common;
 
 describe("svm_spoke.fill", () => {
   anchor.setProvider(provider);
