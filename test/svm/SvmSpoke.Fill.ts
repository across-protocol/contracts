--- conflicted
+++ resolved
@@ -48,16 +48,7 @@
 } from "../../src/svm/web3-v1";
 import { FillDataValues, RelayData } from "../../src/types/svm";
 import { common } from "./SvmSpoke.common";
-<<<<<<< HEAD
-import {
-  createDefaultSolanaClient,
-  createDefaultTransaction,
-  signAndSendTransaction,
-  testAcrossPlusMessage,
-} from "./utils";
-=======
 import { createDefaultSolanaClient, testAcrossPlusMessage } from "./utils";
->>>>>>> c88ac8ad
 const {
   provider,
   connection,
@@ -833,10 +824,15 @@
       let relayerAccount = await getAccount(connection, relayerTA);
       assertSE(relayerAccount.amount, seedBalance, "Relayer's balance should be equal to seed balance before the fill");
 
-      const relayHash = Array.from(calculateRelayHashUint8Array(relayData, chainId));
+      const relayHashUint8Array = calculateRelayHashUint8Array(relayData, chainId);
+      const relayHash = Array.from(relayHashUint8Array);
+      const delegate = address(
+        getFillRelayDelegatePda(relayHashUint8Array, new BN(1), relayer.publicKey, program.programId).pda.toString()
+      );
 
       const formattedAccounts = {
         state: address(accounts.state.toString()),
+        delegate,
         instructionParams: address(program.programId.toString()),
         mint: address(mint.toString()),
         relayerTokenAccount: address(relayerTA.toString()),
@@ -873,7 +869,7 @@
       const approveIx = getApproveCheckedInstruction({
         source: address(accounts.relayerTokenAccount.toString()),
         mint: address(accounts.mint.toString()),
-        delegate: address(accounts.state.toString()),
+        delegate,
         owner: address(accounts.signer.toString()),
         amount: BigInt(relayData.outputAmount.toString()),
         decimals: tokenDecimals,
@@ -901,6 +897,7 @@
 
       const ac: Address[] = [
         formattedAccounts.state,
+        formattedAccounts.delegate,
         formattedAccounts.instructionParams,
         formattedAccounts.mint,
         formattedAccounts.relayerTokenAccount,
