import * as anchor from "@coral-xyz/anchor";
import { BN } from "@coral-xyz/anchor";
import {
  ASSOCIATED_TOKEN_PROGRAM_ID,
  TOKEN_PROGRAM_ID,
  createMint,
  getOrCreateAssociatedTokenAccount,
  mintTo,
  getAccount,
} from "@solana/spl-token";
import { PublicKey, Keypair } from "@solana/web3.js";
import { readProgramEvents, calculateRelayHashUint8Array } from "../../src/SvmUtils";
import { common } from "./SvmSpoke.common";
const { provider, connection, program, owner, chainId, seedBalance } = common;
const { recipient, initializeState, setCurrentTime, assertSE, assert } = common;

describe("svm_spoke.fill", () => {
  anchor.setProvider(provider);
<<<<<<< HEAD
  const payer = (anchor.AnchorProvider.env().wallet as any).payer;
=======
  const payer = (anchor.AnchorProvider.env().wallet as anchor.Wallet).payer;
>>>>>>> 0003ef34
  const relayer = Keypair.generate();
  const otherRelayer = Keypair.generate();

  let state: PublicKey, mint: PublicKey, relayerTA: PublicKey, recipientTA: PublicKey, otherRelayerTA: PublicKey;

  const relayAmount = 500000;
  let relayData: any; // reused relay data for all tests.
  let accounts: any; // Store accounts to simplify contract interactions.

  function updateRelayData(newRelayData: any) {
    relayData = newRelayData;
    const relayHashUint8Array = calculateRelayHashUint8Array(relayData, chainId);
    const [fillStatusPDA] = PublicKey.findProgramAddressSync(
      [Buffer.from("fills"), relayHashUint8Array],
      program.programId
    );

    accounts = {
      state,
      signer: relayer.publicKey,
      relayer: relayer.publicKey,
      recipient: recipient,
      mintAccount: mint,
      relayerTA: relayerTA,
      recipientTA: recipientTA,
      fillStatus: fillStatusPDA,
      tokenProgram: TOKEN_PROGRAM_ID,
      associatedTokenProgram: ASSOCIATED_TOKEN_PROGRAM_ID,
      systemProgram: anchor.web3.SystemProgram.programId,
    };
  }

  before("Creates token mint and associated token accounts", async () => {
    mint = await createMint(connection, payer, owner, owner, 6);
    recipientTA = (await getOrCreateAssociatedTokenAccount(connection, payer, mint, recipient)).address;
    relayerTA = (await getOrCreateAssociatedTokenAccount(connection, payer, mint, relayer.publicKey)).address;
    otherRelayerTA = (await getOrCreateAssociatedTokenAccount(connection, payer, mint, otherRelayer.publicKey)).address;

    await mintTo(connection, payer, mint, relayerTA, owner, seedBalance);
    await mintTo(connection, payer, mint, otherRelayerTA, owner, seedBalance);

    await connection.requestAirdrop(relayer.publicKey, 10_000_000_000); // 10 SOL
    await connection.requestAirdrop(otherRelayer.publicKey, 10_000_000_000); // 10 SOL
  });

  beforeEach(async () => {
    state = await initializeState();

    const initialRelayData = {
      depositor: recipient,
      recipient: recipient,
      exclusiveRelayer: relayer.publicKey,
      inputToken: mint, // This is lazy. it should be an encoded token from a separate domain most likely.
      outputToken: mint,
      inputAmount: new BN(relayAmount),
      outputAmount: new BN(relayAmount),
      originChainId: new BN(1),
      depositId: new BN(Math.floor(Math.random() * 1000000)), // force that we always have a new deposit id.
      fillDeadline: new BN(Math.floor(Date.now() / 1000) + 60), // 1 minute from now
      exclusivityDeadline: new BN(Math.floor(Date.now() / 1000) + 30), // 30 seconds from now
      message: Buffer.from("Test message"),
    };

    updateRelayData(initialRelayData);
  });

  it("Fills a V3 relay and verifies balances", async () => {
    // Verify recipient's balance before the fill
    let recipientAccount = await getAccount(connection, recipientTA);
    assertSE(recipientAccount.amount, "0", "Recipient's balance should be 0 before the fill");

    // Verify relayer's balance before the fill
    let relayerAccount = await getAccount(connection, relayerTA);
    assertSE(relayerAccount.amount, seedBalance, "Relayer's balance should be equal to seed balance before the fill");

    const relayHash = Array.from(calculateRelayHashUint8Array(relayData, chainId));
    await program.methods.fillV3Relay(relayHash, relayData, new BN(1)).accounts(accounts).signers([relayer]).rpc();

    // Verify relayer's balance after the fill
    relayerAccount = await getAccount(connection, relayerTA);
    assertSE(
      relayerAccount.amount,
      seedBalance - relayAmount,
      "Relayer's balance should be reduced by the relay amount"
    );

    // Verify recipient's balance after the fill
    recipientAccount = await getAccount(connection, recipientTA);
    assertSE(recipientAccount.amount, relayAmount, "Recipient's balance should be increased by the relay amount");
  });

  it("Verifies FilledV3Relay event after filling a relay", async () => {
    const relayHash = Array.from(calculateRelayHashUint8Array(relayData, chainId));
    await program.methods.fillV3Relay(relayHash, relayData, new BN(1)).accounts(accounts).signers([relayer]).rpc();

    // Fetch and verify the FilledV3Relay event
    await new Promise((resolve) => setTimeout(resolve, 500));
    const events = await readProgramEvents(connection, program);
    const event = events.find((event) => event.name === "filledV3Relay").data;
    assert.isNotNull(event, "FilledV3Relay event should be emitted");

    // Verify that the event data matches the relay data.
    Object.keys(relayData).forEach((key) => {
      assertSE(event[key], relayData[key], `${key.charAt(0).toUpperCase() + key.slice(1)} should match`);
    });
  });

  it("Fails to fill a V3 relay after the fill deadline", async () => {
    updateRelayData({ ...relayData, fillDeadline: new BN(Math.floor(Date.now() / 1000) - 69) }); // 69 seconds ago

    const relayHash = Array.from(calculateRelayHashUint8Array(relayData, chainId));
    try {
      await program.methods.fillV3Relay(relayHash, relayData, new BN(1)).accounts(accounts).signers([relayer]).rpc();
      assert.fail("Fill should have failed due to fill deadline passed");
    } catch (err: any) {
      assert.include(err.toString(), "ExpiredFillDeadline", "Expected ExpiredFillDeadline error");
    }
  });

  it("Fails to fill a V3 relay by non-exclusive relayer before exclusivity deadline", async () => {
    accounts.signer = otherRelayer.publicKey;
    accounts.relayer = otherRelayer.publicKey;
    accounts.relayerTA = otherRelayerTA;

    const relayHash = Array.from(calculateRelayHashUint8Array(relayData, chainId));
    try {
      await program.methods
        .fillV3Relay(relayHash, relayData, new BN(1))
        .accounts(accounts)
        .signers([otherRelayer])
        .rpc();
      assert.fail("Fill should have failed due to non-exclusive relayer before exclusivity deadline");
    } catch (err: any) {
      assert.include(err.toString(), "NotExclusiveRelayer", "Expected NotExclusiveRelayer error");
    }
  });

  it("Allows fill by non-exclusive relayer after exclusivity deadline", async () => {
    updateRelayData({ ...relayData, exclusivityDeadline: new BN(Math.floor(Date.now() / 1000) - 100) });

    accounts.signer = otherRelayer.publicKey;
    accounts.relayer = otherRelayer.publicKey;
    accounts.relayerTA = otherRelayerTA;

    const recipientAccountBefore = await getAccount(connection, recipientTA);
    const relayerAccountBefore = await getAccount(connection, otherRelayerTA);

    const relayHash = Array.from(calculateRelayHashUint8Array(relayData, chainId));
    await program.methods.fillV3Relay(relayHash, relayData, new BN(1)).accounts(accounts).signers([otherRelayer]).rpc();

    // Verify relayer's balance after the fill
    const relayerAccountAfter = await getAccount(connection, otherRelayerTA);
    assertSE(
      relayerAccountAfter.amount,
      BigInt(relayerAccountBefore.amount) - BigInt(relayAmount),
      "Relayer's balance should be reduced by the relay amount"
    );

    // Verify recipient's balance after the fill
    const recipientAccountAfter = await getAccount(connection, recipientTA);
    assertSE(
      recipientAccountAfter.amount,
      BigInt(recipientAccountBefore.amount) + BigInt(relayAmount),
      "Recipient's balance should be increased by the relay amount"
    );
  });

  it("Fails to fill a V3 relay with the same deposit data multiple times", async () => {
    const relayHash = Array.from(calculateRelayHashUint8Array(relayData, chainId));

    // First fill attempt
    await program.methods.fillV3Relay(relayHash, relayData, new BN(1)).accounts(accounts).signers([relayer]).rpc();

    // Second fill attempt with the same data
    try {
      await program.methods.fillV3Relay(relayHash, relayData, new BN(1)).accounts(accounts).signers([relayer]).rpc();
      assert.fail("Fill should have failed due to RelayFilled error");
    } catch (err: any) {
      assert.include(err.toString(), "RelayFilled", "Expected RelayFilled error");
    }
  });

  it("Closes the fill PDA after the fill", async () => {
    const relayHash = Array.from(calculateRelayHashUint8Array(relayData, chainId));

    const closeFillPdaAccounts = {
      state,
      signer: relayer.publicKey,
      fillStatus: accounts.fillStatus,
      systemProgram: anchor.web3.SystemProgram.programId,
    };

    // Execute the fill_v3_relay call
    await program.methods.fillV3Relay(relayHash, relayData, new BN(1)).accounts(accounts).signers([relayer]).rpc();

    // Verify the fill PDA exists before closing
    const fillStatusAccountBefore = await connection.getAccountInfo(accounts.fillStatus);
    assert.isNotNull(fillStatusAccountBefore, "Fill PDA should exist before closing");

    // Attempt to close the fill PDA before the fill deadline should fail.
    try {
      await program.methods.closeFillPda(relayHash, relayData).accounts(closeFillPdaAccounts).signers([relayer]).rpc();
      assert.fail("Closing fill PDA should have failed before fill deadline");
    } catch (err: any) {
      assert.include(err.toString(), "FillDeadlineNotPassed", "Expected FillDeadlineNotPassed error");
    }

    // Set the current time to past the fill deadline
    await setCurrentTime(program, state, relayer, relayData.fillDeadline.add(new BN(1)));

    // Close the fill PDA
    await program.methods.closeFillPda(relayHash, relayData).accounts(closeFillPdaAccounts).signers([relayer]).rpc();

    // Verify the fill PDA is closed
    const fillStatusAccountAfter = await connection.getAccountInfo(accounts.fillStatus);
    assert.isNull(fillStatusAccountAfter, "Fill PDA should be closed after closing");
  });

  it("Fetches FillStatusAccount before and after fillV3Relay", async () => {
    const relayHash = calculateRelayHashUint8Array(relayData, chainId);
    const [fillStatusPDA] = PublicKey.findProgramAddressSync([Buffer.from("fills"), relayHash], program.programId);

    // Fetch FillStatusAccount before fillV3Relay
    let fillStatusAccount = await program.account.fillStatusAccount.fetchNullable(fillStatusPDA);
    assert.isNull(fillStatusAccount, "FillStatusAccount should be uninitialized before fillV3Relay");

    // Fill the relay
    await program.methods
      .fillV3Relay(Array.from(relayHash), relayData, new BN(1))
      .accounts(accounts)
      .signers([relayer])
      .rpc();

    // Fetch FillStatusAccount after fillV3Relay
    fillStatusAccount = await program.account.fillStatusAccount.fetch(fillStatusPDA);
    assert.isNotNull(fillStatusAccount, "FillStatusAccount should be initialized after fillV3Relay");
    assert.equal(JSON.stringify(fillStatusAccount.status), `{\"filled\":{}}`, "FillStatus should be Filled");
    assert.equal(fillStatusAccount.relayer.toString(), relayer.publicKey.toString(), "Caller should be set as relayer");
  });

  it("Fails to fill a relay when fills are paused", async () => {
    // Pause fills
    const pauseFillsAccounts = { state: state, signer: owner, program: program.programId };
    await program.methods.pauseFills(true).accounts(pauseFillsAccounts).rpc();
    const stateAccountData = await program.account.state.fetch(state);
    assert.isTrue(stateAccountData.pausedFills, "Fills should be paused");

    // Try to fill the relay. This should fail because fills are paused.
    const relayHash = Array.from(calculateRelayHashUint8Array(relayData, chainId));
    try {
      await program.methods.fillV3Relay(relayHash, relayData, new BN(1)).accounts(accounts).signers([relayer]).rpc();
      assert.fail("Should not be able to fill relay when fills are paused");
    } catch (err: any) {
      assert.include(err.toString(), "Fills are currently paused!", "Expected fills paused error");
    }
  });

  it("Fails to fill a relay to wrong recipient", async () => {
    const relayHash = calculateRelayHashUint8Array(relayData, chainId);

    // Create new accounts as derived from wrong recipient.
    const wrongRecipient = Keypair.generate().publicKey;
    const wrongRecipientTA = (await getOrCreateAssociatedTokenAccount(connection, payer, mint, wrongRecipient)).address;
    const [wrongFillStatus] = PublicKey.findProgramAddressSync([Buffer.from("fills"), relayHash], program.programId);

    try {
      await program.methods
        .fillV3Relay(Array.from(relayHash), relayData, new BN(1))
        .accounts({
          ...accounts,
          recipient: wrongRecipient,
          recipientTA: wrongRecipientTA,
          fillStatus: wrongFillStatus,
        })
        .signers([relayer])
        .rpc();
      assert.fail("Should not be able to fill relay to wrong recipient");
    } catch (err: any) {
      assert.instanceOf(err, anchor.AnchorError);
      assert.strictEqual(err.error.errorCode.code, "InvalidFillRecipient", "Expected error code InvalidFillRecipient");
    }
  });

  it("Fails to fill a relay for mint inconsistent output_token", async () => {
    const relayHash = calculateRelayHashUint8Array(relayData, chainId);

    // Create and fund new accounts as derived from wrong mint account.
    const wrongMint = await createMint(connection, payer, owner, owner, 6);
    const wrongRecipientTA = (await getOrCreateAssociatedTokenAccount(connection, payer, wrongMint, recipient)).address;
    const wrongRelayerTA = (await getOrCreateAssociatedTokenAccount(connection, payer, wrongMint, relayer.publicKey))
      .address;
    await mintTo(connection, payer, wrongMint, wrongRelayerTA, owner, seedBalance);

    try {
      await program.methods
        .fillV3Relay(Array.from(relayHash), relayData, new BN(1))
        .accounts({
          ...accounts,
          mintAccount: wrongMint,
          relayerTokenAccount: wrongRelayerTA,
          recipientTokenAccount: wrongRecipientTA,
        })
        .signers([relayer])
        .rpc();
      assert.fail("Should not be able to process fill for inconsistent mint");
    } catch (err: any) {
      assert.instanceOf(err, anchor.AnchorError);
      assert.strictEqual(err.error.errorCode.code, "InvalidMint", "Expected error code InvalidMint");
    }
  });
});<|MERGE_RESOLUTION|>--- conflicted
+++ resolved
@@ -16,11 +16,7 @@
 
 describe("svm_spoke.fill", () => {
   anchor.setProvider(provider);
-<<<<<<< HEAD
-  const payer = (anchor.AnchorProvider.env().wallet as any).payer;
-=======
   const payer = (anchor.AnchorProvider.env().wallet as anchor.Wallet).payer;
->>>>>>> 0003ef34
   const relayer = Keypair.generate();
   const otherRelayer = Keypair.generate();
 
