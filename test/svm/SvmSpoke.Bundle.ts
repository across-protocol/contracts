--- conflicted
+++ resolved
@@ -156,8 +156,6 @@
     assert.isTrue(stateAccountData.rootBundleId.toString() === "2", "Root bundle index should be 2");
   });
 
-<<<<<<< HEAD
-=======
   it("Tests Event Emission in Relay Root Bundle", async () => {
     const relayerRefundRootBuffer = crypto.randomBytes(32);
     const relayerRefundRootArray = Array.from(relayerRefundRootBuffer);
@@ -192,7 +190,6 @@
     assert.isTrue(event.slowRelayRoot.toString() === slowRelayRootArray.toString(), "Slow relay root should match");
   });
 
->>>>>>> 79bc5b12
   it("Simple Leaf Refunds Relayers", async () => {
     const relayerRefundLeaves: RelayerRefundLeafType[] = [];
     const relayerARefund = new BN(400000);
