import * as anchor from "@coral-xyz/anchor";
import * as crypto from "crypto";
import { BN } from "@coral-xyz/anchor";
import {
  AddressLookupTableProgram,
  ComputeBudgetProgram,
  Keypair,
  PublicKey,
  TransactionMessage,
  VersionedTransaction,
} from "@solana/web3.js";
import { assert } from "chai";
import { common } from "./SvmSpoke.common";
import { MerkleTree } from "@uma/common/dist/MerkleTree";
import { createMint, getOrCreateAssociatedTokenAccount, mintTo, TOKEN_PROGRAM_ID } from "@solana/spl-token";
import {
  loadExecuteRelayerRefundLeafParams,
  relayerRefundHashFn,
  randomAddress,
  randomBigInt,
  RelayerRefundLeaf,
  RelayerRefundLeafSolana,
  RelayerRefundLeafType,
  readProgramEvents,
  convertLeafIdToNumber,
} from "./utils";

const { provider, program, owner, initializeState, connection, chainId, assertSE } = common;

describe("svm_spoke.bundle", () => {
  anchor.setProvider(provider);

  const nonOwner = Keypair.generate();

  const relayerA = Keypair.generate();
  const relayerB = Keypair.generate();

  let state: PublicKey,
    mint: PublicKey,
    relayerTA: PublicKey,
    relayerTB: PublicKey,
    vault: PublicKey,
    transferLiability: PublicKey;

  const payer = (anchor.AnchorProvider.env().wallet as anchor.Wallet).payer;
  const initialMintAmount = 10_000_000_000;

  before(async () => {
    // This test differs by having state within before, not before each block so we can have incrementing rootBundleId
    // values to test against on sequential tests.
    state = await initializeState();
    mint = await createMint(connection, payer, owner, owner, 6);
    relayerTA = (await getOrCreateAssociatedTokenAccount(connection, payer, mint, relayerA.publicKey)).address;
    relayerTB = (await getOrCreateAssociatedTokenAccount(connection, payer, mint, relayerB.publicKey)).address;

    vault = (await getOrCreateAssociatedTokenAccount(connection, payer, mint, state, true)).address;

    const sig = await connection.requestAirdrop(nonOwner.publicKey, 10_000_000_000);
    await provider.connection.confirmTransaction(sig);

    // mint mint to vault
    await mintTo(connection, payer, mint, vault, provider.publicKey, initialMintAmount);

    const initialVaultBalance = (await connection.getTokenAccountBalance(vault)).value.amount;
    assert.strictEqual(
      BigInt(initialVaultBalance),
      BigInt(initialMintAmount),
      "Initial vault balance should be equal to the minted amount"
    );

    [transferLiability] = PublicKey.findProgramAddressSync(
      [Buffer.from("transfer_liability"), mint.toBuffer()],
      program.programId
    );
  });

  it("Relays Root Bundle", async () => {
    const relayerRefundRootBuffer = crypto.randomBytes(32);
    const relayerRefundRootArray = Array.from(relayerRefundRootBuffer);

    const slowRelayRootBuffer = crypto.randomBytes(32);
    const slowRelayRootArray = Array.from(slowRelayRootBuffer);

    let stateAccountData = await program.account.state.fetch(state);
    const rootBundleId = stateAccountData.rootBundleId;
    const rootBundleIdBuffer = Buffer.alloc(4);
    rootBundleIdBuffer.writeUInt32LE(rootBundleId);
    const seeds = [Buffer.from("root_bundle"), state.toBuffer(), rootBundleIdBuffer];
    const [rootBundle] = PublicKey.findProgramAddressSync(seeds, program.programId);

    // Try to relay root bundle as non-owner
    let relayRootBundleAccounts = { state: state, rootBundle, signer: nonOwner.publicKey };
    try {
      await program.methods
        .relayRootBundle(relayerRefundRootArray, slowRelayRootArray)
        .accounts(relayRootBundleAccounts)
        .signers([nonOwner])
        .rpc();
      assert.fail("Non-owner should not be able to relay root bundle");
    } catch (err: any) {
      assert.include(err.toString(), "Only the owner can call this function!", "Expected owner check error");
    }

    // Relay root bundle as owner
    relayRootBundleAccounts = { state, rootBundle, signer: owner };
    await program.methods
      .relayRootBundle(relayerRefundRootArray, slowRelayRootArray)
      .accounts(relayRootBundleAccounts)
      .rpc();

    // Fetch the relayer refund root and slow relay root
    let rootBundleAccountData = await program.account.rootBundle.fetch(rootBundle);
    const relayerRefundRootHex = Buffer.from(rootBundleAccountData.relayerRefundRoot).toString("hex");
    const slowRelayRootHex = Buffer.from(rootBundleAccountData.slowRelayRoot).toString("hex");
    assert.isTrue(
      relayerRefundRootHex === relayerRefundRootBuffer.toString("hex"),
      "Relayer refund root should be set"
    );
    assert.isTrue(slowRelayRootHex === slowRelayRootBuffer.toString("hex"), "Slow relay root should be set");

    // Check that the root bundle index has been incremented
    stateAccountData = await program.account.state.fetch(state);
    assert.isTrue(stateAccountData.rootBundleId.toString() === "1", "Root bundle index should be 1");

    // Relay a new root bundle
    const relayerRefundRootBuffer2 = crypto.randomBytes(32);
    const relayerRefundRootArray2 = Array.from(relayerRefundRootBuffer2);

    const slowRelayRootBuffer2 = crypto.randomBytes(32);
    const slowRelayRootArray2 = Array.from(slowRelayRootBuffer2);

    const rootBundleIdBuffer2 = Buffer.alloc(4);
    rootBundleIdBuffer2.writeUInt32LE(stateAccountData.rootBundleId);
    const seeds2 = [Buffer.from("root_bundle"), state.toBuffer(), rootBundleIdBuffer2];
    const [rootBundle2] = PublicKey.findProgramAddressSync(seeds2, program.programId);

    relayRootBundleAccounts = { state, rootBundle: rootBundle2, signer: owner };
    await program.methods
      .relayRootBundle(relayerRefundRootArray2, slowRelayRootArray2)
      .accounts(relayRootBundleAccounts)
      .rpc();

    stateAccountData = await program.account.state.fetch(state);
    assert.isTrue(stateAccountData.rootBundleId.toString() === "2", "Root bundle index should be 2");
  });
  it("Simple Leaf Refunds Relayers", async () => {
    const relayerRefundLeaves: RelayerRefundLeafType[] = [];
    const relayerARefund = new BN(400000);
    const relayerBRefund = new BN(100000);

    relayerRefundLeaves.push({
      isSolana: true,
      leafId: new BN(0),
      chainId: chainId,
      amountToReturn: new BN(69420),
      mintPublicKey: mint,
      refundAccounts: [relayerTA, relayerTB],
      refundAmounts: [relayerARefund, relayerBRefund],
    });

    const merkleTree = new MerkleTree<RelayerRefundLeafType>(relayerRefundLeaves, relayerRefundHashFn);

    const root = merkleTree.getRoot();
    const proof = merkleTree.getProof(relayerRefundLeaves[0]);
    const leaf = relayerRefundLeaves[0] as RelayerRefundLeafSolana;

    let stateAccountData = await program.account.state.fetch(state);
    const rootBundleId = stateAccountData.rootBundleId;

    const rootBundleIdBuffer = Buffer.alloc(4);
    rootBundleIdBuffer.writeUInt32LE(rootBundleId);
    const seeds = [Buffer.from("root_bundle"), state.toBuffer(), rootBundleIdBuffer];
    const [rootBundle] = PublicKey.findProgramAddressSync(seeds, program.programId);

    // Relay root bundle
    let relayRootBundleAccounts = { state, rootBundle, signer: owner };
    await program.methods.relayRootBundle(Array.from(root), Array.from(root)).accounts(relayRootBundleAccounts).rpc();

    const remainingAccounts = [
      { pubkey: relayerTA, isWritable: true, isSigner: false },
      { pubkey: relayerTB, isWritable: true, isSigner: false },
    ];

    const iVaultBal = (await connection.getTokenAccountBalance(vault)).value.amount;
    const iRelayerABal = (await connection.getTokenAccountBalance(relayerTA)).value.amount;
    const iRelayerBBal = (await connection.getTokenAccountBalance(relayerTB)).value.amount;

    // Verify valid leaf
    let executeRelayerRefundLeafAccounts = {
      state: state,
      rootBundle: rootBundle,
      signer: owner,
      vault: vault,
      tokenProgram: TOKEN_PROGRAM_ID,
      mint: mint,
      transferLiability,
      systemProgram: anchor.web3.SystemProgram.programId,
      program: program.programId,
    };
    const proofAsNumbers = proof.map((p) => Array.from(p));
    await loadExecuteRelayerRefundLeafParams(program, owner, stateAccountData.rootBundleId, leaf, proofAsNumbers);
    await program.methods
<<<<<<< HEAD
      .executeRelayerRefundLeaf(stateAccountData.rootBundleId, convertLeafIdToNumber(leaf), proofAsNumbers)
      .accounts(executeRelayerRefundLeafAccounts)
=======
      .executeRelayerRefundLeaf()
      .accounts({
        state: state,
        rootBundle: rootBundle,
        signer: owner,
        vault: vault,
        tokenProgram: TOKEN_PROGRAM_ID,
        mint: mint,
        transferLiability,
        systemProgram: anchor.web3.SystemProgram.programId,
      })
>>>>>>> c376d5c5
      .remainingAccounts(remainingAccounts)
      .rpc();

    // Verify the ExecutedRelayerRefundRoot event
    await new Promise((resolve) => setTimeout(resolve, 500)); // Wait for event processing
    let events = await readProgramEvents(connection, program);
    let event = events.find((event) => event.name === "executedRelayerRefundRoot").data;

    // Remove the expectedValues object and use direct assertions
    assertSE(event.amountToReturn, relayerRefundLeaves[0].amountToReturn, "amountToReturn should match");
    assertSE(event.chainId, chainId, "chainId should match");
    assertSE(event.refundAmounts[0], relayerARefund, "Relayer A refund amount should match");
    assertSE(event.refundAmounts[1], relayerBRefund, "Relayer B refund amount should match");
    assertSE(event.rootBundleId, stateAccountData.rootBundleId, "rootBundleId should match");
    assertSE(event.leafId, leaf.leafId, "leafId should match");
    assertSE(event.l2TokenAddress, mint, "l2TokenAddress should match");
    assertSE(event.refundAddresses[0], relayerTA, "Relayer A address should match");
    assertSE(event.refundAddresses[1], relayerTB, "Relayer B address should match");
    assertSE(event.caller, owner, "caller should match");

    const fVaultBal = (await connection.getTokenAccountBalance(vault)).value.amount;
    const fRelayerABal = (await connection.getTokenAccountBalance(relayerTA)).value.amount;
    const fRelayerBBal = (await connection.getTokenAccountBalance(relayerTB)).value.amount;

    const totalRefund = relayerARefund.add(relayerBRefund).toString();

    assert.strictEqual(BigInt(iVaultBal) - BigInt(fVaultBal), BigInt(totalRefund), "Vault balance");
    assert.strictEqual(BigInt(fRelayerABal) - BigInt(iRelayerABal), BigInt(relayerARefund.toString()), "Relayer A bal");
    assert.strictEqual(BigInt(fRelayerBBal) - BigInt(iRelayerBBal), BigInt(relayerBRefund.toString()), "Relayer B bal");

    // Try to execute the same leaf again. This should fail due to the claimed bitmap.
    try {
<<<<<<< HEAD
      executeRelayerRefundLeafAccounts = {
        state: state,
        rootBundle: rootBundle,
        signer: owner,
        vault: vault,
        tokenProgram: TOKEN_PROGRAM_ID,
        mint: mint,
        transferLiability,
        systemProgram: anchor.web3.SystemProgram.programId,
        program: program.programId,
      };
      await program.methods
        .executeRelayerRefundLeaf(stateAccountData.rootBundleId, convertLeafIdToNumber(leaf), proofAsNumbers)
        .accounts(executeRelayerRefundLeafAccounts)
=======
      await loadExecuteRelayerRefundLeafParams(program, owner, stateAccountData.rootBundleId, leaf, proofAsNumbers);
      await program.methods
        .executeRelayerRefundLeaf()
        .accounts({
          state: state,
          rootBundle: rootBundle,
          signer: owner,
          vault: vault,
          tokenProgram: TOKEN_PROGRAM_ID,
          mint: mint,
          transferLiability,
          systemProgram: anchor.web3.SystemProgram.programId,
        })
>>>>>>> c376d5c5
        .remainingAccounts(remainingAccounts)
        .rpc();
      assert.fail("Leaf should not be executed multiple times");
    } catch (err: any) {
      assert.include(err.toString(), "Leaf already claimed!", "Expected claimed leaf error");
    }
  });

  it("Test Merkle Proof Verification", async () => {
    const relayerRefundLeaves: RelayerRefundLeafType[] = [];
    const solanaDistributions = 50;
    const evmDistributions = 50;
    const solanaLeafNumber = 13;

    for (let i = 0; i < solanaDistributions + 1; i++) {
      relayerRefundLeaves.push({
        isSolana: true,
        leafId: new BN(i),
        chainId: chainId,
        amountToReturn: new anchor.BN(randomBigInt(2).toString()),
        mintPublicKey: mint,
        refundAccounts: [relayerTA, relayerTB],
        refundAmounts: [new anchor.BN(randomBigInt(2).toString()), new anchor.BN(randomBigInt(2).toString())],
      });
    }
    const invalidRelayerRefundLeaf = relayerRefundLeaves.pop()!;

    for (let i = 0; i < evmDistributions; i++) {
      relayerRefundLeaves.push({
        isSolana: false,
        leafId: BigInt(i),
        chainId: randomBigInt(2),
        amountToReturn: randomBigInt(),
        l2TokenAddress: randomAddress(),
        refundAddresses: [randomAddress(), randomAddress()],
        refundAmounts: [randomBigInt(), randomBigInt()],
      } as RelayerRefundLeaf);
    }

    const merkleTree = new MerkleTree<RelayerRefundLeafType>(relayerRefundLeaves, relayerRefundHashFn);

    const root = merkleTree.getRoot();
    const proof = merkleTree.getProof(relayerRefundLeaves[solanaLeafNumber]);
    const leaf = relayerRefundLeaves[13] as RelayerRefundLeafSolana;
    const proofAsNumbers = proof.map((p) => Array.from(p));

    let stateAccountData = await program.account.state.fetch(state);
    const rootBundleId = stateAccountData.rootBundleId;
    const rootBundleIdBuffer = Buffer.alloc(4);
    rootBundleIdBuffer.writeUInt32LE(rootBundleId);
    const seeds = [Buffer.from("root_bundle"), state.toBuffer(), rootBundleIdBuffer];
    const [rootBundle] = PublicKey.findProgramAddressSync(seeds, program.programId);

    // Relay root bundle
    let relayRootBundleAccounts = { state, rootBundle, signer: owner };
    await program.methods.relayRootBundle(Array.from(root), Array.from(root)).accounts(relayRootBundleAccounts).rpc();

    const remainingAccounts = [
      { pubkey: relayerTA, isWritable: true, isSigner: false },
      { pubkey: relayerTB, isWritable: true, isSigner: false },
    ];

    const iVaultBal = (await connection.getTokenAccountBalance(vault)).value.amount;
    const iRelayerABal = (await connection.getTokenAccountBalance(relayerTA)).value.amount;
    const iRelayerBBal = (await connection.getTokenAccountBalance(relayerTB)).value.amount;

    // Verify valid leaf with invalid accounts
    let executeRelayerRefundLeafAccounts = {
      state: state,
      rootBundle: rootBundle,
      signer: owner,
      vault: vault,
      tokenProgram: TOKEN_PROGRAM_ID,
      mint: mint,
      transferLiability,
      systemProgram: anchor.web3.SystemProgram.programId,
      program: program.programId,
    };
    try {
      const wrongRemainingAccounts = [
        { pubkey: Keypair.generate().publicKey, isWritable: true, isSigner: false },
        { pubkey: Keypair.generate().publicKey, isWritable: true, isSigner: false },
      ];

      // Verify valid leaf
      await loadExecuteRelayerRefundLeafParams(program, owner, stateAccountData.rootBundleId, leaf, proofAsNumbers);
      await program.methods
<<<<<<< HEAD
        .executeRelayerRefundLeaf(stateAccountData.rootBundleId, convertLeafIdToNumber(leaf), proofAsNumbers)
        .accounts(executeRelayerRefundLeafAccounts)
=======
        .executeRelayerRefundLeaf()
        .accounts({
          state: state,
          rootBundle: rootBundle,
          signer: owner,
          vault: vault,
          tokenProgram: TOKEN_PROGRAM_ID,
          mint: mint,
          transferLiability,
          systemProgram: anchor.web3.SystemProgram.programId,
        })
>>>>>>> c376d5c5
        .remainingAccounts(wrongRemainingAccounts)
        .rpc();
    } catch (err: any) {
      assert.include(err.toString(), "Account not found");
    }

    // Verify valid leaf
<<<<<<< HEAD
    executeRelayerRefundLeafAccounts = {
      state: state,
      rootBundle: rootBundle,
      signer: owner,
      vault: vault,
      tokenProgram: TOKEN_PROGRAM_ID,
      mint: mint,
      transferLiability,
      systemProgram: anchor.web3.SystemProgram.programId,
      program: program.programId,
    };
    await program.methods
      .executeRelayerRefundLeaf(stateAccountData.rootBundleId, convertLeafIdToNumber(leaf), proofAsNumbers)
      .accounts(executeRelayerRefundLeafAccounts)
=======
    await loadExecuteRelayerRefundLeafParams(program, owner, stateAccountData.rootBundleId, leaf, proofAsNumbers);
    await program.methods
      .executeRelayerRefundLeaf()
      .accounts({
        state: state,
        rootBundle: rootBundle,
        signer: owner,
        vault: vault,
        tokenProgram: TOKEN_PROGRAM_ID,
        mint: mint,
        transferLiability,
        systemProgram: anchor.web3.SystemProgram.programId,
      })
>>>>>>> c376d5c5
      .remainingAccounts(remainingAccounts)
      .rpc();

    const fVaultBal = (await connection.getTokenAccountBalance(vault)).value.amount;
    const fRelayerABal = (await connection.getTokenAccountBalance(relayerTA)).value.amount;
    const fRelayerBBal = (await connection.getTokenAccountBalance(relayerTB)).value.amount;

    const totalRefund = leaf.refundAmounts[0].add(leaf.refundAmounts[1]).toString();

    assert.strictEqual(BigInt(iVaultBal) - BigInt(fVaultBal), BigInt(totalRefund), "Vault balance");
    assert.strictEqual(
      BigInt(fRelayerABal) - BigInt(iRelayerABal),
      BigInt(leaf.refundAmounts[0].toString()),
      "Relayer A bal"
    );
    assert.strictEqual(
      BigInt(fRelayerBBal) - BigInt(iRelayerBBal),
      BigInt(leaf.refundAmounts[1].toString()),
      "Relayer B bal"
    );

    // Verify invalid leaf
    try {
<<<<<<< HEAD
      const executeRelayerRefundLeafAccounts = {
        state: state,
        rootBundle: rootBundle,
        signer: owner,
        vault: vault,
        tokenProgram: TOKEN_PROGRAM_ID,
        mint: mint,
        transferLiability,
        systemProgram: anchor.web3.SystemProgram.programId,
        program: program.programId,
      };
      await program.methods
        .executeRelayerRefundLeaf(
          stateAccountData.rootBundleId,
          convertLeafIdToNumber(invalidRelayerRefundLeaf as RelayerRefundLeafSolana),
          proofAsNumbers
        )
        .accounts(executeRelayerRefundLeafAccounts)
=======
      await loadExecuteRelayerRefundLeafParams(
        program,
        owner,
        stateAccountData.rootBundleId,
        invalidRelayerRefundLeaf as RelayerRefundLeafSolana,
        proofAsNumbers
      );
      await program.methods
        .executeRelayerRefundLeaf()
        .accounts({
          state: state,
          rootBundle: rootBundle,
          signer: owner,
          vault: vault,
          tokenProgram: TOKEN_PROGRAM_ID,
          mint: mint,
          transferLiability,
          systemProgram: anchor.web3.SystemProgram.programId,
        })
>>>>>>> c376d5c5
        .remainingAccounts(remainingAccounts)
        .rpc();
      assert.fail("Invalid leaf should not be verified");
    } catch (err: any) {
      assert.include(err.toString(), "Invalid Merkle proof");
    }
  });

  it("Execute Leaf Refunds Relayers with invalid chain id", async () => {
    const relayerRefundLeaves: RelayerRefundLeafType[] = [];
    const relayerARefund = new BN(400000);
    const relayerBRefund = new BN(100000);

    relayerRefundLeaves.push({
      isSolana: true,
      leafId: new BN(0),
      // Set chainId to 1000. this is a diffrent chainId than what is set in the initialization. This mimics trying to execute a leaf for another chain on the SVM chain.
      chainId: new BN(1000),
      amountToReturn: new BN(0),
      mintPublicKey: mint,
      refundAccounts: [relayerTA, relayerTB],
      refundAmounts: [relayerARefund, relayerBRefund],
    });

    const merkleTree = new MerkleTree<RelayerRefundLeafType>(relayerRefundLeaves, relayerRefundHashFn);

    const root = merkleTree.getRoot();
    const proof = merkleTree.getProof(relayerRefundLeaves[0]);
    const leaf = relayerRefundLeaves[0] as RelayerRefundLeafSolana;

    let stateAccountData = await program.account.state.fetch(state);
    const rootBundleId = stateAccountData.rootBundleId;

    const rootBundleIdBuffer = Buffer.alloc(4);
    rootBundleIdBuffer.writeUInt32LE(rootBundleId);
    const seeds = [Buffer.from("root_bundle"), state.toBuffer(), rootBundleIdBuffer];
    const [rootBundle] = PublicKey.findProgramAddressSync(seeds, program.programId);

    // Relay root bundle
    let relayRootBundleAccounts = { state, rootBundle, signer: owner };
    await program.methods.relayRootBundle(Array.from(root), Array.from(root)).accounts(relayRootBundleAccounts).rpc();

    const remainingAccounts = [
      { pubkey: relayerTA, isWritable: true, isSigner: false },
      { pubkey: relayerTB, isWritable: true, isSigner: false },
    ];

    const proofAsNumbers = proof.map((p) => Array.from(p));
    try {
<<<<<<< HEAD
      const executeRelayerRefundLeafAccounts = {
        state: state,
        rootBundle: rootBundle,
        signer: owner,
        vault: vault,
        tokenProgram: TOKEN_PROGRAM_ID,
        mint: mint,
        transferLiability,
        systemProgram: anchor.web3.SystemProgram.programId,
        program: program.programId,
      };
      await program.methods
        .executeRelayerRefundLeaf(stateAccountData.rootBundleId, convertLeafIdToNumber(leaf), proofAsNumbers)
        .accounts(executeRelayerRefundLeafAccounts)
=======
      await loadExecuteRelayerRefundLeafParams(program, owner, stateAccountData.rootBundleId, leaf, proofAsNumbers);
      await program.methods
        .executeRelayerRefundLeaf()
        .accounts({
          state: state,
          rootBundle: rootBundle,
          signer: owner,
          vault: vault,
          tokenProgram: TOKEN_PROGRAM_ID,
          mint: mint,
          transferLiability,
          systemProgram: anchor.web3.SystemProgram.programId,
        })
>>>>>>> c376d5c5
        .remainingAccounts(remainingAccounts)
        .rpc();
    } catch (err: any) {
      assert.include(err.toString(), "Invalid chain id");
    }
  });

  it("Execute Leaf Refunds Relayers with invalid mintPublicKey", async () => {
    const relayerRefundLeaves: RelayerRefundLeafType[] = [];
    const relayerARefund = new BN(400000);
    const relayerBRefund = new BN(100000);

    relayerRefundLeaves.push({
      isSolana: true,
      leafId: new BN(0),
      chainId: chainId,
      amountToReturn: new BN(0),
      mintPublicKey: Keypair.generate().publicKey,
      refundAccounts: [relayerTA, relayerTB],
      refundAmounts: [relayerARefund, relayerBRefund],
    });

    const merkleTree = new MerkleTree<RelayerRefundLeafType>(relayerRefundLeaves, relayerRefundHashFn);

    const root = merkleTree.getRoot();
    const proof = merkleTree.getProof(relayerRefundLeaves[0]);
    const leaf = relayerRefundLeaves[0] as RelayerRefundLeafSolana;

    let stateAccountData = await program.account.state.fetch(state);
    const rootBundleId = stateAccountData.rootBundleId;

    const rootBundleIdBuffer = Buffer.alloc(4);
    rootBundleIdBuffer.writeUInt32LE(rootBundleId);
    const seeds = [Buffer.from("root_bundle"), state.toBuffer(), rootBundleIdBuffer];
    const [rootBundle] = PublicKey.findProgramAddressSync(seeds, program.programId);

    // Relay root bundle
    let relayRootBundleAccounts = { state, rootBundle, signer: owner };
    await program.methods.relayRootBundle(Array.from(root), Array.from(root)).accounts(relayRootBundleAccounts).rpc();

    const remainingAccounts = [
      { pubkey: relayerTA, isWritable: true, isSigner: false },
      { pubkey: relayerTB, isWritable: true, isSigner: false },
    ];

    const proofAsNumbers = proof.map((p) => Array.from(p));
    try {
<<<<<<< HEAD
      const executeRelayerRefundLeafAccounts = {
        state: state,
        rootBundle: rootBundle,
        signer: owner,
        vault: vault,
        tokenProgram: TOKEN_PROGRAM_ID,
        mint: mint,
        transferLiability,
        systemProgram: anchor.web3.SystemProgram.programId,
        program: program.programId,
      };
      await program.methods
        .executeRelayerRefundLeaf(stateAccountData.rootBundleId, convertLeafIdToNumber(leaf), proofAsNumbers)
        .accounts(executeRelayerRefundLeafAccounts)
=======
      await loadExecuteRelayerRefundLeafParams(program, owner, stateAccountData.rootBundleId, leaf, proofAsNumbers);
      await program.methods
        .executeRelayerRefundLeaf()
        .accounts({
          state: state,
          rootBundle: rootBundle,
          signer: owner,
          vault: vault,
          tokenProgram: TOKEN_PROGRAM_ID,
          mint: mint,
          transferLiability,
          systemProgram: anchor.web3.SystemProgram.programId,
        })
>>>>>>> c376d5c5
        .remainingAccounts(remainingAccounts)
        .rpc();
    } catch (err: any) {
      assert.include(err.toString(), "Invalid mint");
    }
  });

  it("Sequential Leaf Refunds Relayers", async () => {
    const relayerRefundLeaves: RelayerRefundLeafType[] = [];
    const relayerRefundAmount = new BN(100000);

    // Generate 5 sequential leaves
    for (let i = 0; i < 5; i++) {
      relayerRefundLeaves.push({
        isSolana: true,
        leafId: new BN(i),
        chainId: chainId,
        amountToReturn: new BN(0),
        mintPublicKey: mint,
        refundAccounts: [relayerTA],
        refundAmounts: [relayerRefundAmount],
      });
    }

    const merkleTree = new MerkleTree<RelayerRefundLeafType>(relayerRefundLeaves, relayerRefundHashFn);
    const root = merkleTree.getRoot();
    const proof = relayerRefundLeaves.map((leaf) => merkleTree.getProof(leaf).map((p) => Array.from(p)));

    let stateAccountData = await program.account.state.fetch(state);
    const rootBundleId = stateAccountData.rootBundleId;

    const rootBundleIdBuffer = Buffer.alloc(4);
    rootBundleIdBuffer.writeUInt32LE(rootBundleId);
    const seeds = [Buffer.from("root_bundle"), state.toBuffer(), rootBundleIdBuffer];
    const [rootBundle] = PublicKey.findProgramAddressSync(seeds, program.programId);

    // Relay root bundle
    let relayRootBundleAccounts = { state, rootBundle, signer: owner };
    await program.methods.relayRootBundle(Array.from(root), Array.from(root)).accounts(relayRootBundleAccounts).rpc();

    const remainingAccounts = [{ pubkey: relayerTA, isWritable: true, isSigner: false }];

    const iVaultBal = (await connection.getTokenAccountBalance(vault)).value.amount;
    const iRelayerABal = (await connection.getTokenAccountBalance(relayerTA)).value.amount;

    // Execute all leaves
    for (let i = 0; i < 5; i++) {
<<<<<<< HEAD
      const executeRelayerRefundLeafAccounts = {
        state: state,
        rootBundle: rootBundle,
        signer: owner,
        vault: vault,
        tokenProgram: TOKEN_PROGRAM_ID,
        mint: mint,
        transferLiability,
        systemProgram: anchor.web3.SystemProgram.programId,
        program: program.programId,
      };
      await program.methods
        .executeRelayerRefundLeaf(
          stateAccountData.rootBundleId,
          convertLeafIdToNumber(relayerRefundLeaves[i] as RelayerRefundLeafSolana),
          proof[i]
        )
        .accounts(executeRelayerRefundLeafAccounts)
=======
      await loadExecuteRelayerRefundLeafParams(
        program,
        owner,
        stateAccountData.rootBundleId,
        relayerRefundLeaves[i] as RelayerRefundLeafSolana,
        proof[i]
      );
      await program.methods
        .executeRelayerRefundLeaf()
        .accounts({
          state: state,
          rootBundle: rootBundle,
          signer: owner,
          vault: vault,
          tokenProgram: TOKEN_PROGRAM_ID,
          mint: mint,
          transferLiability,
          systemProgram: anchor.web3.SystemProgram.programId,
        })
>>>>>>> c376d5c5
        .remainingAccounts(remainingAccounts)
        .rpc();
    }

    const fVaultBal = (await connection.getTokenAccountBalance(vault)).value.amount;
    const fRelayerABal = (await connection.getTokenAccountBalance(relayerTA)).value.amount;

    const totalRefund = relayerRefundAmount.mul(new BN(5)).toString();

    assert.strictEqual(BigInt(iVaultBal) - BigInt(fVaultBal), BigInt(totalRefund), "Vault balance");
    assert.strictEqual(BigInt(fRelayerABal) - BigInt(iRelayerABal), BigInt(totalRefund), "Relayer A bal");

    // Try to execute the same leaves again. This should fail due to the claimed bitmap.
    for (let i = 0; i < 5; i++) {
      try {
<<<<<<< HEAD
        const executeRelayerRefundLeafAccounts = {
          state: state,
          rootBundle: rootBundle,
          signer: owner,
          vault: vault,
          tokenProgram: TOKEN_PROGRAM_ID,
          mint: mint,
          transferLiability,
          systemProgram: anchor.web3.SystemProgram.programId,
          program: program.programId,
        };
        await program.methods
          .executeRelayerRefundLeaf(
            stateAccountData.rootBundleId,
            convertLeafIdToNumber(relayerRefundLeaves[i] as RelayerRefundLeafSolana),
            proof[i]
          )
          .accounts(executeRelayerRefundLeafAccounts)
=======
        await loadExecuteRelayerRefundLeafParams(
          program,
          owner,
          stateAccountData.rootBundleId,
          relayerRefundLeaves[i] as RelayerRefundLeafSolana,
          proof[i]
        );
        await program.methods
          .executeRelayerRefundLeaf()
          .accounts({
            state: state,
            rootBundle: rootBundle,
            signer: owner,
            vault: vault,
            tokenProgram: TOKEN_PROGRAM_ID,
            mint: mint,
            transferLiability,
            systemProgram: anchor.web3.SystemProgram.programId,
          })
>>>>>>> c376d5c5
          .remainingAccounts(remainingAccounts)
          .rpc();
        assert.fail("Leaf should not be executed multiple times");
      } catch (err: any) {
        assert.include(err.toString(), "Leaf already claimed!", "Expected claimed leaf error");
      }
    }
  });

  it("Execute Max Refunds", async () => {
    const relayerRefundLeaves: RelayerRefundLeafType[] = [];

    // Higher refund count hits inner instruction size limit when doing `emit_cpi` on public devnet. On localnet this is
    // not an issue, but we hit out of memory panic above 31 refunds. This should not be an issue as currently Across
    // protocol does not expect this to be above 25.
    const solanaDistributions = 28;

    // Add leaves for other EVM chains to have non-empty proofs array to ensure we don't run out of memory when processing.
    const evmDistributions = 100; // This would fit in 7 proof array elements.

    const maxExtendedAccounts = 30; // Maximum number of accounts that can be added to ALT in a single transaction.

    const refundAccounts: anchor.web3.PublicKey[] = [];
    const refundAmounts: BN[] = [];

    for (let i = 0; i < solanaDistributions; i++) {
      const newRefundAccount = (
        await getOrCreateAssociatedTokenAccount(connection, payer, mint, Keypair.generate().publicKey)
      ).address;
      refundAccounts.push(newRefundAccount);
      refundAmounts.push(new BN(randomBigInt(2).toString()));
    }

    relayerRefundLeaves.push({
      isSolana: true,
      leafId: new BN(0),
      chainId: chainId,
      amountToReturn: new BN(0),
      mintPublicKey: mint,
      refundAccounts: refundAccounts,
      refundAmounts: refundAmounts,
    });

    for (let i = 0; i < evmDistributions; i++) {
      relayerRefundLeaves.push({
        isSolana: false,
        leafId: BigInt(i + 1), // The first leaf is for Solana, so we start EVM leaves at 1.
        chainId: randomBigInt(2),
        amountToReturn: randomBigInt(),
        l2TokenAddress: randomAddress(),
        refundAddresses: [randomAddress(), randomAddress()],
        refundAmounts: [randomBigInt(), randomBigInt()],
      } as RelayerRefundLeaf);
    }

    const merkleTree = new MerkleTree<RelayerRefundLeafType>(relayerRefundLeaves, relayerRefundHashFn);

    const root = merkleTree.getRoot();
    const proof = merkleTree.getProof(relayerRefundLeaves[0]);
    const leaf = relayerRefundLeaves[0] as RelayerRefundLeafSolana;

    let stateAccountData = await program.account.state.fetch(state);
    const rootBundleId = stateAccountData.rootBundleId;

    const rootBundleIdBuffer = Buffer.alloc(4);
    rootBundleIdBuffer.writeUInt32LE(rootBundleId);
    const seeds = [Buffer.from("root_bundle"), state.toBuffer(), rootBundleIdBuffer];
    const [rootBundle] = PublicKey.findProgramAddressSync(seeds, program.programId);

    // Relay root bundle
    let relayRootBundleAccounts = { state, rootBundle, signer: owner };
    await program.methods.relayRootBundle(Array.from(root), Array.from(root)).accounts(relayRootBundleAccounts).rpc();

    // Verify valid leaf
    const proofAsNumbers = proof.map((p) => Array.from(p));

    const [instructionParams] = PublicKey.findProgramAddressSync(
      [Buffer.from("instruction_params"), owner.toBuffer()],
      program.programId
    );

    // We will be using Address Lookup Table (ALT), so to test maximum refunds we better add, not only refund accounts,
    // but also all static accounts.
    const staticAccounts = {
      instructionParams,
      state: state,
      rootBundle: rootBundle,
      signer: owner,
      vault: vault,
      tokenProgram: TOKEN_PROGRAM_ID,
      mint: mint,
      transferLiability,
      systemProgram: anchor.web3.SystemProgram.programId,
      // Appended by Acnhor `event_cpi` macro:
      eventAuthority: PublicKey.findProgramAddressSync([Buffer.from("__event_authority")], program.programId)[0],
      program: program.programId,
    };

    const remainingAccounts = refundAccounts.map((account) => ({ pubkey: account, isWritable: true, isSigner: false }));

    // Consolidate all above addresses into a single array for the  Address Lookup Table (ALT).
    const lookupAddresses = [...Object.values(staticAccounts), ...refundAccounts];

    // Create instructions for creating and extending the ALT.
    const [lookupTableInstruction, lookupTableAddress] = await AddressLookupTableProgram.createLookupTable({
      authority: owner,
      payer: owner,
      recentSlot: await connection.getSlot(),
    });

    // Submit the ALT creation transaction
    await anchor.web3.sendAndConfirmTransaction(
      connection,
      new anchor.web3.Transaction().add(lookupTableInstruction),
      [payer],
      {
        skipPreflight: true, // Avoids recent slot mismatch in simulation.
      }
    );

    // Extend the ALT with all accounts making sure not to exceed the maximum number of accounts per transaction.
    for (let i = 0; i < lookupAddresses.length; i += maxExtendedAccounts) {
      const extendInstruction = AddressLookupTableProgram.extendLookupTable({
        lookupTable: lookupTableAddress,
        authority: owner,
        payer: owner,
        addresses: lookupAddresses.slice(i, i + maxExtendedAccounts),
      });

      await anchor.web3.sendAndConfirmTransaction(
        connection,
        new anchor.web3.Transaction().add(extendInstruction),
        [payer],
        {
          skipPreflight: true, // Avoids recent slot mismatch in simulation.
        }
      );
    }

    // Avoids invalid ALT index as ALT might not be active yet on the following tx.
    await new Promise((resolve) => setTimeout(resolve, 500));

    // Fetch the AddressLookupTableAccount
    const lookupTableAccount = (await connection.getAddressLookupTable(lookupTableAddress)).value;
    assert(lookupTableAccount !== null, "AddressLookupTableAccount not fetched");

    // Build the instruction to execute relayer refund leaf and write its instruction args to the data account.
    await loadExecuteRelayerRefundLeafParams(program, owner, stateAccountData.rootBundleId, leaf, proofAsNumbers);

    const executeInstruction = await program.methods
<<<<<<< HEAD
      .executeRelayerRefundLeaf(stateAccountData.rootBundleId, convertLeafIdToNumber(leaf), proofAsNumbers)
=======
      .executeRelayerRefundLeaf()
>>>>>>> c376d5c5
      .accounts(staticAccounts)
      .remainingAccounts(remainingAccounts)
      .instruction();

    // Build the instruction to increase the CU limit as the default 200k is not sufficient.
    const computeBudgetInstruction = ComputeBudgetProgram.setComputeUnitLimit({ units: 500_000 });

    // Create the versioned transaction
    const versionedTx = new VersionedTransaction(
      new TransactionMessage({
        payerKey: owner,
        recentBlockhash: (await connection.getLatestBlockhash()).blockhash,
        instructions: [computeBudgetInstruction, executeInstruction],
      }).compileToV0Message([lookupTableAccount])
    );

    // Sign and submit the versioned transaction.
    versionedTx.sign([payer]);
    await connection.sendTransaction(versionedTx);

    // Verify all refund account balances.
    await new Promise((resolve) => setTimeout(resolve, 500)); // Make sure account balances have been synced.
    const refundBalances = await Promise.all(
      refundAccounts.map(async (account) => {
        return (await connection.getTokenAccountBalance(account)).value.amount;
      })
    );
    refundBalances.forEach((balance, i) => {
      assertSE(balance, refundAmounts[i].toString(), `Refund account ${i} balance should match refund amount`);
    });
  });

  it("Increments pending amount to HubPool", async () => {
    const initialPendingToHubPool = (await program.account.transferLiability.fetch(transferLiability)).pendingToHubPool;

    const incrementPendingToHubPool = async (amountToReturn: BN) => {
      const relayerRefundLeaves: RelayerRefundLeafType[] = [];
      relayerRefundLeaves.push({
        isSolana: true,
        leafId: new BN(0),
        chainId: chainId,
        amountToReturn,
        mintPublicKey: mint,
        refundAccounts: [],
        refundAmounts: [],
      });
      const merkleTree = new MerkleTree<RelayerRefundLeafType>(relayerRefundLeaves, relayerRefundHashFn);
      const root = merkleTree.getRoot();
      const proof = merkleTree.getProof(relayerRefundLeaves[0]);
      const leaf = relayerRefundLeaves[0] as RelayerRefundLeafSolana;
      let stateAccountData = await program.account.state.fetch(state);
      const rootBundleId = stateAccountData.rootBundleId;
      const rootBundleIdBuffer = Buffer.alloc(4);
      rootBundleIdBuffer.writeUInt32LE(rootBundleId);
      const seeds = [Buffer.from("root_bundle"), state.toBuffer(), rootBundleIdBuffer];
      const [rootBundle] = PublicKey.findProgramAddressSync(seeds, program.programId);
      let relayRootBundleAccounts = { state, rootBundle, signer: owner };
      await program.methods.relayRootBundle(Array.from(root), Array.from(root)).accounts(relayRootBundleAccounts).rpc();
      const proofAsNumbers = proof.map((p) => Array.from(p));
<<<<<<< HEAD
      const executeRelayerRefundLeafAccounts = {
        state: state,
        rootBundle: rootBundle,
        signer: owner,
        vault: vault,
        tokenProgram: TOKEN_PROGRAM_ID,
        mint: mint,
        transferLiability,
        systemProgram: anchor.web3.SystemProgram.programId,
        program: program.programId,
      };
      await program.methods
        .executeRelayerRefundLeaf(stateAccountData.rootBundleId, convertLeafIdToNumber(leaf), proofAsNumbers)
        .accounts(executeRelayerRefundLeafAccounts)
=======
      await loadExecuteRelayerRefundLeafParams(program, owner, stateAccountData.rootBundleId, leaf, proofAsNumbers);
      await program.methods
        .executeRelayerRefundLeaf()
        .accounts({
          state: state,
          rootBundle: rootBundle,
          signer: owner,
          vault: vault,
          tokenProgram: TOKEN_PROGRAM_ID,
          mint: mint,
          transferLiability,
          systemProgram: anchor.web3.SystemProgram.programId,
        })
>>>>>>> c376d5c5
        .rpc();
    };

    const zeroAmountToReturn = new BN(0);
    await incrementPendingToHubPool(zeroAmountToReturn);

    let pendingToHubPool = (await program.account.transferLiability.fetch(transferLiability)).pendingToHubPool;
    assert.isTrue(pendingToHubPool.eq(initialPendingToHubPool), "Pending amount should not have changed");

    const firstAmountToReturn = new BN(1_000_000);
    await incrementPendingToHubPool(firstAmountToReturn);

    pendingToHubPool = (await program.account.transferLiability.fetch(transferLiability)).pendingToHubPool;
    assert.isTrue(
      pendingToHubPool.eq(initialPendingToHubPool.add(firstAmountToReturn)),
      "Pending amount should be incremented by first amount"
    );

    const secondAmountToReturn = new BN(2_000_000);
    await incrementPendingToHubPool(secondAmountToReturn);

    pendingToHubPool = (await program.account.transferLiability.fetch(transferLiability)).pendingToHubPool;
    assert.isTrue(
      pendingToHubPool.eq(initialPendingToHubPool.add(firstAmountToReturn.add(secondAmountToReturn))),
      "Pending amount should be incremented by second amount"
    );
  });

  it("Reversed Relayer Leaf Refunds", async () => {
    const relayerRefundLeaves: RelayerRefundLeafType[] = [];
    const relayerRefundAmount = new BN(100000);

    // Generate 10 sequential leaves. This exceeds 1 claimed bitmap byte so we can test claiming lower index after
    // higher index does not shrink root_bundle account size.
    const numberOfRefunds = 10;
    for (let i = 0; i < numberOfRefunds; i++) {
      relayerRefundLeaves.push({
        isSolana: true,
        leafId: new BN(i),
        chainId: chainId,
        amountToReturn: new BN(0),
        mintPublicKey: mint,
        refundAccounts: [relayerTA],
        refundAmounts: [relayerRefundAmount],
      });
    }

    const merkleTree = new MerkleTree<RelayerRefundLeafType>(relayerRefundLeaves, relayerRefundHashFn);
    const root = merkleTree.getRoot();
    const proof = relayerRefundLeaves.map((leaf) => merkleTree.getProof(leaf).map((p) => Array.from(p)));

    let stateAccountData = await program.account.state.fetch(state);
    const rootBundleId = stateAccountData.rootBundleId;

    const rootBundleIdBuffer = Buffer.alloc(4);
    rootBundleIdBuffer.writeUInt32LE(rootBundleId);
    const seeds = [Buffer.from("root_bundle"), state.toBuffer(), rootBundleIdBuffer];
    const [rootBundle] = PublicKey.findProgramAddressSync(seeds, program.programId);

    // Relay root bundle
    const relayRootBundleAccounts = { state, rootBundle, signer: owner };
    await program.methods.relayRootBundle(Array.from(root), Array.from(root)).accounts(relayRootBundleAccounts).rpc();

    const remainingAccounts = [{ pubkey: relayerTA, isWritable: true, isSigner: false }];

    const iVaultBal = (await connection.getTokenAccountBalance(vault)).value.amount;
    const iRelayerABal = (await connection.getTokenAccountBalance(relayerTA)).value.amount;

    // Execute all leaves in reverse order
    for (let i = numberOfRefunds - 1; i >= 0; i--) {
<<<<<<< HEAD
      const executeRelayerRefundLeafAccounts = {
        state: state,
        rootBundle: rootBundle,
        signer: owner,
        vault: vault,
        tokenProgram: TOKEN_PROGRAM_ID,
        mint: mint,
        transferLiability,
        systemProgram: anchor.web3.SystemProgram.programId,
        program: program.programId,
      };
      await program.methods
        .executeRelayerRefundLeaf(
          stateAccountData.rootBundleId,
          convertLeafIdToNumber(relayerRefundLeaves[i] as RelayerRefundLeafSolana),
          proof[i]
        )
        .accounts(executeRelayerRefundLeafAccounts)
=======
      await await loadExecuteRelayerRefundLeafParams(
        program,
        owner,
        stateAccountData.rootBundleId,
        relayerRefundLeaves[i] as RelayerRefundLeafSolana,
        proof[i]
      );
      await program.methods
        .executeRelayerRefundLeaf()
        .accounts({
          state: state,
          rootBundle: rootBundle,
          signer: owner,
          vault: vault,
          tokenProgram: TOKEN_PROGRAM_ID,
          mint: mint,
          transferLiability,
          systemProgram: anchor.web3.SystemProgram.programId,
        })
>>>>>>> c376d5c5
        .remainingAccounts(remainingAccounts)
        .rpc();
    }

    const fVaultBal = (await connection.getTokenAccountBalance(vault)).value.amount;
    const fRelayerABal = (await connection.getTokenAccountBalance(relayerTA)).value.amount;

    const totalRefund = relayerRefundAmount.mul(new BN(numberOfRefunds)).toString();

    assert.strictEqual(BigInt(iVaultBal) - BigInt(fVaultBal), BigInt(totalRefund), "Vault balance");
    assert.strictEqual(BigInt(fRelayerABal) - BigInt(iRelayerABal), BigInt(totalRefund), "Relayer A bal");
  });
});<|MERGE_RESOLUTION|>--- conflicted
+++ resolved
@@ -200,22 +200,8 @@
     const proofAsNumbers = proof.map((p) => Array.from(p));
     await loadExecuteRelayerRefundLeafParams(program, owner, stateAccountData.rootBundleId, leaf, proofAsNumbers);
     await program.methods
-<<<<<<< HEAD
-      .executeRelayerRefundLeaf(stateAccountData.rootBundleId, convertLeafIdToNumber(leaf), proofAsNumbers)
+      .executeRelayerRefundLeaf()
       .accounts(executeRelayerRefundLeafAccounts)
-=======
-      .executeRelayerRefundLeaf()
-      .accounts({
-        state: state,
-        rootBundle: rootBundle,
-        signer: owner,
-        vault: vault,
-        tokenProgram: TOKEN_PROGRAM_ID,
-        mint: mint,
-        transferLiability,
-        systemProgram: anchor.web3.SystemProgram.programId,
-      })
->>>>>>> c376d5c5
       .remainingAccounts(remainingAccounts)
       .rpc();
 
@@ -248,7 +234,6 @@
 
     // Try to execute the same leaf again. This should fail due to the claimed bitmap.
     try {
-<<<<<<< HEAD
       executeRelayerRefundLeafAccounts = {
         state: state,
         rootBundle: rootBundle,
@@ -260,24 +245,10 @@
         systemProgram: anchor.web3.SystemProgram.programId,
         program: program.programId,
       };
-      await program.methods
-        .executeRelayerRefundLeaf(stateAccountData.rootBundleId, convertLeafIdToNumber(leaf), proofAsNumbers)
-        .accounts(executeRelayerRefundLeafAccounts)
-=======
       await loadExecuteRelayerRefundLeafParams(program, owner, stateAccountData.rootBundleId, leaf, proofAsNumbers);
       await program.methods
         .executeRelayerRefundLeaf()
-        .accounts({
-          state: state,
-          rootBundle: rootBundle,
-          signer: owner,
-          vault: vault,
-          tokenProgram: TOKEN_PROGRAM_ID,
-          mint: mint,
-          transferLiability,
-          systemProgram: anchor.web3.SystemProgram.programId,
-        })
->>>>>>> c376d5c5
+        .accounts(executeRelayerRefundLeafAccounts)
         .remainingAccounts(remainingAccounts)
         .rpc();
       assert.fail("Leaf should not be executed multiple times");
@@ -365,22 +336,8 @@
       // Verify valid leaf
       await loadExecuteRelayerRefundLeafParams(program, owner, stateAccountData.rootBundleId, leaf, proofAsNumbers);
       await program.methods
-<<<<<<< HEAD
-        .executeRelayerRefundLeaf(stateAccountData.rootBundleId, convertLeafIdToNumber(leaf), proofAsNumbers)
+        .executeRelayerRefundLeaf()
         .accounts(executeRelayerRefundLeafAccounts)
-=======
-        .executeRelayerRefundLeaf()
-        .accounts({
-          state: state,
-          rootBundle: rootBundle,
-          signer: owner,
-          vault: vault,
-          tokenProgram: TOKEN_PROGRAM_ID,
-          mint: mint,
-          transferLiability,
-          systemProgram: anchor.web3.SystemProgram.programId,
-        })
->>>>>>> c376d5c5
         .remainingAccounts(wrongRemainingAccounts)
         .rpc();
     } catch (err: any) {
@@ -388,7 +345,6 @@
     }
 
     // Verify valid leaf
-<<<<<<< HEAD
     executeRelayerRefundLeafAccounts = {
       state: state,
       rootBundle: rootBundle,
@@ -400,24 +356,11 @@
       systemProgram: anchor.web3.SystemProgram.programId,
       program: program.programId,
     };
-    await program.methods
-      .executeRelayerRefundLeaf(stateAccountData.rootBundleId, convertLeafIdToNumber(leaf), proofAsNumbers)
-      .accounts(executeRelayerRefundLeafAccounts)
-=======
     await loadExecuteRelayerRefundLeafParams(program, owner, stateAccountData.rootBundleId, leaf, proofAsNumbers);
+
     await program.methods
       .executeRelayerRefundLeaf()
-      .accounts({
-        state: state,
-        rootBundle: rootBundle,
-        signer: owner,
-        vault: vault,
-        tokenProgram: TOKEN_PROGRAM_ID,
-        mint: mint,
-        transferLiability,
-        systemProgram: anchor.web3.SystemProgram.programId,
-      })
->>>>>>> c376d5c5
+      .accounts(executeRelayerRefundLeafAccounts)
       .remainingAccounts(remainingAccounts)
       .rpc();
 
@@ -441,7 +384,6 @@
 
     // Verify invalid leaf
     try {
-<<<<<<< HEAD
       const executeRelayerRefundLeafAccounts = {
         state: state,
         rootBundle: rootBundle,
@@ -453,14 +395,6 @@
         systemProgram: anchor.web3.SystemProgram.programId,
         program: program.programId,
       };
-      await program.methods
-        .executeRelayerRefundLeaf(
-          stateAccountData.rootBundleId,
-          convertLeafIdToNumber(invalidRelayerRefundLeaf as RelayerRefundLeafSolana),
-          proofAsNumbers
-        )
-        .accounts(executeRelayerRefundLeafAccounts)
-=======
       await loadExecuteRelayerRefundLeafParams(
         program,
         owner,
@@ -470,17 +404,7 @@
       );
       await program.methods
         .executeRelayerRefundLeaf()
-        .accounts({
-          state: state,
-          rootBundle: rootBundle,
-          signer: owner,
-          vault: vault,
-          tokenProgram: TOKEN_PROGRAM_ID,
-          mint: mint,
-          transferLiability,
-          systemProgram: anchor.web3.SystemProgram.programId,
-        })
->>>>>>> c376d5c5
+        .accounts(executeRelayerRefundLeafAccounts)
         .remainingAccounts(remainingAccounts)
         .rpc();
       assert.fail("Invalid leaf should not be verified");
@@ -527,10 +451,9 @@
       { pubkey: relayerTA, isWritable: true, isSigner: false },
       { pubkey: relayerTB, isWritable: true, isSigner: false },
     ];
-
     const proofAsNumbers = proof.map((p) => Array.from(p));
+
     try {
-<<<<<<< HEAD
       const executeRelayerRefundLeafAccounts = {
         state: state,
         rootBundle: rootBundle,
@@ -542,24 +465,10 @@
         systemProgram: anchor.web3.SystemProgram.programId,
         program: program.programId,
       };
-      await program.methods
-        .executeRelayerRefundLeaf(stateAccountData.rootBundleId, convertLeafIdToNumber(leaf), proofAsNumbers)
-        .accounts(executeRelayerRefundLeafAccounts)
-=======
       await loadExecuteRelayerRefundLeafParams(program, owner, stateAccountData.rootBundleId, leaf, proofAsNumbers);
       await program.methods
         .executeRelayerRefundLeaf()
-        .accounts({
-          state: state,
-          rootBundle: rootBundle,
-          signer: owner,
-          vault: vault,
-          tokenProgram: TOKEN_PROGRAM_ID,
-          mint: mint,
-          transferLiability,
-          systemProgram: anchor.web3.SystemProgram.programId,
-        })
->>>>>>> c376d5c5
+        .accounts(executeRelayerRefundLeafAccounts)
         .remainingAccounts(remainingAccounts)
         .rpc();
     } catch (err: any) {
@@ -607,7 +516,6 @@
 
     const proofAsNumbers = proof.map((p) => Array.from(p));
     try {
-<<<<<<< HEAD
       const executeRelayerRefundLeafAccounts = {
         state: state,
         rootBundle: rootBundle,
@@ -619,24 +527,10 @@
         systemProgram: anchor.web3.SystemProgram.programId,
         program: program.programId,
       };
-      await program.methods
-        .executeRelayerRefundLeaf(stateAccountData.rootBundleId, convertLeafIdToNumber(leaf), proofAsNumbers)
-        .accounts(executeRelayerRefundLeafAccounts)
-=======
       await loadExecuteRelayerRefundLeafParams(program, owner, stateAccountData.rootBundleId, leaf, proofAsNumbers);
       await program.methods
         .executeRelayerRefundLeaf()
-        .accounts({
-          state: state,
-          rootBundle: rootBundle,
-          signer: owner,
-          vault: vault,
-          tokenProgram: TOKEN_PROGRAM_ID,
-          mint: mint,
-          transferLiability,
-          systemProgram: anchor.web3.SystemProgram.programId,
-        })
->>>>>>> c376d5c5
+        .accounts(executeRelayerRefundLeafAccounts)
         .remainingAccounts(remainingAccounts)
         .rpc();
     } catch (err: any) {
@@ -684,7 +578,6 @@
 
     // Execute all leaves
     for (let i = 0; i < 5; i++) {
-<<<<<<< HEAD
       const executeRelayerRefundLeafAccounts = {
         state: state,
         rootBundle: rootBundle,
@@ -696,14 +589,6 @@
         systemProgram: anchor.web3.SystemProgram.programId,
         program: program.programId,
       };
-      await program.methods
-        .executeRelayerRefundLeaf(
-          stateAccountData.rootBundleId,
-          convertLeafIdToNumber(relayerRefundLeaves[i] as RelayerRefundLeafSolana),
-          proof[i]
-        )
-        .accounts(executeRelayerRefundLeafAccounts)
-=======
       await loadExecuteRelayerRefundLeafParams(
         program,
         owner,
@@ -713,17 +598,7 @@
       );
       await program.methods
         .executeRelayerRefundLeaf()
-        .accounts({
-          state: state,
-          rootBundle: rootBundle,
-          signer: owner,
-          vault: vault,
-          tokenProgram: TOKEN_PROGRAM_ID,
-          mint: mint,
-          transferLiability,
-          systemProgram: anchor.web3.SystemProgram.programId,
-        })
->>>>>>> c376d5c5
+        .accounts(executeRelayerRefundLeafAccounts)
         .remainingAccounts(remainingAccounts)
         .rpc();
     }
@@ -739,7 +614,6 @@
     // Try to execute the same leaves again. This should fail due to the claimed bitmap.
     for (let i = 0; i < 5; i++) {
       try {
-<<<<<<< HEAD
         const executeRelayerRefundLeafAccounts = {
           state: state,
           rootBundle: rootBundle,
@@ -751,14 +625,6 @@
           systemProgram: anchor.web3.SystemProgram.programId,
           program: program.programId,
         };
-        await program.methods
-          .executeRelayerRefundLeaf(
-            stateAccountData.rootBundleId,
-            convertLeafIdToNumber(relayerRefundLeaves[i] as RelayerRefundLeafSolana),
-            proof[i]
-          )
-          .accounts(executeRelayerRefundLeafAccounts)
-=======
         await loadExecuteRelayerRefundLeafParams(
           program,
           owner,
@@ -768,17 +634,7 @@
         );
         await program.methods
           .executeRelayerRefundLeaf()
-          .accounts({
-            state: state,
-            rootBundle: rootBundle,
-            signer: owner,
-            vault: vault,
-            tokenProgram: TOKEN_PROGRAM_ID,
-            mint: mint,
-            transferLiability,
-            systemProgram: anchor.web3.SystemProgram.programId,
-          })
->>>>>>> c376d5c5
+          .accounts(executeRelayerRefundLeafAccounts)
           .remainingAccounts(remainingAccounts)
           .rpc();
         assert.fail("Leaf should not be executed multiple times");
@@ -929,11 +785,7 @@
     await loadExecuteRelayerRefundLeafParams(program, owner, stateAccountData.rootBundleId, leaf, proofAsNumbers);
 
     const executeInstruction = await program.methods
-<<<<<<< HEAD
-      .executeRelayerRefundLeaf(stateAccountData.rootBundleId, convertLeafIdToNumber(leaf), proofAsNumbers)
-=======
       .executeRelayerRefundLeaf()
->>>>>>> c376d5c5
       .accounts(staticAccounts)
       .remainingAccounts(remainingAccounts)
       .instruction();
@@ -993,7 +845,6 @@
       let relayRootBundleAccounts = { state, rootBundle, signer: owner };
       await program.methods.relayRootBundle(Array.from(root), Array.from(root)).accounts(relayRootBundleAccounts).rpc();
       const proofAsNumbers = proof.map((p) => Array.from(p));
-<<<<<<< HEAD
       const executeRelayerRefundLeafAccounts = {
         state: state,
         rootBundle: rootBundle,
@@ -1005,25 +856,9 @@
         systemProgram: anchor.web3.SystemProgram.programId,
         program: program.programId,
       };
-      await program.methods
-        .executeRelayerRefundLeaf(stateAccountData.rootBundleId, convertLeafIdToNumber(leaf), proofAsNumbers)
-        .accounts(executeRelayerRefundLeafAccounts)
-=======
       await loadExecuteRelayerRefundLeafParams(program, owner, stateAccountData.rootBundleId, leaf, proofAsNumbers);
-      await program.methods
-        .executeRelayerRefundLeaf()
-        .accounts({
-          state: state,
-          rootBundle: rootBundle,
-          signer: owner,
-          vault: vault,
-          tokenProgram: TOKEN_PROGRAM_ID,
-          mint: mint,
-          transferLiability,
-          systemProgram: anchor.web3.SystemProgram.programId,
-        })
->>>>>>> c376d5c5
-        .rpc();
+
+      await program.methods.executeRelayerRefundLeaf().accounts(executeRelayerRefundLeafAccounts).rpc();
     };
 
     const zeroAmountToReturn = new BN(0);
@@ -1093,7 +928,6 @@
 
     // Execute all leaves in reverse order
     for (let i = numberOfRefunds - 1; i >= 0; i--) {
-<<<<<<< HEAD
       const executeRelayerRefundLeafAccounts = {
         state: state,
         rootBundle: rootBundle,
@@ -1105,15 +939,7 @@
         systemProgram: anchor.web3.SystemProgram.programId,
         program: program.programId,
       };
-      await program.methods
-        .executeRelayerRefundLeaf(
-          stateAccountData.rootBundleId,
-          convertLeafIdToNumber(relayerRefundLeaves[i] as RelayerRefundLeafSolana),
-          proof[i]
-        )
-        .accounts(executeRelayerRefundLeafAccounts)
-=======
-      await await loadExecuteRelayerRefundLeafParams(
+      await loadExecuteRelayerRefundLeafParams(
         program,
         owner,
         stateAccountData.rootBundleId,
@@ -1122,17 +948,7 @@
       );
       await program.methods
         .executeRelayerRefundLeaf()
-        .accounts({
-          state: state,
-          rootBundle: rootBundle,
-          signer: owner,
-          vault: vault,
-          tokenProgram: TOKEN_PROGRAM_ID,
-          mint: mint,
-          transferLiability,
-          systemProgram: anchor.web3.SystemProgram.programId,
-        })
->>>>>>> c376d5c5
+        .accounts(executeRelayerRefundLeafAccounts)
         .remainingAccounts(remainingAccounts)
         .rpc();
     }
