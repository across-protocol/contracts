import * as anchor from "@coral-xyz/anchor";
import { PublicKey } from "@solana/web3.js";
import { TOKEN_PROGRAM_ID, createMint, getOrCreateAssociatedTokenAccount, mintTo } from "@solana/spl-token";
import { MerkleTree } from "@uma/common/dist/MerkleTree";
import { common } from "./SvmSpoke.common";
import { MessageTransmitter } from "../../target/types/message_transmitter";
import { TokenMessengerMinter } from "../../target/types/token_messenger_minter";
import {
  RelayerRefundLeafSolana,
  RelayerRefundLeafType,
  relayerRefundHashFn,
  findProgramAddress,
  convertLeafIdToNumber,
<<<<<<< HEAD
=======
  loadExecuteRelayerRefundLeafParams,
>>>>>>> 0003ef34
} from "./utils";
import { assert } from "chai";
import { decodeMessageSentData } from "./cctpHelpers";

const { provider, program, owner, initializeState, connection, remoteDomain, chainId, crossDomainAdmin } = common;

describe("svm_spoke.token_bridge", () => {
  anchor.setProvider(provider);

  const tokenMessengerMinterProgram = anchor.workspace.TokenMessengerMinter as anchor.Program<TokenMessengerMinter>;
  const messageTransmitterProgram = anchor.workspace.MessageTransmitter as anchor.Program<MessageTransmitter>;

  let state: PublicKey,
    mint: PublicKey,
    vault: PublicKey,
    tokenMinter: PublicKey,
    messageTransmitter: PublicKey,
    tokenMessenger: PublicKey,
    remoteTokenMessenger: PublicKey,
    eventAuthority: PublicKey,
    transferLiability: PublicKey,
    localToken: PublicKey,
    tokenMessengerMinterSenderAuthority: PublicKey;

  let messageSentEventData: anchor.web3.Keypair; // This will hold CCTP message data.

  let bridgeTokensToHubPoolAccounts: any;

  const payer = (anchor.AnchorProvider.env().wallet as anchor.Wallet).payer;

  const initialMintAmount = 10_000_000_000;

  before(async () => {
    // token_minter state is pulled from devnet (DBD8hAwLDRQkTsu6EqviaYNGKPnsAMmQonxf7AH8ZcFY) with its
    // token_controller field overridden to test wallet.
    tokenMinter = findProgramAddress("token_minter", tokenMessengerMinterProgram.programId).publicKey;

    // message_transmitter state is forked from devnet (BWrwSWjbikT3H7qHAkUEbLmwDQoB4ZDJ4wcSEhSPTZCu).
    messageTransmitter = findProgramAddress("message_transmitter", messageTransmitterProgram.programId).publicKey;

    // token_messenger state is forked from devnet (Afgq3BHEfCE7d78D2XE9Bfyu2ieDqvE24xX8KDwreBms).
    tokenMessenger = findProgramAddress("token_messenger", tokenMessengerMinterProgram.programId).publicKey;

    // Ethereum remote_token_messenger state is forked from devnet (Hazwi3jFQtLKc2ughi7HFXPkpDeso7DQaMR9Ks4afh3j).
    remoteTokenMessenger = findProgramAddress("remote_token_messenger", tokenMessengerMinterProgram.programId, [
      remoteDomain.toString(),
    ]).publicKey;

    // PDA for token_messenger_minter to emit DepositForBurn event via CPI.
    eventAuthority = findProgramAddress("__event_authority", tokenMessengerMinterProgram.programId).publicKey;

    // PDA, used to check that CCTP sendMessage was called by TokenMessenger
    tokenMessengerMinterSenderAuthority = findProgramAddress(
      "sender_authority",
      tokenMessengerMinterProgram.programId
    ).publicKey;
  });

  beforeEach(async () => {
    // Each test will have different state and mint token.
    state = await initializeState();
    mint = await createMint(connection, payer, owner, owner, 6);
    vault = (await getOrCreateAssociatedTokenAccount(connection, payer, mint, state, true)).address;

    await mintTo(connection, payer, mint, vault, provider.publicKey, initialMintAmount);

    transferLiability = findProgramAddress("transfer_liability", program.programId, [mint as any]).publicKey;
    localToken = findProgramAddress("local_token", tokenMessengerMinterProgram.programId, [mint as any]).publicKey;

    // add local cctp token
    const custodyTokenAccount = findProgramAddress("custody", tokenMessengerMinterProgram.programId, [
      mint as any,
    ]).publicKey;
    const addLocalTokenAccounts = {
      tokenController: owner,
      tokenMinter,
      localToken,
      custodyTokenAccount,
      localTokenMint: mint,
      tokenProgram: TOKEN_PROGRAM_ID,
      systemProgram: anchor.web3.SystemProgram.programId,
      program: tokenMessengerMinterProgram.programId,
      eventAuthority,
    };
    await tokenMessengerMinterProgram.methods.addLocalToken({}).accounts(addLocalTokenAccounts).rpc();

    // set max burn amount per CCTP message for local token to total mint amount.
    const setMaxBurnAmountPerMessageAccounts = {
      tokenMinter,
      localToken,
      program: tokenMessengerMinterProgram.programId,
      eventAuthority,
    };
    await tokenMessengerMinterProgram.methods
      .setMaxBurnAmountPerMessage({ burnLimitPerMessage: new anchor.BN(initialMintAmount) })
      .accounts(setMaxBurnAmountPerMessageAccounts)
      .rpc();

    // Populate accounts for bridgeTokensToHubPool.
    messageSentEventData = anchor.web3.Keypair.generate();
    bridgeTokensToHubPoolAccounts = {
      payer: owner,
      mint,
      state,
      transferLiability,
      vault,
      tokenMessengerMinterSenderAuthority,
      messageTransmitter,
      tokenMessenger,
      remoteTokenMessenger,
      tokenMinter,
      localToken,
      messageSentEventData: messageSentEventData.publicKey,
      messageTransmitterProgram: messageTransmitterProgram.programId,
      tokenMessengerMinterProgram: tokenMessengerMinterProgram.programId,
      tokenProgram: TOKEN_PROGRAM_ID,
      systemProgram: anchor.web3.SystemProgram.programId,
      eventAuthority,
    };
  });

  const initializeBridgeToHubPool = async (amountToReturn: number) => {
    // Prepare root bundle with a single leaf containing amount to bridge to the HubPool.
    const relayerRefundLeaves: RelayerRefundLeafType[] = [];
    relayerRefundLeaves.push({
      isSolana: true,
      leafId: new anchor.BN(0),
      chainId,
      amountToReturn: new anchor.BN(amountToReturn),
      mintPublicKey: mint,
      refundAccounts: [],
      refundAmounts: [],
    });
    const merkleTree = new MerkleTree<RelayerRefundLeafType>(relayerRefundLeaves, relayerRefundHashFn);
    const root = merkleTree.getRoot();
    const proof = merkleTree.getProof(relayerRefundLeaves[0]);
    const leaf = relayerRefundLeaves[0] as RelayerRefundLeafSolana;
    const stateAccountData = await program.account.state.fetch(state);
    const rootBundleId = stateAccountData.rootBundleId;
    const rootBundleIdBuffer = Buffer.alloc(4);
    rootBundleIdBuffer.writeUInt32LE(rootBundleId);
    const seeds = [Buffer.from("root_bundle"), state.toBuffer(), rootBundleIdBuffer];
    const [rootBundle] = PublicKey.findProgramAddressSync(seeds, program.programId);

    // Relay root bundle
    const relayRootBundleAccounts = {
      state,
      rootBundle,
      signer: owner,
    };
    await program.methods
      .relayRootBundle(Array.from(root), Array.from(Buffer.alloc(32)))
      .accounts(relayRootBundleAccounts)
      .rpc();

    // Execute relayer refund leaf.
    const proofAsNumbers = proof.map((p) => Array.from(p));
    const executeRelayerRefundLeafAccounts = {
      state,
      rootBundle,
      signer: owner,
      vault,
      mint,
      transferLiability,
      tokenProgram: TOKEN_PROGRAM_ID,
      systemProgram: anchor.web3.SystemProgram.programId,
      program: program.programId,
    };
<<<<<<< HEAD
    await program.methods
      .executeRelayerRefundLeaf(stateAccountData.rootBundleId, convertLeafIdToNumber(leaf), proofAsNumbers)
      .accounts(executeRelayerRefundLeafAccounts)
      .rpc();
=======
    await loadExecuteRelayerRefundLeafParams(program, owner, stateAccountData.rootBundleId, leaf, proofAsNumbers);
    await program.methods.executeRelayerRefundLeaf().accounts(executeRelayerRefundLeafAccounts).rpc();
>>>>>>> 0003ef34
  };

  it("Bridge all pending tokens to HubPool in single transaction", async () => {
    const pendingToHubPool = 1_000_000;

    await initializeBridgeToHubPool(pendingToHubPool);

    const initialVaultBalance = (await connection.getTokenAccountBalance(vault)).value.amount;
    assert.strictEqual(initialVaultBalance, initialMintAmount.toString());

    await program.methods
      .bridgeTokensToHubPool(new anchor.BN(pendingToHubPool))
      .accounts(bridgeTokensToHubPoolAccounts)
      .signers([messageSentEventData])
      .rpc();

    const finalVaultBalance = (await connection.getTokenAccountBalance(vault)).value.amount;
    assert.strictEqual(finalVaultBalance, (initialMintAmount - pendingToHubPool).toString());

    const finalPendingToHubPool = (await program.account.transferLiability.fetch(transferLiability)).pendingToHubPool;
    assert.isTrue(finalPendingToHubPool.isZero(), "Invalid pending to HubPool amount");

    const message = decodeMessageSentData(
      (await messageTransmitterProgram.account.messageSent.fetch(messageSentEventData.publicKey)).message
    );
    assert.strictEqual(message.destinationDomain, remoteDomain.toNumber(), "Invalid destination domain");
    assert.isTrue(message.messageBody.burnToken.equals(mint), "Invalid burn token");
    assert.isTrue(message.messageBody.mintRecipient.equals(crossDomainAdmin), "Invalid mint recipient");
    assert.strictEqual(message.messageBody.amount.toString(), pendingToHubPool.toString(), "Invalid amount");
  });

  it("Bridge above pending tokens in single transaction to HubPool should fail", async () => {
    const pendingToHubPool = 1_000_000;
    const bridgeAmount = pendingToHubPool + 1;

    await initializeBridgeToHubPool(pendingToHubPool);

    try {
      await program.methods
        .bridgeTokensToHubPool(new anchor.BN(bridgeAmount))
        .accounts(bridgeTokensToHubPoolAccounts)
        .signers([messageSentEventData])
        .rpc();
      assert.fail("Should not be able to bridge above pending tokens to HubPool");
    } catch (error: any) {
      assert.instanceOf(error, anchor.AnchorError);
      assert.strictEqual(
        error.error.errorCode.code,
        "ExceededPendingBridgeAmount",
        "Expected error code ExceededPendingBridgeAmount"
      );
    }
  });

  it("Bridge pending tokens to HubPool in multiple transactions", async () => {
    const pendingToHubPool = 10_000_000;
    const singleBridgeAmount = pendingToHubPool / 5;

    await initializeBridgeToHubPool(pendingToHubPool);

    const initialVaultBalance = (await connection.getTokenAccountBalance(vault)).value.amount;
    assert.strictEqual(initialVaultBalance, initialMintAmount.toString());

    for (let i = 0; i < 5; i++) {
      const loopMessageSentEventData = anchor.web3.Keypair.generate();

      await program.methods
        .bridgeTokensToHubPool(new anchor.BN(singleBridgeAmount))
        .accounts({ ...bridgeTokensToHubPoolAccounts, messageSentEventData: loopMessageSentEventData.publicKey })
        .signers([loopMessageSentEventData])
        .rpc();
    }

    const finalVaultBalance = (await connection.getTokenAccountBalance(vault)).value.amount;
    assert.strictEqual(finalVaultBalance, (initialMintAmount - pendingToHubPool).toString());

    const finalPendingToHubPool = (await program.account.transferLiability.fetch(transferLiability)).pendingToHubPool;
    assert.isTrue(finalPendingToHubPool.isZero(), "Invalid pending to HubPool amount");
  });

  it("Bridge above pending tokens in multiple transactions to HubPool should fail", async () => {
    const pendingToHubPool = 10_000_000;
    const singleBridgeAmount = pendingToHubPool / 5;

    await initializeBridgeToHubPool(pendingToHubPool);

    const initialVaultBalance = (await connection.getTokenAccountBalance(vault)).value.amount;
    assert.strictEqual(initialVaultBalance, initialMintAmount.toString());

    // Bridge out first 4 tranches.
    for (let i = 0; i < 4; i++) {
      const loopMessageSentEventData = anchor.web3.Keypair.generate();

      await program.methods
        .bridgeTokensToHubPool(new anchor.BN(singleBridgeAmount))
        .accounts({ ...bridgeTokensToHubPoolAccounts, messageSentEventData: loopMessageSentEventData.publicKey })
        .signers([loopMessageSentEventData])
        .rpc();
    }

    // Try to bridge out more tokens in the final tranche.
    try {
      await program.methods
        .bridgeTokensToHubPool(new anchor.BN(singleBridgeAmount + 1))
        .accounts(bridgeTokensToHubPoolAccounts)
        .signers([messageSentEventData])
        .rpc();
      assert.fail("Should not be able to bridge above pending tokens to HubPool");
    } catch (error: any) {
      assert.instanceOf(error, anchor.AnchorError);
      assert.strictEqual(
        error.error.errorCode.code,
        "ExceededPendingBridgeAmount",
        "Expected error code ExceededPendingBridgeAmount"
      );
    }
  });
});<|MERGE_RESOLUTION|>--- conflicted
+++ resolved
@@ -11,10 +11,7 @@
   relayerRefundHashFn,
   findProgramAddress,
   convertLeafIdToNumber,
-<<<<<<< HEAD
-=======
   loadExecuteRelayerRefundLeafParams,
->>>>>>> 0003ef34
 } from "./utils";
 import { assert } from "chai";
 import { decodeMessageSentData } from "./cctpHelpers";
@@ -183,15 +180,8 @@
       systemProgram: anchor.web3.SystemProgram.programId,
       program: program.programId,
     };
-<<<<<<< HEAD
-    await program.methods
-      .executeRelayerRefundLeaf(stateAccountData.rootBundleId, convertLeafIdToNumber(leaf), proofAsNumbers)
-      .accounts(executeRelayerRefundLeafAccounts)
-      .rpc();
-=======
     await loadExecuteRelayerRefundLeafParams(program, owner, stateAccountData.rootBundleId, leaf, proofAsNumbers);
     await program.methods.executeRelayerRefundLeaf().accounts(executeRelayerRefundLeafAccounts).rpc();
->>>>>>> 0003ef34
   };
 
   it("Bridge all pending tokens to HubPool in single transaction", async () => {
