--- conflicted
+++ resolved
@@ -6,22 +6,15 @@
 import { common } from "./SvmSpoke.common";
 import { MessageTransmitter } from "../../target/types/message_transmitter";
 import { TokenMessengerMinter } from "../../target/types/token_messenger_minter";
-<<<<<<< HEAD
-import { findProgramAddress, readProgramEvents } from "./utils";
-=======
+import { assert } from "chai";
+import { decodeMessageSentData } from "./cctpHelpers";
+import { RelayerRefundLeafSolana, RelayerRefundLeafType } from "../../src/types/svm";
 import {
-  RelayerRefundLeafSolana,
-  RelayerRefundLeafType,
-  relayerRefundHashFn,
   findProgramAddress,
   loadExecuteRelayerRefundLeafParams,
   readEventsUntilFound,
-} from "./utils";
->>>>>>> e23fab13
-import { assert } from "chai";
-import { decodeMessageSentData } from "./cctpHelpers";
-import { RelayerRefundLeafSolana, RelayerRefundLeafType } from "../../src/types/svm";
-import { loadExecuteRelayerRefundLeafParams, relayerRefundHashFn } from "../../src/svm";
+  relayerRefundHashFn,
+} from "../../src/svm";
 
 const { provider, program, owner, initializeState, connection, remoteDomain, chainId, crossDomainAdmin } = common;
 
