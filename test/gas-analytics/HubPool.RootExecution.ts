--- conflicted
+++ resolved
@@ -93,10 +93,9 @@
     }
 
     const adapter = await (await getContractFactory("Mock_Adapter", owner)).deploy();
-<<<<<<< HEAD
     const spokeMainnet = await hre.upgrades.deployProxy(
       await getContractFactory("MockSpokePool", owner),
-      [randomAddress(), hubPool.address, randomAddress(), timer.address],
+      [0, randomAddress(), hubPool.address, randomAddress(), timer.address],
       { unsafeAllow: ["delegatecall"] }
     );
     await hubPool.setCrossChainContracts(hubPoolChainId, adapter.address, spokeMainnet.address);
@@ -105,21 +104,9 @@
       const adapter = await (await getContractFactory("Mock_Adapter", owner)).deploy();
       const spoke = await hre.upgrades.deployProxy(
         await getContractFactory("MockSpokePool", owner),
-        [randomAddress(), hubPool.address, randomAddress(), consts.zeroAddress],
+        [0, randomAddress(), hubPool.address, randomAddress(), consts.zeroAddress],
         { unsafeAllow: ["delegatecall"] }
       );
-=======
-    const spoke = await (
-      await getContractFactory("MockSpokePool", owner)
-    ).deploy(0, randomAddress(), hubPool.address, randomAddress(), consts.zeroAddress);
-    await hubPool.setCrossChainContracts(hubPoolChainId, adapter.address, spoke.address);
-
-    for (let i = 0; i < REFUND_CHAIN_COUNT; i++) {
-      const adapter = await (await getContractFactory("Mock_Adapter", owner)).deploy();
-      const spoke = await (
-        await getContractFactory("MockSpokePool", owner)
-      ).deploy(0, randomAddress(), hubPool.address, randomAddress(), consts.zeroAddress);
->>>>>>> c78b87d6
       await hubPool.setCrossChainContracts(i, adapter.address, spoke.address);
       await Promise.all(
         l1Tokens.map(async (token) => {
