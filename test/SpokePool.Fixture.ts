import { TokenRolesEnum } from "@uma/common";

import { getContractFactory, SignerWithAddress, Contract, hre, ethers, BigNumber, defaultAbiCoder } from "./utils";
import * as consts from "./constants";

export const spokePoolFixture = hre.deployments.createFixture(async ({ ethers }) => {
  const [deployerWallet, crossChainAdmin, hubPool] = await ethers.getSigners();
  // Useful contracts.
  const timer = await (await getContractFactory("Timer", deployerWallet)).deploy();

  // Create tokens:
  const weth = await (await getContractFactory("WETH9", deployerWallet)).deploy();
  const erc20 = await (await getContractFactory("ExpandedERC20", deployerWallet)).deploy("USD Coin", "USDC", 18);
  await erc20.addMember(TokenRolesEnum.MINTER, deployerWallet.address);
  const unwhitelistedErc20 = await (
    await getContractFactory("ExpandedERC20", deployerWallet)
  ).deploy("Unwhitelisted", "UNWHITELISTED", 18);
  await unwhitelistedErc20.addMember(TokenRolesEnum.MINTER, deployerWallet.address);
  const destErc20 = await (
    await getContractFactory("ExpandedERC20", deployerWallet)
  ).deploy("L2 USD Coin", "L2 USDC", 18);
  await destErc20.addMember(TokenRolesEnum.MINTER, deployerWallet.address);

  // Deploy the pool
  const merkleLib = await (await getContractFactory("MerkleLib", deployerWallet)).deploy();
  const spokePool = await (
    await getContractFactory("MockSpokePool", { signer: deployerWallet, libraries: { MerkleLib: merkleLib.address } })
<<<<<<< HEAD
  ).deploy(crossChainAdmin.address, hubPool.address, weth.address, timer.address, consts.depositQuoteTimeBuffer);
=======
  ).deploy(crossChainAdmin.address, hubPool.address, weth.address, timer.address);
>>>>>>> 15bc2c29

  return { timer, weth, erc20, spokePool, unwhitelistedErc20, destErc20 };
});

export interface DepositRoute {
  originToken: string;
  destinationChainId?: number;
  enabled?: boolean;
}
export async function enableRoutes(spokePool: Contract, routes: DepositRoute[]) {
  for (const route of routes) {
    await spokePool.setEnableRoute(
      route.originToken,
      route.destinationChainId ? route.destinationChainId : consts.destinationChainId,
      route.enabled !== undefined ? route.enabled : true
    );
  }
}

export async function deposit(
  spokePool: Contract,
  token: Contract,
  recipient: SignerWithAddress,
  depositor: SignerWithAddress
) {
  const currentSpokePoolTime = await spokePool.getCurrentTime();
  await spokePool
    .connect(depositor)
    .deposit(
      recipient.address,
      token.address,
      consts.amountToDeposit,
      consts.depositRelayerFeePct,
      consts.destinationChainId,
      currentSpokePoolTime
    );
}
export interface RelayData {
  depositor: string;
  recipient: string;
  destinationToken: string;
  relayAmount: string;
  realizedLpFeePct: string;
  relayerFeePct: string;
  depositId: string;
  originChainId: string;
}
export function getRelayHash(
  _depositor: string,
  _recipient: string,
  _depositId: number,
  _originChainId: number,
  _destinationToken: string,
  _relayAmount?: string,
  _realizedLpFeePct?: string,
  _relayerFeePct?: string
): { relayHash: string; relayData: RelayData } {
  const relayData = {
    depositor: _depositor,
    recipient: _recipient,
    destinationToken: _destinationToken,
    relayAmount: _relayAmount || consts.amountToDeposit.toString(),
    realizedLpFeePct: _realizedLpFeePct || consts.realizedLpFeePct.toString(),
    relayerFeePct: _relayerFeePct || consts.depositRelayerFeePct.toString(),
    depositId: _depositId.toString(),
    originChainId: _originChainId.toString(),
  };
  const relayHash = ethers.utils.keccak256(
    defaultAbiCoder.encode(
      ["address", "address", "address", "uint256", "uint64", "uint64", "uint32", "uint32"],
      Object.values(relayData)
    )
  );
  return {
    relayHash,
    relayData,
  };
}

export function getFillRelayParams(
  _relayData: RelayData,
  _maxTokensToSend: BigNumber,
  _repaymentChain?: number
): string[] {
  return [
    _relayData.depositor,
    _relayData.recipient,
    _relayData.destinationToken,
    _relayData.relayAmount,
    _maxTokensToSend.toString(),
    _relayData.realizedLpFeePct,
    _relayData.relayerFeePct,
    _repaymentChain ? _repaymentChain.toString() : consts.repaymentChainId.toString(),
    _relayData.depositId,
    _relayData.originChainId,
  ];
}

export function getFillRelayUpdatedFeeParams(
  _relayData: RelayData,
  _maxTokensToSend: BigNumber,
  _updatedFee: BigNumber,
  _signature: string,
  _repaymentChain?: number
): string[] {
  return [
    _relayData.depositor,
    _relayData.recipient,
    _relayData.destinationToken,
    _relayData.relayAmount,
    _maxTokensToSend.toString(),
    _relayData.realizedLpFeePct,
    _relayData.relayerFeePct,
    _updatedFee.toString(),
    _repaymentChain ? _repaymentChain.toString() : consts.repaymentChainId.toString(),
    _relayData.depositId,
    _relayData.originChainId,
    _signature,
  ];
}

export interface UpdatedRelayerFeeData {
  newRelayerFeePct: string;
  depositorMessageHash: string;
  depositorSignature: string;
}
export async function modifyRelayHelper(
  modifiedRelayerFeePct: BigNumber,
  depositId: string,
  originChainId: string,
  depositor: SignerWithAddress
): Promise<{ messageHash: string; signature: string }> {
  const messageHash = ethers.utils.keccak256(
    defaultAbiCoder.encode(
      ["string", "uint64", "uint32", "uint32"],
      ["ACROSS-V2-FEE-1.0", modifiedRelayerFeePct, depositId, originChainId]
    )
  );
  const signature = await depositor.signMessage(ethers.utils.arrayify(messageHash));

  return {
    messageHash,
    signature,
  };
}<|MERGE_RESOLUTION|>--- conflicted
+++ resolved
@@ -25,11 +25,7 @@
   const merkleLib = await (await getContractFactory("MerkleLib", deployerWallet)).deploy();
   const spokePool = await (
     await getContractFactory("MockSpokePool", { signer: deployerWallet, libraries: { MerkleLib: merkleLib.address } })
-<<<<<<< HEAD
-  ).deploy(crossChainAdmin.address, hubPool.address, weth.address, timer.address, consts.depositQuoteTimeBuffer);
-=======
   ).deploy(crossChainAdmin.address, hubPool.address, weth.address, timer.address);
->>>>>>> 15bc2c29
 
   return { timer, weth, erc20, spokePool, unwhitelistedErc20, destErc20 };
 });
