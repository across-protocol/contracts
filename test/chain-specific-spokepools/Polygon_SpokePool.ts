import {
  mockTreeRoot,
  amountToReturn,
  amountHeldByPool,
  zeroAddress,
  TokenRolesEnum,
  originChainId,
} from "../constants";
import {
  ethers,
  expect,
  Contract,
  SignerWithAddress,
  getContractFactory,
  createFake,
  seedContract,
  toWei,
  randomBigNumber,
  seedWallet,
  FakeContract,
  createFakeFromABI,
} from "../../utils/utils";
import { hre } from "../../utils/utils.hre";
import { hubPoolFixture } from "../fixtures/HubPool.Fixture";
import {
  buildUSSRelayerRefundLeaves,
  buildUSSRelayerRefundTree,
  constructSingleRelayerRefundTree,
} from "../MerkleLib.utils";
import { randomBytes } from "crypto";
<<<<<<< HEAD
import { USSRelayData, deployMockUSSSpokePoolCaller } from "../fixtures/SpokePool.Fixture";
=======
import {
  USSRelayData,
  deployMockSpokePoolCaller,
  deployMockUSSSpokePoolCaller,
  getFillRelayParams,
  getRelayHash,
} from "../fixtures/SpokePool.Fixture";
import { CCTPTokenMessengerInterface } from "../../utils/abis";
>>>>>>> ae460da6

let hubPool: Contract, polygonSpokePool: Contract, dai: Contract, weth: Contract, l2Dai: string, l2Usdc: string;
let polygonRegistry: FakeContract, erc20Predicate: FakeContract, l2CctpTokenMessenger: FakeContract;

let owner: SignerWithAddress, relayer: SignerWithAddress, rando: SignerWithAddress, fxChild: SignerWithAddress;

describe("Polygon Spoke Pool", function () {
  beforeEach(async function () {
    [owner, relayer, fxChild, rando] = await ethers.getSigners();
    ({ weth, hubPool, l2Dai, l2Usdc } = await hubPoolFixture());

    // The spoke pool exists on l2, so add a random chainId for L1 to ensure that the L2's block.chainid will not match.
    const l1ChainId = randomBigNumber();
    const l2ChainId = await owner.getChainId();

    polygonRegistry = await createFake("PolygonRegistryMock");
    erc20Predicate = await createFake("PolygonERC20PredicateMock");
    l2CctpTokenMessenger = await createFakeFromABI(CCTPTokenMessengerInterface);

    polygonRegistry.erc20Predicate.returns(() => erc20Predicate.address);

    const polygonTokenBridger = await (
      await getContractFactory("PolygonTokenBridger", owner)
    ).deploy(hubPool.address, polygonRegistry.address, weth.address, weth.address, l1ChainId, l2ChainId);

    dai = await (await getContractFactory("PolygonERC20Test", owner)).deploy();
    await dai.addMember(TokenRolesEnum.MINTER, owner.address);

    polygonSpokePool = await hre.upgrades.deployProxy(
      await getContractFactory("Polygon_SpokePool", owner),
      [0, polygonTokenBridger.address, owner.address, hubPool.address, fxChild.address],
      {
        kind: "uups",
        unsafeAllow: ["delegatecall"],
        constructorArgs: [weth.address, 60 * 60, 9 * 60 * 60, l2Usdc, l2CctpTokenMessenger.address],
      }
    );

    await seedContract(polygonSpokePool, relayer, [dai], weth, amountHeldByPool);
    await seedWallet(owner, [], weth, toWei("1"));
  });

  it("Only cross domain owner upgrade logic contract", async function () {
    // TODO: Could also use upgrades.prepareUpgrade but I'm unclear of differences
    const implementation = await hre.upgrades.deployImplementation(
      await getContractFactory("Polygon_SpokePool", owner),
      {
        kind: "uups",
        unsafeAllow: ["delegatecall"],
        constructorArgs: [weth.address, 60 * 60, 9 * 60 * 60, l2Usdc, l2CctpTokenMessenger.address],
      }
    );

    // upgradeTo fails unless called by cross domain admin
    const upgradeData = polygonSpokePool.interface.encodeFunctionData("upgradeTo", [implementation]);

    // Wrong rootMessageSender address.
    await expect(
      polygonSpokePool.connect(fxChild).processMessageFromRoot(0, rando.address, upgradeData)
    ).to.be.revertedWith("Not from mainnet admin");

    // Wrong calling address.
    await expect(
      polygonSpokePool.connect(rando).processMessageFromRoot(0, owner.address, upgradeData)
    ).to.be.revertedWith("Not from fxChild");

    await polygonSpokePool.connect(fxChild).processMessageFromRoot(0, owner.address, upgradeData);
  });

  it("Only correct caller can set the cross domain admin", async function () {
    // Cannot call directly
    await expect(polygonSpokePool.setCrossDomainAdmin(rando.address)).to.be.reverted;

    const setCrossDomainAdminData = polygonSpokePool.interface.encodeFunctionData("setCrossDomainAdmin", [
      rando.address,
    ]);

    // Wrong rootMessageSender address.
    await expect(polygonSpokePool.connect(fxChild).processMessageFromRoot(0, rando.address, setCrossDomainAdminData)).to
      .be.reverted;

    // Wrong calling address.
    await expect(polygonSpokePool.connect(rando).processMessageFromRoot(0, owner.address, setCrossDomainAdminData)).to
      .be.reverted;

    await polygonSpokePool.connect(fxChild).processMessageFromRoot(0, owner.address, setCrossDomainAdminData);
    expect(await polygonSpokePool.crossDomainAdmin()).to.equal(rando.address);
  });

  it("Only correct caller can set the hub pool address", async function () {
    // Cannot call directly
    await expect(polygonSpokePool.setHubPool(rando.address)).to.be.reverted;

    const setHubPoolData = polygonSpokePool.interface.encodeFunctionData("setHubPool", [rando.address]);

    // Wrong rootMessageSender address.
    await expect(polygonSpokePool.connect(fxChild).processMessageFromRoot(0, rando.address, setHubPoolData)).to.be
      .reverted;

    // Wrong calling address.
    await expect(polygonSpokePool.connect(rando).processMessageFromRoot(0, owner.address, setHubPoolData)).to.be
      .reverted;

    await polygonSpokePool.connect(fxChild).processMessageFromRoot(0, owner.address, setHubPoolData);
    expect(await polygonSpokePool.hubPool()).to.equal(rando.address);
  });

  it("Only correct caller can enable a route", async function () {
    // Cannot call directly
    await expect(polygonSpokePool.setEnableRoute(l2Dai, 1, true)).to.be.reverted;

    const setEnableRouteData = polygonSpokePool.interface.encodeFunctionData("setEnableRoute", [l2Dai, 1, true]);

    // Wrong rootMessageSender address.
    await expect(polygonSpokePool.connect(fxChild).processMessageFromRoot(0, rando.address, setEnableRouteData)).to.be
      .reverted;

    // Wrong calling address.
    await expect(polygonSpokePool.connect(rando).processMessageFromRoot(0, owner.address, setEnableRouteData)).to.be
      .reverted;

    await polygonSpokePool.connect(fxChild).processMessageFromRoot(0, owner.address, setEnableRouteData);
    expect(await polygonSpokePool.enabledDepositRoutes(l2Dai, 1)).to.equal(true);
  });

  it("Only correct caller can initialize a relayer refund", async function () {
    // Cannot call directly
    await expect(polygonSpokePool.relayRootBundle(mockTreeRoot, mockTreeRoot)).to.be.reverted;

    const relayRootBundleData = polygonSpokePool.interface.encodeFunctionData("relayRootBundle", [
      mockTreeRoot,
      mockTreeRoot,
    ]);

    // Wrong rootMessageSender address.
    await expect(polygonSpokePool.connect(fxChild).processMessageFromRoot(0, rando.address, relayRootBundleData)).to.be
      .reverted;

    // Wrong calling address.
    await expect(polygonSpokePool.connect(rando).processMessageFromRoot(0, owner.address, relayRootBundleData)).to.be
      .reverted;

    await polygonSpokePool.connect(fxChild).processMessageFromRoot(0, owner.address, relayRootBundleData);

    expect((await polygonSpokePool.rootBundles(0)).slowRelayRoot).to.equal(mockTreeRoot);
    expect((await polygonSpokePool.rootBundles(0)).relayerRefundRoot).to.equal(mockTreeRoot);
  });

  it("Cannot re-enter processMessageFromRoot", async function () {
    const relayRootBundleData = polygonSpokePool.interface.encodeFunctionData("relayRootBundle", [
      mockTreeRoot,
      mockTreeRoot,
    ]);
    const processMessageFromRootData = polygonSpokePool.interface.encodeFunctionData("processMessageFromRoot", [
      0,
      owner.address,
      relayRootBundleData,
    ]);

    await expect(polygonSpokePool.connect(fxChild).processMessageFromRoot(0, owner.address, processMessageFromRootData))
      .to.be.reverted;
  });

  it("Only owner can delete a relayer refund", async function () {
    const relayRootBundleData = polygonSpokePool.interface.encodeFunctionData("relayRootBundle", [
      mockTreeRoot,
      mockTreeRoot,
    ]);

    await polygonSpokePool.connect(fxChild).processMessageFromRoot(0, owner.address, relayRootBundleData);

    // Cannot call directly
    await expect(polygonSpokePool.emergencyDeleteRootBundle(0)).to.be.reverted;

    const emergencyDeleteRelayRootBundleData = polygonSpokePool.interface.encodeFunctionData(
      "emergencyDeleteRootBundle",
      [0]
    );

    // Wrong rootMessageSender address.
    await expect(
      polygonSpokePool.connect(fxChild).processMessageFromRoot(0, rando.address, emergencyDeleteRelayRootBundleData)
    ).to.be.reverted;

    // Wrong calling address.
    await expect(
      polygonSpokePool.connect(rando).processMessageFromRoot(0, owner.address, emergencyDeleteRelayRootBundleData)
    ).to.be.reverted;

    await expect(
      polygonSpokePool.connect(fxChild).processMessageFromRoot(0, owner.address, emergencyDeleteRelayRootBundleData)
    ).to.not.be.reverted;
    expect((await polygonSpokePool.rootBundles(0)).slowRelayRoot).to.equal(ethers.utils.hexZeroPad("0x0", 32));
    expect((await polygonSpokePool.rootBundles(0)).relayerRefundRoot).to.equal(ethers.utils.hexZeroPad("0x0", 32));
  });

  it("Can wrap native token", async function () {
    await expect(() =>
      rando.sendTransaction({ to: polygonSpokePool.address, value: toWei("0.1") })
    ).to.changeEtherBalance(polygonSpokePool, toWei("0.1"));
    await expect(() => polygonSpokePool.wrap()).to.changeTokenBalance(weth, polygonSpokePool, toWei("0.1"));
  });

  it("Bridge tokens to hub pool correctly sends tokens through the PolygonTokenBridger", async function () {
    const { leaves, tree } = await constructSingleRelayerRefundTree(
      dai.address,
      await polygonSpokePool.callStatic.chainId()
    );
    const relayRootBundleData = polygonSpokePool.interface.encodeFunctionData("relayRootBundle", [
      tree.getHexRoot(),
      mockTreeRoot,
    ]);

    await polygonSpokePool.connect(fxChild).processMessageFromRoot(0, owner.address, relayRootBundleData);
    const bridger = await polygonSpokePool.polygonTokenBridger();

    // Checks that there's a burn event from the bridger.
    await expect(
      polygonSpokePool.connect(relayer).executeUSSRelayerRefundLeaf(0, leaves[0], tree.getHexProof(leaves[0]))
    )
      .to.emit(dai, "Transfer")
      .withArgs(bridger, zeroAddress, amountToReturn);
  });

  it("Must be EOA to execute USS relayer refund leaf with amountToReturn > 0", async function () {
    const l2ChainId = await owner.getChainId();
    const leaves = buildUSSRelayerRefundLeaves(
      [l2ChainId, l2ChainId], // Destination chain ID.
      [amountToReturn, ethers.constants.Zero], // amountToReturn.
      [dai.address, dai.address], // l2Token.
      [[], []], // refundAddresses.
      [[], []], // refundAmounts.
      [mockTreeRoot, mockTreeRoot], // fillsRefundedRoot.
      [mockTreeRoot, mockTreeRoot] // fillsRefundedHash.
    );
    const tree = await buildUSSRelayerRefundTree(leaves);

    // Relay leaves to Spoke
    const relayRootBundleData = polygonSpokePool.interface.encodeFunctionData("relayRootBundle", [
      tree.getHexRoot(),
      mockTreeRoot,
    ]);

    await polygonSpokePool.connect(fxChild).processMessageFromRoot(0, owner.address, relayRootBundleData);

    // Deploying  mock caller tries to execute leaf from within constructor:
    await expect(
      deployMockUSSSpokePoolCaller(polygonSpokePool, 0, leaves[0], tree.getHexProof(leaves[0]))
    ).to.be.revertedWith("NotEOA");

    // Executing leaf with amountToReturn == 0 is fine through contract caller.
    await expect(deployMockUSSSpokePoolCaller(polygonSpokePool, 0, leaves[1], tree.getHexProof(leaves[1]))).to.not.be
      .reverted;
  });

  it("Cannot combine fill and execute USS leaf functions in same tx", async function () {
    const l2ChainId = await owner.getChainId();
    const leaves = buildUSSRelayerRefundLeaves(
      [l2ChainId, l2ChainId], // Destination chain ID.
      [ethers.constants.Zero, ethers.constants.Zero], // amountToReturn.
      [dai.address, dai.address], // l2Token.
      [[], []], // refundAddresses.
      [[], []], // refundAmounts.
      [mockTreeRoot, mockTreeRoot], // fillsRefundedRoot.
      [mockTreeRoot, mockTreeRoot] // fillsRefundedHash.
    );
    const tree = await buildUSSRelayerRefundTree(leaves);

    // Relay leaves to Spoke
    const relayRootBundleData = polygonSpokePool.interface.encodeFunctionData("relayRootBundle", [
      tree.getHexRoot(),
      mockTreeRoot,
    ]);
    await polygonSpokePool.connect(fxChild).processMessageFromRoot(0, owner.address, relayRootBundleData);

    // Deploy message handler and create fill with message that should succeed in isolation:
    const acrossMessageHandler = await createFake("AcrossMessageHandlerMock");
    await seedWallet(relayer, [dai], weth, toWei("2"));
    await dai.connect(relayer).approve(polygonSpokePool.address, toWei("2"));

    const executeLeafData = [
      polygonSpokePool.interface.encodeFunctionData("executeUSSRelayerRefundLeaf", [
        0,
        leaves[0],
        tree.getHexProof(leaves[0]),
      ]),
      polygonSpokePool.interface.encodeFunctionData("executeUSSRelayerRefundLeaf", [
        0,
        leaves[1],
        tree.getHexProof(leaves[1]),
      ]),
    ];
    const relayData: USSRelayData = {
      depositor: owner.address,
      recipient: acrossMessageHandler.address,
      exclusiveRelayer: relayer.address,
      inputToken: dai.address,
      outputToken: dai.address,
      inputAmount: toWei("1"),
      outputAmount: toWei("1"),
      originChainId,
      depositId: 0,
      fillDeadline: (await polygonSpokePool.getCurrentTime()).toNumber() + 1000,
      exclusivityDeadline: 0,
      message: "0x1234",
    };

    const fillData = [
      polygonSpokePool.interface.encodeFunctionData("fillUSSRelay", [relayData, l2ChainId]),
      polygonSpokePool.interface.encodeFunctionData("fillUSSRelay", [{ ...relayData, depositId: 1 }, l2ChainId]),
    ];

    // Fills and execute leaf should succeed in isolation:
    // 1. Two fills
    // 2. One fill
    // 3. Two execution leaves
    // 4. One execution leaf
    await expect(polygonSpokePool.connect(relayer).estimateGas.multicall(fillData)).to.not.be.reverted;
    await expect(polygonSpokePool.connect(relayer).estimateGas.multicall([fillData[0]])).to.not.be.reverted;
    await expect(polygonSpokePool.connect(relayer).estimateGas.multicall(executeLeafData)).to.not.be.reverted;
    await expect(polygonSpokePool.connect(relayer).estimateGas.multicall([executeLeafData[0]])).to.not.be.reverted;

    // When combining fills and executions in any order, reverts.
    // @dev: multicall() seems to suppress specific revert message so we can't use revertedWith()
    await expect(polygonSpokePool.connect(relayer).multicall([...fillData, ...executeLeafData])).to.be.reverted;
    await expect(polygonSpokePool.connect(relayer).multicall([...executeLeafData, ...fillData])).to.be.reverted;
    await expect(
      polygonSpokePool.connect(relayer).multicall([fillData[0], executeLeafData[0], fillData[1], executeLeafData[1]])
    ).to.be.reverted;
    await expect(
      polygonSpokePool.connect(relayer).multicall([executeLeafData[0], fillData[0], executeLeafData[1], fillData[1]])
    ).to.be.reverted;
  });
  it("PolygonTokenBridger retrieves and unwraps tokens correctly", async function () {
    const l1ChainId = await owner.getChainId();

    // Retrieve can only be performed on L1, so seed the L2 chainId with a non matching value.
    const l2ChainId = randomBigNumber();
    const polygonTokenBridger = await (
      await getContractFactory("PolygonTokenBridger", owner)
    ).deploy(hubPool.address, polygonRegistry.address, weth.address, weth.address, l1ChainId, l2ChainId);

    await expect(() =>
      owner.sendTransaction({ to: polygonTokenBridger.address, value: toWei("1") })
    ).to.changeEtherBalance(polygonTokenBridger, toWei("1"));

    // Retrieve automatically unwraps
    await expect(() => polygonTokenBridger.connect(owner).retrieve(weth.address)).to.changeTokenBalance(
      weth,
      hubPool,
      toWei("1")
    );
  });

  it("PolygonTokenBridger doesn't allow L1 actions on L2", async function () {
    // Make sure the L1 chain is different from the chainId where this is deployed.
    const l1ChainId = randomBigNumber();
    const l2ChainId = await owner.getChainId();

    const polygonTokenBridger = await (
      await getContractFactory("PolygonTokenBridger", owner)
    ).deploy(hubPool.address, polygonRegistry.address, weth.address, weth.address, l1ChainId, l2ChainId);

    // Cannot call retrieve on the contract on L2.
    await weth.connect(owner).transfer(polygonTokenBridger.address, toWei("1"));
    await expect(polygonTokenBridger.connect(owner).retrieve(weth.address)).to.be.revertedWith(
      "Cannot run method on this chain"
    );

    await expect(polygonTokenBridger.connect(owner).callExit("0x")).to.be.revertedWith(
      "Cannot run method on this chain"
    );
  });

  it("PolygonTokenBridger doesn't allow L2 actions on L1", async function () {
    const l1ChainId = await owner.getChainId();

    // Make sure the L1 chain is different from the chainId where this is deployed.
    const l2ChainId = randomBigNumber();

    const polygonTokenBridger = await (
      await getContractFactory("PolygonTokenBridger", owner)
    ).deploy(hubPool.address, polygonRegistry.address, weth.address, weth.address, l1ChainId, l2ChainId);

    await weth.connect(owner).approve(polygonTokenBridger.address, toWei("1"));

    // Cannot call send on the contract on L1.
    await expect(polygonTokenBridger.connect(owner).send(weth.address, toWei("1"))).to.be.revertedWith(
      "Cannot run method on this chain"
    );
  });

  it("PolygonTokenBridger correctly forwards the exit call", async function () {
    const l1ChainId = await owner.getChainId();

    // Make sure the L1 chain is different from the chainId where this is deployed.
    const l2ChainId = randomBigNumber();

    const polygonTokenBridger = await (
      await getContractFactory("PolygonTokenBridger", owner)
    ).deploy(hubPool.address, polygonRegistry.address, weth.address, weth.address, l1ChainId, l2ChainId);

    // Cannot call send on the contract on L1.
    const exitBytes = "0x" + randomBytes(100).toString("hex");
    await polygonTokenBridger.connect(owner).callExit(exitBytes);

    expect(polygonRegistry.erc20Predicate).to.have.been.calledOnce; // Should call into the registry.
    expect(erc20Predicate.startExitWithBurntTokens).to.have.been.calledOnce; // Should call start exit.
    expect(erc20Predicate.startExitWithBurntTokens).to.have.been.calledWith(exitBytes); // Bytes should have been forwarded.
  });
});<|MERGE_RESOLUTION|>--- conflicted
+++ resolved
@@ -28,18 +28,8 @@
   constructSingleRelayerRefundTree,
 } from "../MerkleLib.utils";
 import { randomBytes } from "crypto";
-<<<<<<< HEAD
 import { USSRelayData, deployMockUSSSpokePoolCaller } from "../fixtures/SpokePool.Fixture";
-=======
-import {
-  USSRelayData,
-  deployMockSpokePoolCaller,
-  deployMockUSSSpokePoolCaller,
-  getFillRelayParams,
-  getRelayHash,
-} from "../fixtures/SpokePool.Fixture";
 import { CCTPTokenMessengerInterface } from "../../utils/abis";
->>>>>>> ae460da6
 
 let hubPool: Contract, polygonSpokePool: Contract, dai: Contract, weth: Contract, l2Dai: string, l2Usdc: string;
 let polygonRegistry: FakeContract, erc20Predicate: FakeContract, l2CctpTokenMessenger: FakeContract;
