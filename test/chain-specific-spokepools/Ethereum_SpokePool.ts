import { mockTreeRoot, amountToReturn, amountHeldByPool } from "../constants";
import { ethers, expect, Contract, SignerWithAddress, hre } from "../utils";
import { getContractFactory, seedContract } from "../utils";
import { hubPoolFixture } from "../fixtures/HubPool.Fixture";
import { constructSingleRelayerRefundTree } from "../MerkleLib.utils";

let hubPool: Contract, spokePool: Contract, timer: Contract, dai: Contract, weth: Contract;

let owner: SignerWithAddress, relayer: SignerWithAddress, rando: SignerWithAddress;

describe("Ethereum Spoke Pool", function () {
  beforeEach(async function () {
    [owner, relayer, rando] = await ethers.getSigners();
    ({ weth, dai, hubPool, timer } = await hubPoolFixture());

<<<<<<< HEAD
    spokePool = await hre.upgrades.deployProxy(
      await getContractFactory("Ethereum_SpokePool", owner),
      [hubPool.address, weth.address, timer.address],
      { unsafeAllow: ["delegatecall"], kind: "uups" }
    );
=======
    spokePool = await (
      await getContractFactory("Ethereum_SpokePool", owner)
    ).deploy(0, hubPool.address, weth.address, timer.address);
>>>>>>> c78b87d6

    // Seed spoke pool with tokens that it should transfer to the hub pool
    // via the _bridgeTokensToHubPool() internal call.
    await seedContract(spokePool, relayer, [dai], weth, amountHeldByPool);
  });

  it("Only cross domain owner upgrade logic contract", async function () {
    // TODO: Could also use upgrades.prepareUpgrade but I'm unclear of differences
    const implementation = await hre.upgrades.deployImplementation(
      await getContractFactory("Ethereum_SpokePool", owner),
      { unsafeAllow: ["delegatecall"], kind: "uups" }
    );

    // upgradeTo fails unless called by cross domain admin
    await expect(spokePool.connect(rando).upgradeTo(implementation)).to.be.reverted;
    await spokePool.connect(owner).upgradeTo(implementation);
  });

  it("Only owner can set the cross domain admin", async function () {
    await expect(spokePool.connect(rando).setCrossDomainAdmin(rando.address)).to.be.reverted;
    await spokePool.connect(owner).setCrossDomainAdmin(rando.address);
    expect(await spokePool.crossDomainAdmin()).to.equal(rando.address);
  });

  it("Only owner can enable a route", async function () {
    await expect(spokePool.connect(rando).setEnableRoute(dai.address, 1, true)).to.be.reverted;
    await spokePool.connect(owner).setEnableRoute(dai.address, 1, true);
    expect(await spokePool.enabledDepositRoutes(dai.address, 1)).to.equal(true);
  });

  it("Only owner can set the hub pool address", async function () {
    await expect(spokePool.connect(rando).setHubPool(rando.address)).to.be.reverted;
    await spokePool.connect(owner).setHubPool(rando.address);
    expect(await spokePool.hubPool()).to.equal(rando.address);
  });

  it("Only owner can set the quote time buffer", async function () {
    await expect(spokePool.connect(rando).setDepositQuoteTimeBuffer(12345)).to.be.reverted;
    await spokePool.connect(owner).setDepositQuoteTimeBuffer(12345);
    expect(await spokePool.depositQuoteTimeBuffer()).to.equal(12345);
  });

  it("Only owner can initialize a relayer refund", async function () {
    await expect(spokePool.connect(rando).relayRootBundle(mockTreeRoot, mockTreeRoot)).to.be.reverted;
    await spokePool.connect(owner).relayRootBundle(mockTreeRoot, mockTreeRoot);
    expect((await spokePool.rootBundles(0)).slowRelayRoot).to.equal(mockTreeRoot);
    expect((await spokePool.rootBundles(0)).relayerRefundRoot).to.equal(mockTreeRoot);
  });

  it("Only owner can delete a relayer refund", async function () {
    await spokePool.connect(owner).relayRootBundle(mockTreeRoot, mockTreeRoot);
    await expect(spokePool.connect(rando).emergencyDeleteRootBundle(0)).to.be.reverted;
    await expect(spokePool.connect(owner).emergencyDeleteRootBundle(0)).to.not.be.reverted;
    expect((await spokePool.rootBundles(0)).slowRelayRoot).to.equal(ethers.utils.hexZeroPad("0x0", 32));
    expect((await spokePool.rootBundles(0)).relayerRefundRoot).to.equal(ethers.utils.hexZeroPad("0x0", 32));
  });

  it("Bridge tokens to hub pool correctly sends tokens to hub pool", async function () {
    const { leaves, tree } = await constructSingleRelayerRefundTree(dai.address, await spokePool.callStatic.chainId());
    await spokePool.connect(owner).relayRootBundle(tree.getHexRoot(), mockTreeRoot);
    await expect(() =>
      spokePool.connect(relayer).executeRelayerRefundLeaf(0, leaves[0], tree.getHexProof(leaves[0]))
    ).to.changeTokenBalances(dai, [spokePool, hubPool], [amountToReturn.mul(-1), amountToReturn]);
  });
});<|MERGE_RESOLUTION|>--- conflicted
+++ resolved
@@ -13,17 +13,11 @@
     [owner, relayer, rando] = await ethers.getSigners();
     ({ weth, dai, hubPool, timer } = await hubPoolFixture());
 
-<<<<<<< HEAD
     spokePool = await hre.upgrades.deployProxy(
       await getContractFactory("Ethereum_SpokePool", owner),
-      [hubPool.address, weth.address, timer.address],
+      [0, hubPool.address, weth.address, timer.address],
       { unsafeAllow: ["delegatecall"], kind: "uups" }
     );
-=======
-    spokePool = await (
-      await getContractFactory("Ethereum_SpokePool", owner)
-    ).deploy(0, hubPool.address, weth.address, timer.address);
->>>>>>> c78b87d6
 
     // Seed spoke pool with tokens that it should transfer to the hub pool
     // via the _bridgeTokensToHubPool() internal call.
