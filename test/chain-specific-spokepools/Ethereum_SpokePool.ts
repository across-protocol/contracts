import { mockTreeRoot, amountToReturn, amountHeldByPool } from "../constants";
import { ethers, expect, Contract, SignerWithAddress } from "../utils";
import { getContractFactory, seedContract } from "../utils";
import { hubPoolFixture } from "../fixtures/HubPool.Fixture";
import { constructSingleRelayerRefundTree } from "../MerkleLib.utils";

let hubPool: Contract, spokePool: Contract, timer: Contract, dai: Contract, weth: Contract;

let owner: SignerWithAddress, relayer: SignerWithAddress, rando: SignerWithAddress;

describe("Ethereum Spoke Pool", function () {
  beforeEach(async function () {
    [owner, relayer, rando] = await ethers.getSigners();
    ({ weth, dai, hubPool, timer } = await hubPoolFixture());

    spokePool = await (
      await getContractFactory("Ethereum_SpokePool", owner)
    ).deploy(hubPool.address, weth.address, timer.address);

    // Seed spoke pool with tokens that it should transfer to the hub pool
    // via the _bridgeTokensToHubPool() internal call.
    await seedContract(spokePool, relayer, [dai], weth, amountHeldByPool);
  });

  it("Only owner can set the cross domain admin", async function () {
    await expect(spokePool.connect(rando).setCrossDomainAdmin(rando.address)).to.be.reverted;
    await spokePool.connect(owner).setCrossDomainAdmin(rando.address);
    expect(await spokePool.crossDomainAdmin()).to.equal(rando.address);
  });

  it("Only owner can enable a route", async function () {
    await expect(spokePool.connect(rando).setEnableRoute(dai.address, 1, true)).to.be.reverted;
    await spokePool.connect(owner).setEnableRoute(dai.address, 1, true);
    expect(await spokePool.enabledDepositRoutes(dai.address, 1)).to.equal(true);
  });

  it("Only owner can set the hub pool address", async function () {
    await expect(spokePool.connect(rando).setHubPool(rando.address)).to.be.reverted;
    await spokePool.connect(owner).setHubPool(rando.address);
    expect(await spokePool.hubPool()).to.equal(rando.address);
  });

  it("Only owner can set the quote time buffer", async function () {
    await expect(spokePool.connect(rando).setDepositQuoteTimeBuffer(12345)).to.be.reverted;
    await spokePool.connect(owner).setDepositQuoteTimeBuffer(12345);
    expect(await spokePool.depositQuoteTimeBuffer()).to.equal(12345);
  });

  it("Only owner can initialize a relayer refund", async function () {
    await expect(spokePool.connect(rando).relayRootBundle(mockTreeRoot, mockTreeRoot)).to.be.reverted;
    await spokePool.connect(owner).relayRootBundle(mockTreeRoot, mockTreeRoot);
    expect((await spokePool.rootBundles(0)).slowRelayRoot).to.equal(mockTreeRoot);
    expect((await spokePool.rootBundles(0)).relayerRefundRoot).to.equal(mockTreeRoot);
  });

  it("Only owner can delete a relayer refund", async function () {
    await spokePool.connect(owner).relayRootBundle(mockTreeRoot, mockTreeRoot);
    await expect(spokePool.connect(rando).emergencyDeleteRootBundle(0)).to.be.reverted;
    await expect(spokePool.connect(owner).emergencyDeleteRootBundle(0)).to.not.be.reverted;
    expect((await spokePool.rootBundles(0)).slowRelayRoot).to.equal(ethers.utils.hexZeroPad("0x0", 32));
    expect((await spokePool.rootBundles(0)).relayerRefundRoot).to.equal(ethers.utils.hexZeroPad("0x0", 32));
  });

  it("Bridge tokens to hub pool correctly sends tokens to hub pool", async function () {
    const { leaves, tree } = await constructSingleRelayerRefundTree(dai.address, await spokePool.callStatic.chainId());
    await spokePool.connect(owner).relayRootBundle(tree.getHexRoot(), mockTreeRoot);
    await expect(() =>
<<<<<<< HEAD
      spokePool.connect(relayer).executeRelayerRefundLeaf(0, leafs[0], tree.getHexProof(leafs[0]))
=======
      spokePool.connect(relayer).executeRelayerRefundRoot(0, leaves[0], tree.getHexProof(leaves[0]))
>>>>>>> eb350254
    ).to.changeTokenBalances(dai, [spokePool, hubPool], [amountToReturn.mul(-1), amountToReturn]);
  });
});<|MERGE_RESOLUTION|>--- conflicted
+++ resolved
@@ -65,11 +65,7 @@
     const { leaves, tree } = await constructSingleRelayerRefundTree(dai.address, await spokePool.callStatic.chainId());
     await spokePool.connect(owner).relayRootBundle(tree.getHexRoot(), mockTreeRoot);
     await expect(() =>
-<<<<<<< HEAD
-      spokePool.connect(relayer).executeRelayerRefundLeaf(0, leafs[0], tree.getHexProof(leafs[0]))
-=======
-      spokePool.connect(relayer).executeRelayerRefundRoot(0, leaves[0], tree.getHexProof(leaves[0]))
->>>>>>> eb350254
+      spokePool.connect(relayer).executeRelayerRefundLeaf(0, leaves[0], tree.getHexProof(leaves[0]))
     ).to.changeTokenBalances(dai, [spokePool, hubPool], [amountToReturn.mul(-1), amountToReturn]);
   });
 });