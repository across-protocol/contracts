import { mockTreeRoot, amountToReturn, amountHeldByPool } from "../constants";
import { ethers, expect, Contract, FakeContract, SignerWithAddress, createFake, toWei } from "../utils";
import { getContractFactory, seedContract, hre } from "../utils";
import { hubPoolFixture } from "../fixtures/HubPool.Fixture";
import { constructSingleRelayerRefundTree } from "../MerkleLib.utils";

let hubPool: Contract, optimismSpokePool: Contract, timer: Contract, dai: Contract, weth: Contract;
let l2Dai: string;
let owner: SignerWithAddress, relayer: SignerWithAddress, rando: SignerWithAddress;
let crossDomainMessenger: FakeContract, l2StandardBridge: FakeContract, l2Weth: FakeContract;

describe("Optimism Spoke Pool", function () {
  beforeEach(async function () {
    [owner, relayer, rando] = await ethers.getSigners();
    ({ weth, dai, l2Dai, hubPool, timer } = await hubPoolFixture());

    // Create the fake at the optimism cross domain messenger and l2StandardBridge pre-deployment addresses.
    crossDomainMessenger = await createFake("L2CrossDomainMessenger", "0x4200000000000000000000000000000000000007");
    l2StandardBridge = await createFake("L2StandardBridge", "0x4200000000000000000000000000000000000010");

    // Set l2Weth to the address deployed on the optimism predeploy.
    l2Weth = await createFake("WETH9", "0x4200000000000000000000000000000000000006");

    await hre.network.provider.request({
      method: "hardhat_impersonateAccount",
      params: [crossDomainMessenger.address],
    });
    await owner.sendTransaction({ to: crossDomainMessenger.address, value: toWei("1") });

    optimismSpokePool = await (
      await getContractFactory("Optimism_SpokePool", owner)
    ).deploy(owner.address, hubPool.address, timer.address);

    await seedContract(optimismSpokePool, relayer, [dai], weth, amountHeldByPool);
  });

  it("Only cross domain owner can set l1GasLimit", async function () {
    await expect(optimismSpokePool.setL1GasLimit(1337)).to.be.reverted;
    crossDomainMessenger.xDomainMessageSender.returns(owner.address);
    await optimismSpokePool.connect(crossDomainMessenger.wallet).setL1GasLimit(1337);
    expect(await optimismSpokePool.l1Gas()).to.equal(1337);
  });

  it("Only cross domain owner can set token bridge address for L2 token", async function () {
    await expect(optimismSpokePool.setTokenBridge(l2Dai, rando.address)).to.be.reverted;
    crossDomainMessenger.xDomainMessageSender.returns(owner.address);
    await optimismSpokePool.connect(crossDomainMessenger.wallet).setTokenBridge(l2Dai, rando.address);
    expect(await optimismSpokePool.tokenBridges(l2Dai)).to.equal(rando.address);
  });

  it("Only cross domain owner can enable a route", async function () {
    await expect(optimismSpokePool.setEnableRoute(l2Dai, 1, true)).to.be.reverted;
    crossDomainMessenger.xDomainMessageSender.returns(owner.address);
    await optimismSpokePool.connect(crossDomainMessenger.wallet).setEnableRoute(l2Dai, 1, true);
    expect(await optimismSpokePool.enabledDepositRoutes(l2Dai, 1)).to.equal(true);
  });

  it("Only cross domain owner can set the cross domain admin", async function () {
    await expect(optimismSpokePool.setCrossDomainAdmin(rando.address)).to.be.reverted;
    crossDomainMessenger.xDomainMessageSender.returns(owner.address);
    await optimismSpokePool.connect(crossDomainMessenger.wallet).setCrossDomainAdmin(rando.address);
    expect(await optimismSpokePool.crossDomainAdmin()).to.equal(rando.address);
  });

  it("Only cross domain owner can set the hub pool address", async function () {
    await expect(optimismSpokePool.setHubPool(rando.address)).to.be.reverted;
    crossDomainMessenger.xDomainMessageSender.returns(owner.address);
    await optimismSpokePool.connect(crossDomainMessenger.wallet).setHubPool(rando.address);
    expect(await optimismSpokePool.hubPool()).to.equal(rando.address);
  });

  it("Only cross domain owner can set the quote time buffer", async function () {
    await expect(optimismSpokePool.setDepositQuoteTimeBuffer(12345)).to.be.reverted;
    crossDomainMessenger.xDomainMessageSender.returns(owner.address);
    await optimismSpokePool.connect(crossDomainMessenger.wallet).setDepositQuoteTimeBuffer(12345);
    expect(await optimismSpokePool.depositQuoteTimeBuffer()).to.equal(12345);
  });

  it("Only cross domain owner can initialize a relayer refund", async function () {
    await expect(optimismSpokePool.relayRootBundle(mockTreeRoot, mockTreeRoot)).to.be.reverted;
    crossDomainMessenger.xDomainMessageSender.returns(owner.address);
    await optimismSpokePool.connect(crossDomainMessenger.wallet).relayRootBundle(mockTreeRoot, mockTreeRoot);
    expect((await optimismSpokePool.rootBundles(0)).slowRelayRoot).to.equal(mockTreeRoot);
    expect((await optimismSpokePool.rootBundles(0)).relayerRefundRoot).to.equal(mockTreeRoot);
  });

  it("Only owner can delete a relayer refund", async function () {
    crossDomainMessenger.xDomainMessageSender.returns(owner.address);
    await optimismSpokePool.connect(crossDomainMessenger.wallet).relayRootBundle(mockTreeRoot, mockTreeRoot);
    await expect(optimismSpokePool.emergencyDeleteRootBundle(0)).to.be.reverted;
    crossDomainMessenger.xDomainMessageSender.returns(owner.address);
    await expect(optimismSpokePool.connect(crossDomainMessenger.wallet).emergencyDeleteRootBundle(0)).to.not.be
      .reverted;
    expect((await optimismSpokePool.rootBundles(0)).slowRelayRoot).to.equal(ethers.utils.hexZeroPad("0x0", 32));
    expect((await optimismSpokePool.rootBundles(0)).relayerRefundRoot).to.equal(ethers.utils.hexZeroPad("0x0", 32));
  });

  it("Bridge tokens to hub pool correctly calls the Standard L2 Bridge for ERC20", async function () {
    const { leaves, tree } = await constructSingleRelayerRefundTree(
      l2Dai,
      await optimismSpokePool.callStatic.chainId()
    );
    crossDomainMessenger.xDomainMessageSender.returns(owner.address);
    await optimismSpokePool.connect(crossDomainMessenger.wallet).relayRootBundle(tree.getHexRoot(), mockTreeRoot);
<<<<<<< HEAD
    await optimismSpokePool.connect(relayer).executeRelayerRefundLeaf(0, leafs[0], tree.getHexProof(leafs[0]));
=======
    await optimismSpokePool.connect(relayer).executeRelayerRefundRoot(0, leaves[0], tree.getHexProof(leaves[0]));
>>>>>>> eb350254

    // This should have sent tokens back to L1. Check the correct methods on the gateway are correctly called.
    expect(l2StandardBridge.withdrawTo).to.have.been.calledOnce;
    expect(l2StandardBridge.withdrawTo).to.have.been.calledWith(l2Dai, hubPool.address, amountToReturn, 5000000, "0x");
  });
  it("Bridge tokens to hub pool correctly calls an alternative L2 Gateway router", async function () {
    const { leaves, tree } = await constructSingleRelayerRefundTree(
      l2Dai,
      await optimismSpokePool.callStatic.chainId()
    );
    crossDomainMessenger.xDomainMessageSender.returns(owner.address);
    await optimismSpokePool.connect(crossDomainMessenger.wallet).relayRootBundle(tree.getHexRoot(), mockTreeRoot);
    const altL2Bridge = await createFake("L2StandardBridge");
    await optimismSpokePool.connect(crossDomainMessenger.wallet).setTokenBridge(l2Dai, altL2Bridge.address);
<<<<<<< HEAD
    await optimismSpokePool.connect(relayer).executeRelayerRefundLeaf(0, leafs[0], tree.getHexProof(leafs[0]));
=======
    await optimismSpokePool.connect(relayer).executeRelayerRefundRoot(0, leaves[0], tree.getHexProof(leaves[0]));
>>>>>>> eb350254

    // This should have sent tokens back to L1. Check the correct methods on the gateway are correctly called.
    expect(altL2Bridge.withdrawTo).to.have.been.calledOnce;
    expect(altL2Bridge.withdrawTo).to.have.been.calledWith(l2Dai, hubPool.address, amountToReturn, 5000000, "0x");
  });
  it("Bridge ETH to hub pool correctly calls the Standard L2 Bridge for WETH, including unwrap", async function () {
    const { leaves, tree } = await constructSingleRelayerRefundTree(
      l2Weth.address,
      await optimismSpokePool.callStatic.chainId()
    );
    crossDomainMessenger.xDomainMessageSender.returns(owner.address);
    await optimismSpokePool.connect(crossDomainMessenger.wallet).relayRootBundle(tree.getHexRoot(), mockTreeRoot);
<<<<<<< HEAD
    await optimismSpokePool.connect(relayer).executeRelayerRefundLeaf(0, leafs[0], tree.getHexProof(leafs[0]));
=======
    await optimismSpokePool.connect(relayer).executeRelayerRefundRoot(0, leaves[0], tree.getHexProof(leaves[0]));
>>>>>>> eb350254

    // When sending l2Weth we should see two differences from the previous test: 1) there should be a call to l2WETH to
    // unwrap l2WETH to l2ETH. 2) the address in the l2StandardBridge that is withdrawn should no longer be l2WETH but
    // switched to l2ETH as this is what is sent over the canonical Optimism bridge when sending ETH.
    expect(l2Weth.withdraw).to.have.been.calledOnce;
    expect(l2Weth.withdraw).to.have.been.calledWith(amountToReturn);
    expect(l2StandardBridge.withdrawTo).to.have.been.calledOnce;
    const l2Eth = "0xDeadDeAddeAddEAddeadDEaDDEAdDeaDDeAD0000";
    expect(l2StandardBridge.withdrawTo).to.have.been.calledWith(l2Eth, hubPool.address, amountToReturn, 5000000, "0x");
  });
});<|MERGE_RESOLUTION|>--- conflicted
+++ resolved
@@ -102,11 +102,7 @@
     );
     crossDomainMessenger.xDomainMessageSender.returns(owner.address);
     await optimismSpokePool.connect(crossDomainMessenger.wallet).relayRootBundle(tree.getHexRoot(), mockTreeRoot);
-<<<<<<< HEAD
-    await optimismSpokePool.connect(relayer).executeRelayerRefundLeaf(0, leafs[0], tree.getHexProof(leafs[0]));
-=======
-    await optimismSpokePool.connect(relayer).executeRelayerRefundRoot(0, leaves[0], tree.getHexProof(leaves[0]));
->>>>>>> eb350254
+    await optimismSpokePool.connect(relayer).executeRelayerRefundLeaf(0, leaves[0], tree.getHexProof(leaves[0]));
 
     // This should have sent tokens back to L1. Check the correct methods on the gateway are correctly called.
     expect(l2StandardBridge.withdrawTo).to.have.been.calledOnce;
@@ -121,11 +117,7 @@
     await optimismSpokePool.connect(crossDomainMessenger.wallet).relayRootBundle(tree.getHexRoot(), mockTreeRoot);
     const altL2Bridge = await createFake("L2StandardBridge");
     await optimismSpokePool.connect(crossDomainMessenger.wallet).setTokenBridge(l2Dai, altL2Bridge.address);
-<<<<<<< HEAD
-    await optimismSpokePool.connect(relayer).executeRelayerRefundLeaf(0, leafs[0], tree.getHexProof(leafs[0]));
-=======
-    await optimismSpokePool.connect(relayer).executeRelayerRefundRoot(0, leaves[0], tree.getHexProof(leaves[0]));
->>>>>>> eb350254
+    await optimismSpokePool.connect(relayer).executeRelayerRefundLeaf(0, leaves[0], tree.getHexProof(leaves[0]));
 
     // This should have sent tokens back to L1. Check the correct methods on the gateway are correctly called.
     expect(altL2Bridge.withdrawTo).to.have.been.calledOnce;
@@ -138,11 +130,7 @@
     );
     crossDomainMessenger.xDomainMessageSender.returns(owner.address);
     await optimismSpokePool.connect(crossDomainMessenger.wallet).relayRootBundle(tree.getHexRoot(), mockTreeRoot);
-<<<<<<< HEAD
-    await optimismSpokePool.connect(relayer).executeRelayerRefundLeaf(0, leafs[0], tree.getHexProof(leafs[0]));
-=======
-    await optimismSpokePool.connect(relayer).executeRelayerRefundRoot(0, leaves[0], tree.getHexProof(leaves[0]));
->>>>>>> eb350254
+    await optimismSpokePool.connect(relayer).executeRelayerRefundLeaf(0, leaves[0], tree.getHexProof(leaves[0]));
 
     // When sending l2Weth we should see two differences from the previous test: 1) there should be a call to l2WETH to
     // unwrap l2WETH to l2ETH. 2) the address in the l2StandardBridge that is withdrawn should no longer be l2WETH but
