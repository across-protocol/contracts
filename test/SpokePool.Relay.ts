import {
  expect,
  Contract,
  ethers,
  SignerWithAddress,
  seedWallet,
  toWei,
  toBN,
  BigNumber,
  createFake,
  randomAddress,
} from "../utils/utils";
import {
  spokePoolFixture,
  getRelayHash,
  modifyRelayHelper,
  getFillRelayParams,
  getFillRelayUpdatedFeeParams,
} from "./fixtures/SpokePool.Fixture";
import * as consts from "./constants";
import { MAX_UINT_VAL } from "@uma/common";

let spokePool: Contract, weth: Contract, erc20: Contract, destErc20: Contract, erc1271: Contract;
let depositor: SignerWithAddress, recipient: SignerWithAddress, relayer: SignerWithAddress;

describe("SpokePool Relayer Logic", async function () {
  beforeEach(async function () {
    [depositor, recipient, relayer] = await ethers.getSigners();
    ({ weth, erc20, spokePool, destErc20, erc1271 } = await spokePoolFixture());

    // mint some fresh tokens and deposit ETH for weth for depositor and relayer.
    await seedWallet(depositor, [erc20], weth, consts.amountToSeedWallets);
    await seedWallet(relayer, [destErc20], weth, consts.amountToSeedWallets);

    // Approve spokepool to spend tokens
    await erc20.connect(depositor).approve(spokePool.address, consts.amountToDeposit);
    await weth.connect(depositor).approve(spokePool.address, consts.amountToDeposit);
    await destErc20.connect(relayer).approve(spokePool.address, consts.amountToDeposit);
    await weth.connect(relayer).approve(spokePool.address, consts.amountToDeposit);
  });
  it("Relaying ERC20 tokens correctly pulls tokens and changes contract state", async function () {
    const { relayHash, relayData } = getRelayHash(
      depositor.address,
      recipient.address,
      consts.firstDepositId,
      consts.originChainId,
      consts.destinationChainId,
      destErc20.address
    );

    // Partial relay:

    // Can't fill when paused:
    await spokePool.connect(depositor).pauseFills(true);
    await expect(spokePool.connect(relayer).fillRelay(...getFillRelayParams(relayData, consts.amountToRelay))).to.be
      .reverted;
    await spokePool.connect(depositor).pauseFills(false);

    // Must set repayment chain == destination chain for partial fills:
    await expect(
      spokePool
        .connect(relayer)
        .fillRelay(...getFillRelayParams(relayData, consts.amountToRelay, consts.repaymentChainId))
    ).to.be.revertedWith("invalid repayment chain");

    await expect(
      spokePool
        .connect(relayer)
        .fillRelay(...getFillRelayParams(relayData, consts.amountToRelay, consts.destinationChainId))
    )
      .to.emit(spokePool, "FilledRelay")
      .withArgs(
        relayData.amount,
        consts.amountToRelayPreFees,
        consts.amountToRelayPreFees,
        consts.destinationChainId,
        toBN(relayData.originChainId),
        toBN(relayData.destinationChainId),
        relayData.relayerFeePct,
        relayData.realizedLpFeePct,
        toBN(relayData.depositId),
        relayData.destinationToken,
        relayer.address,
        relayData.depositor,
        relayData.recipient,
        relayData.message,
        [relayData.recipient, relayData.message, relayData.relayerFeePct, false, "0"]
      );

    // The collateral should have transferred from relayer to recipient.
    expect(await destErc20.balanceOf(relayer.address)).to.equal(consts.amountToSeedWallets.sub(consts.amountToRelay));
    expect(await destErc20.balanceOf(recipient.address)).to.equal(consts.amountToRelay);

    // Fill amount should be set.
    expect(await spokePool.relayFills(relayHash)).to.equal(consts.amountToRelayPreFees);

    // Fill count should be set. Note: even though this is a partial fill, the fill count should be set to the full
    // amount because we don't know if the rest of the relay will be slow filled or not.
    const fillCountIncrement = relayData.amount
      .mul(consts.oneHundredPct.sub(relayData.realizedLpFeePct))
      .div(consts.oneHundredPct);
    expect(await spokePool.fillCounter(relayData.destinationToken)).to.equal(fillCountIncrement);

    // Relay again with maxAmountOfTokensToSend > amount of the relay remaining and check that the contract
    // pulls exactly enough tokens to complete the relay.
    const fullRelayAmount = consts.amountToDeposit;
    const fullRelayAmountPostFees = fullRelayAmount.mul(consts.totalPostFeesPct).div(toBN(consts.oneHundredPct));
    await spokePool
      .connect(relayer)
      .fillRelay(...getFillRelayParams(relayData, fullRelayAmount, consts.destinationChainId));
    expect(await destErc20.balanceOf(relayer.address)).to.equal(
      consts.amountToSeedWallets.sub(fullRelayAmountPostFees)
    );
    expect(await destErc20.balanceOf(recipient.address)).to.equal(fullRelayAmountPostFees);

    // Fill amount should be equal to full relay amount.
    expect(await spokePool.relayFills(relayHash)).to.equal(fullRelayAmount);
  });
  it("Repayment chain is set correctly", async function () {
    // Can set repayment chain if full fill.
    const { relayData } = getRelayHash(
      depositor.address,
      recipient.address,
      consts.firstDepositId,
      consts.originChainId,
      consts.destinationChainId,
      destErc20.address
    );

    // Changed consts.amountToRelay to relayData.amount to make it a full fill
    await expect(
      spokePool.connect(relayer).fillRelay(...getFillRelayParams(relayData, relayData.amount, consts.repaymentChainId))
    )
      .to.emit(spokePool, "FilledRelay")
      .withArgs(
        relayData.amount,
        relayData.amount,
        relayData.amount,
        consts.repaymentChainId,
        toBN(relayData.originChainId),
        toBN(relayData.destinationChainId),
        relayData.relayerFeePct,
        relayData.realizedLpFeePct,
        toBN(relayData.depositId),
        relayData.destinationToken,
        relayer.address,
        relayData.depositor,
        relayData.recipient,
        relayData.message,
        [relayData.recipient, relayData.message, relayData.relayerFeePct, false, "0"]
      );

    // Repayment on another chain doesn't increment fill counter.
    expect(await spokePool.fillCounter(relayData.destinationToken)).to.equal(0);
  });
  it("Fill count increment local repayment", async function () {
    const { relayData } = getRelayHash(
      depositor.address,
      recipient.address,
      consts.firstDepositId,
      consts.originChainId,
      consts.destinationChainId,
      destErc20.address
    );

    await spokePool
      .connect(relayer)
      .fillRelay(...getFillRelayParams(relayData, consts.amountToRelay, consts.destinationChainId));

    // Fill count should be set to the full fill amount (the rest is assumed to be slow filled).
    const fillCountIncrement = relayData.amount
      .mul(consts.oneHundredPct.sub(relayData.realizedLpFeePct))
      .div(consts.oneHundredPct);
    expect(await spokePool.fillCounter(relayData.destinationToken)).to.equal(fillCountIncrement);
  });
  it("Requested refund increments fill count", async function () {
    const { relayData } = getRelayHash(
      depositor.address,
      recipient.address,
      consts.firstDepositId,
      consts.originChainId,
      consts.destinationChainId,
      destErc20.address
    );

    const maxFillCount = relayData.amount;

    await expect(
      spokePool.connect(relayer).requestRefund(
        destErc20.address,
        relayData.amount,
        consts.originChainId,
        consts.destinationChainId,
        relayData.realizedLpFeePct,
        relayData.depositId,
        11, // Use any block number for this test.
        maxFillCount
      )
    )
      .to.emit(spokePool, "RefundRequested")
      .withArgs(
        relayer.address,
        destErc20.address,
        relayData.amount,
        consts.originChainId,
        consts.destinationChainId,
        relayData.realizedLpFeePct,
        toBN(relayData.depositId),
        11,
        0
      );

    // Fill count should be set.
    const fillCountIncrement = relayData.amount
      .mul(consts.oneHundredPct.sub(relayData.realizedLpFeePct))
      .div(consts.oneHundredPct);
    expect(await spokePool.fillCounter(relayData.destinationToken)).to.equal(fillCountIncrement);

    // Reverts if max fill count or max fill amount is exceeded
    await expect(
      spokePool.connect(relayer).requestRefund(
        destErc20.address,
        MAX_UINT_VAL, // Too large
        consts.originChainId,
        consts.destinationChainId,
        relayData.realizedLpFeePct,
        relayData.depositId,
        0,
        maxFillCount
      )
    ).to.be.revertedWith("Amount too large");
    await expect(
      spokePool.connect(relayer).requestRefund(
        destErc20.address,
        relayData.amount,
        consts.originChainId,
        consts.destinationChainId,
        relayData.realizedLpFeePct,
        relayData.depositId,
        0,
        fillCountIncrement.sub(1) // Can't be less than existing fill counter
      )
    ).to.be.revertedWith("Above max count");
    await expect(
      spokePool.connect(relayer).requestRefund(
        destErc20.address,
        0, // Too small
        consts.originChainId,
        consts.destinationChainId,
        relayData.realizedLpFeePct,
        relayData.depositId,
        0,
        maxFillCount
      )
    ).to.be.revertedWith("Amount must be > 0");

    await expect(
      spokePool.connect(relayer).requestRefund(
        destErc20.address,
        relayData.amount,
        consts.originChainId,
        consts.destinationChainId,
        relayData.realizedLpFeePct,
        relayData.depositId,
        11, // Use any block number for this test.
        maxFillCount
      )
    )
      .to.emit(spokePool, "RefundRequested")
      .withArgs(
        relayer.address,
        destErc20.address,
        relayData.amount,
        consts.originChainId,
        consts.destinationChainId,
        relayData.realizedLpFeePct,
        toBN(relayData.depositId),
        11,
        1 // Incremented refund count.
      );
  });
  it("Relaying WETH correctly unwraps into ETH", async function () {
    const { relayHash, relayData } = getRelayHash(
      depositor.address,
      recipient.address,
      consts.firstDepositId,
      consts.originChainId,
      consts.destinationChainId,
      weth.address
    );

    const startingRecipientBalance = await recipient.getBalance();
    await spokePool
      .connect(relayer)
      .fillRelay(...getFillRelayParams(relayData, consts.amountToRelay, consts.destinationChainId));

    // The collateral should have unwrapped to ETH and then transferred to recipient.
    expect(await weth.balanceOf(relayer.address)).to.equal(consts.amountToSeedWallets.sub(consts.amountToRelay));
    expect(await recipient.getBalance()).to.equal(startingRecipientBalance.add(consts.amountToRelay));

    // Fill amount should be set.
    expect(await spokePool.relayFills(relayHash)).to.equal(consts.amountToRelayPreFees);
  });
  it("Relaying to contract recipient correctly calls contract and sends tokens", async function () {
    const acrossMessageHandler = await createFake("AcrossMessageHandlerMock");
    const { relayData } = getRelayHash(
      depositor.address,
      acrossMessageHandler.address,
      consts.firstDepositId,
      consts.originChainId,
      consts.destinationChainId,
      weth.address,
      undefined,
      undefined,
      undefined,
      "0x1234"
    );

    await spokePool
      .connect(relayer)
      .fillRelay(...getFillRelayParams(relayData, consts.amountToRelay, consts.destinationChainId));

    expect(acrossMessageHandler.handleAcrossMessage).to.have.been.calledOnceWith(
      weth.address,
      consts.amountToRelay,
      false,
      relayer.address,
      "0x1234"
    );
  });
  it("Handler is called with correct params", async function () {
    const acrossMessageHandler = await createFake("AcrossMessageHandlerMock");
    const { relayData } = getRelayHash(
      depositor.address,
      acrossMessageHandler.address,
      consts.firstDepositId,
      consts.originChainId,
      consts.destinationChainId,
      weth.address,
      undefined,
      undefined,
      undefined,
      "0x1234"
    );

    // Handler is called with full fill and relayer address.
    await spokePool
      .connect(depositor)
      .fillRelay(...getFillRelayParams(relayData, relayData.amount, consts.destinationChainId));
    expect(acrossMessageHandler.handleAcrossMessage).to.have.been.calledOnceWith(
      weth.address,
      relayData.amount.mul(consts.totalPostFeesPct).div(toBN(consts.oneHundredPct)),
      true, // True because fill completed deposit.
      depositor.address, // Custom relayer
      "0x1234"
    );
  });
  it("Self-relay transfers no tokens", async function () {
    const largeRelayAmount = consts.amountToSeedWallets.mul(100);
    const { relayHash, relayData } = getRelayHash(
      depositor.address,
      relayer.address,
      consts.firstDepositId,
      consts.originChainId,
      consts.destinationChainId,
      weth.address,
      largeRelayAmount
    );

    // This should work, despite the amount being quite large.
    await spokePool
      .connect(relayer)
      .fillRelay(...getFillRelayParams(relayData, largeRelayAmount, consts.destinationChainId));

    // Balance should be the same as before.
    expect(await weth.balanceOf(relayer.address)).to.equal(consts.amountToSeedWallets);

    // Fill amount should be set.
    expect(await spokePool.relayFills(relayHash)).to.equal(largeRelayAmount);
  });
  it("General failure cases", async function () {
    // Fees set too high.
    await expect(
      spokePool
        .connect(relayer)
        .fillRelay(
          ...getFillRelayParams(
            getRelayHash(
              depositor.address,
              recipient.address,
              consts.firstDepositId,
              consts.originChainId,
              consts.destinationChainId,
              destErc20.address,
              consts.amountToDeposit,
              toWei("0.5"),
              consts.depositRelayerFeePct
            ).relayData,
            consts.amountToRelay,
            consts.destinationChainId
          )
        )
    ).to.be.revertedWith("invalid fees");
    await expect(
      spokePool
        .connect(relayer)
        .fillRelay(
          ...getFillRelayParams(
            getRelayHash(
              depositor.address,
              recipient.address,
              consts.firstDepositId,
              consts.originChainId,
              consts.destinationChainId,
              destErc20.address,
              consts.amountToDeposit,
              consts.realizedLpFeePct,
              toWei("0.5")
            ).relayData,
            consts.amountToRelay,
            consts.destinationChainId
          )
        )
    ).to.be.revertedWith("invalid fees");

    // Relay already filled
    await spokePool.connect(relayer).fillRelay(
      ...getFillRelayParams(
        getRelayHash(
          depositor.address,
          recipient.address,
          consts.firstDepositId,
          consts.originChainId,
          consts.destinationChainId,
          destErc20.address
        ).relayData,
        consts.amountToDeposit, // Send the full relay amount
        consts.destinationChainId
      )
    );
    await expect(
      spokePool.connect(relayer).fillRelay(
        ...getFillRelayParams(
          getRelayHash(
            depositor.address,
            recipient.address,
            consts.firstDepositId,
            consts.originChainId,
            consts.destinationChainId,
            destErc20.address
          ).relayData,
          toBN("1"), // relay any amount
          consts.destinationChainId
        )
      )
    ).to.be.revertedWith("relay filled");
    await expect(
      spokePool.connect(relayer).fillRelay(
        ...getFillRelayParams(
          getRelayHash(
            depositor.address,
            recipient.address,
            consts.firstDepositId,
            consts.repaymentChainId,
            consts.destinationChainId,
            destErc20.address
          ).relayData,
          toBN("1"), // relay any amount
          consts.destinationChainId,
          BigNumber.from(0)
        )
      )
    ).to.be.revertedWith("Above max count");
  });
  it("Can signal to relayer to use updated fee", async function () {
    await testUpdatedFeeSignaling(depositor.address);
  });
  it("EIP1271 - Can signal to relayer to use updated fee", async function () {
    await testUpdatedFeeSignaling(erc1271.address);
  });
  it("Can fill relay with updated fee by including proof of depositor's agreement", async function () {
    await testfillRelayWithUpdatedDeposit(depositor.address);
  });
  it("EIP1271 - Can fill relay with updated fee by including proof of depositor's agreement", async function () {
    await testfillRelayWithUpdatedDeposit(erc1271.address);
  });
  it("Updating relayer fee signature verification failure cases", async function () {
    await testUpdatedFeeSignatureFailCases(depositor.address);
  });
  it("EIP1271 - Updating relayer fee signature verification failure cases", async function () {
    await testUpdatedFeeSignatureFailCases(erc1271.address);
  });
  describe("fill USS", function () {
    it("placeholder: gas test", async function () {
      const fillDeadline = (await spokePool.getCurrentTime()).toNumber() + 1000;

<<<<<<< HEAD
      await spokePool
        .connect(relayer)
        .fillRelayUSS(
          depositor.address,
          recipient.address,
          relayer.address,
          erc20.address,
          destErc20.address,
          consts.amountToDeposit,
          consts.amountToDeposit,
          consts.repaymentChainId,
          consts.originChainId,
          consts.firstDepositId,
          fillDeadline,
          fillDeadline - 500,
          "0x"
        );
=======
      await spokePool.fillUSSRelay(
        depositor.address,
        recipient.address,
        randomAddress(),
        // Input token
        {
          token: erc20.address,
          amount: consts.amountToDeposit,
        },
        // Output token
        {
          token: randomAddress(),
          amount: consts.amountToDeposit,
        },
        consts.repaymentChainId,
        consts.originChainId,
        consts.firstDepositId,
        fillDeadline,
        "0x"
      );
>>>>>>> 68bdc4ba
    });
  });
});

async function testUpdatedFeeSignaling(depositorAddress: string) {
  const spokePoolChainId = await spokePool.chainId();
  const updatedMessage = "0x1234";
  const updatedRecipient = depositor.address;
  const { signature } = await modifyRelayHelper(
    consts.modifiedRelayerFeePct,
    consts.firstDepositId.toString(),
    spokePoolChainId.toString(),
    depositor,
    updatedRecipient,
    updatedMessage
  );

  // Cannot set new relayer fee pct >= 50% or <= -50%
  await expect(
    spokePool
      .connect(relayer)
      .speedUpDeposit(
        depositorAddress,
        toWei("0.5"),
        consts.firstDepositId,
        updatedRecipient,
        updatedMessage,
        signature
      )
  ).to.be.revertedWith("Invalid relayer fee");
  await expect(
    spokePool
      .connect(relayer)
      .speedUpDeposit(
        depositorAddress,
        toWei("0.5").mul(-1),
        consts.firstDepositId,
        updatedRecipient,
        updatedMessage,
        signature
      )
  ).to.be.revertedWith("Invalid relayer fee");

  await expect(
    spokePool
      .connect(relayer)
      .speedUpDeposit(
        depositorAddress,
        consts.modifiedRelayerFeePct,
        consts.firstDepositId,
        updatedRecipient,
        updatedMessage,
        signature
      )
  )
    .to.emit(spokePool, "RequestedSpeedUpDeposit")
    .withArgs(
      consts.modifiedRelayerFeePct,
      consts.firstDepositId,
      depositorAddress,
      updatedRecipient,
      updatedMessage,
      signature
    );

  // Reverts if any param passed to function is changed.
  await expect(
    spokePool
      .connect(relayer)
      .speedUpDeposit(
        relayer.address,
        consts.modifiedRelayerFeePct,
        consts.firstDepositId,
        updatedRecipient,
        updatedMessage,
        signature
      )
  ).to.be.reverted;

  await expect(
    spokePool
      .connect(relayer)
      .speedUpDeposit(depositorAddress, "0", consts.firstDepositId, updatedRecipient, updatedMessage, signature)
  ).to.be.reverted;

  await expect(
    spokePool
      .connect(relayer)
      .speedUpDeposit(
        depositorAddress,
        consts.modifiedRelayerFeePct,
        consts.firstDepositId + 1,
        updatedRecipient,
        updatedMessage,
        signature
      )
  ).to.be.reverted;

  await expect(
    spokePool
      .connect(relayer)
      .speedUpDeposit(
        depositorAddress,
        consts.modifiedRelayerFeePct,
        consts.firstDepositId,
        updatedRecipient,
        updatedMessage,
        "0xrandombytes"
      )
  ).to.be.reverted;
  const { signature: incorrectOriginChainIdSignature } = await modifyRelayHelper(
    consts.modifiedRelayerFeePct,
    consts.firstDepositId.toString(),
    consts.originChainId.toString(),
    depositor,
    updatedRecipient,
    updatedMessage
  );
  await expect(
    spokePool
      .connect(relayer)
      .speedUpDeposit(
        depositorAddress,
        consts.modifiedRelayerFeePct,
        consts.firstDepositId,
        updatedRecipient,
        updatedMessage,
        incorrectOriginChainIdSignature
      )
  ).to.be.reverted;
}

async function testfillRelayWithUpdatedDeposit(depositorAddress: string) {
  const acrossMessageHandler = await createFake("AcrossMessageHandlerMock");
  const updatedRecipient = acrossMessageHandler.address;
  const updatedMessage = "0x1234";

  // The relay should succeed just like before with the same amount of tokens pulled from the relayer's wallet,
  // however the filled amount should have increased since the proportion of the relay filled would increase with a
  // higher fee.
  const { relayHash, relayData } = getRelayHash(
    depositorAddress,
    depositor.address,
    consts.firstDepositId,
    consts.originChainId,
    consts.destinationChainId,
    destErc20.address
  );
  expect(relayData.message).to.not.equal(updatedMessage);
  expect(relayData.recipient).to.not.equal(updatedRecipient);

  const { signature } = await modifyRelayHelper(
    consts.modifiedRelayerFeePct,
    relayData.depositId,
    relayData.originChainId,
    depositor,
    updatedRecipient,
    updatedMessage
  );
  await expect(
    spokePool
      .connect(relayer)
      .fillRelayWithUpdatedDeposit(
        ...getFillRelayUpdatedFeeParams(
          relayData,
          consts.amountToRelay,
          consts.modifiedRelayerFeePct,
          signature,
          consts.destinationChainId,
          updatedRecipient,
          updatedMessage
        )
      )
  )
    .to.emit(spokePool, "FilledRelay")
    .withArgs(
      relayData.amount,
      consts.amountToRelayPreModifiedFees,
      consts.amountToRelayPreModifiedFees,
      consts.destinationChainId,
      toBN(relayData.originChainId),
      toBN(relayData.destinationChainId),
      relayData.relayerFeePct,
      relayData.realizedLpFeePct,
      toBN(relayData.depositId),
      relayData.destinationToken,
      relayer.address,
      relayData.depositor,
      relayData.recipient,
      relayData.message,
      [
        updatedRecipient,
        updatedMessage,
        consts.modifiedRelayerFeePct, // Applied relayer fee % should be diff from original fee %.
        false,
        "0",
      ]
    );

  // Check that updated message and recipient are used with executed fill:
  const amountActuallySent = await destErc20.balanceOf(acrossMessageHandler.address);
  expect(acrossMessageHandler.handleAcrossMessage).to.have.been.calledOnceWith(
    relayData.destinationToken,
    amountActuallySent,
    false,
    relayer.address,
    updatedMessage
  );

  // The collateral should have transferred from relayer to recipient.
  const relayerBalance = await destErc20.balanceOf(relayer.address);
  const expectedRelayerBalance = consts.amountToSeedWallets.sub(consts.amountToRelay);

  // Note: We need to add an error bound of 1 wei to the expected balance because of the possibility
  // of rounding errors with the modified fees. The unmodified fees result in clean numbers but the modified fee does not.
  expect(relayerBalance.gte(expectedRelayerBalance.sub(1)) || relayerBalance.lte(expectedRelayerBalance.add(1))).to.be
    .true;
  const recipientBalance = amountActuallySent;
  const expectedRecipientBalance = consts.amountToRelay;
  expect(recipientBalance.gte(expectedRecipientBalance.sub(1)) || recipientBalance.lte(expectedRecipientBalance.add(1)))
    .to.be.true;

  // Fill amount should be be set taking into account modified fees.
  expect(await spokePool.relayFills(relayHash)).to.equal(consts.amountToRelayPreModifiedFees);
}

async function testUpdatedFeeSignatureFailCases(depositorAddress: string) {
  const { relayData } = getRelayHash(
    depositorAddress,
    recipient.address,
    consts.firstDepositId,
    consts.originChainId,
    consts.destinationChainId,
    destErc20.address
  );

  const updatedRecipient = depositor.address;
  const updatedMessage = "0x1234";

  // Message hash doesn't contain the modified fee passed as a function param.
  const { signature: incorrectFeeSignature } = await modifyRelayHelper(
    consts.incorrectModifiedRelayerFeePct,
    relayData.depositId,
    relayData.originChainId,
    depositor,
    updatedRecipient,
    updatedMessage
  );
  await expect(
    spokePool
      .connect(relayer)
      .fillRelayWithUpdatedDeposit(
        ...getFillRelayUpdatedFeeParams(
          relayData,
          consts.amountToRelay,
          consts.modifiedRelayerFeePct,
          incorrectFeeSignature,
          consts.destinationChainId,
          updatedRecipient,
          updatedMessage
        )
      )
  ).to.be.revertedWith("invalid signature");

  // Relay data depositID and originChainID don't match data included in relay hash
  const { signature: incorrectDepositIdSignature } = await modifyRelayHelper(
    consts.modifiedRelayerFeePct,
    relayData.depositId + "1",
    relayData.originChainId,
    depositor,
    updatedRecipient,
    updatedMessage
  );
  await expect(
    spokePool
      .connect(relayer)
      .fillRelayWithUpdatedDeposit(
        ...getFillRelayUpdatedFeeParams(
          relayData,
          consts.amountToRelay,
          consts.modifiedRelayerFeePct,
          incorrectDepositIdSignature,
          consts.destinationChainId,
          updatedRecipient,
          updatedMessage
        )
      )
  ).to.be.revertedWith("invalid signature");
  const { signature: incorrectChainIdSignature } = await modifyRelayHelper(
    consts.modifiedRelayerFeePct,
    relayData.depositId,
    relayData.originChainId + "1",
    depositor,
    updatedRecipient,
    updatedMessage
  );
  await expect(
    spokePool
      .connect(relayer)
      .fillRelayWithUpdatedDeposit(
        ...getFillRelayUpdatedFeeParams(
          relayData,
          consts.amountToRelay,
          consts.modifiedRelayerFeePct,
          incorrectChainIdSignature,
          consts.destinationChainId,
          updatedRecipient,
          updatedMessage
        )
      )
  ).to.be.revertedWith("invalid signature");

  // Message hash must be signed by depositor passed in function params.
  const { signature: incorrectSignerSignature } = await modifyRelayHelper(
    consts.modifiedRelayerFeePct,
    relayData.depositId,
    relayData.originChainId,
    relayer,
    updatedRecipient,
    updatedMessage
  );
  await expect(
    spokePool
      .connect(relayer)
      .fillRelayWithUpdatedDeposit(
        ...getFillRelayUpdatedFeeParams(
          relayData,
          consts.amountToRelay,
          consts.modifiedRelayerFeePct,
          incorrectSignerSignature,
          consts.destinationChainId,
          updatedRecipient,
          updatedMessage
        )
      )
  ).to.be.revertedWith("invalid signature");
}<|MERGE_RESOLUTION|>--- conflicted
+++ resolved
@@ -494,10 +494,9 @@
     it("placeholder: gas test", async function () {
       const fillDeadline = (await spokePool.getCurrentTime()).toNumber() + 1000;
 
-<<<<<<< HEAD
       await spokePool
         .connect(relayer)
-        .fillRelayUSS(
+        .fillUSSRelay(
           depositor.address,
           recipient.address,
           relayer.address,
@@ -512,28 +511,6 @@
           fillDeadline - 500,
           "0x"
         );
-=======
-      await spokePool.fillUSSRelay(
-        depositor.address,
-        recipient.address,
-        randomAddress(),
-        // Input token
-        {
-          token: erc20.address,
-          amount: consts.amountToDeposit,
-        },
-        // Output token
-        {
-          token: randomAddress(),
-          amount: consts.amountToDeposit,
-        },
-        consts.repaymentChainId,
-        consts.originChainId,
-        consts.firstDepositId,
-        fillDeadline,
-        "0x"
-      );
->>>>>>> 68bdc4ba
     });
   });
 });
