--- conflicted
+++ resolved
@@ -690,11 +690,8 @@
   expect(acrossMessageHandler.handleAcrossMessage).to.have.been.calledOnceWith(
     relayData.destinationToken,
     amountActuallySent,
-<<<<<<< HEAD
-=======
     false,
     relayer.address,
->>>>>>> d793fb6e
     updatedMessage
   );
 
