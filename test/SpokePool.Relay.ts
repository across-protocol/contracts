import {
  expect,
  Contract,
  ethers,
  SignerWithAddress,
  seedWallet,
  toWei,
  toBN,
  BigNumber,
  createFake,
} from "../utils/utils";
import {
  spokePoolFixture,
  getRelayHash,
  modifyRelayHelper,
  getFillRelayParams,
  getFillRelayUpdatedFeeParams,
} from "./fixtures/SpokePool.Fixture";
import * as consts from "./constants";
import { MAX_UINT_VAL } from "@uma/common";

let spokePool: Contract, weth: Contract, erc20: Contract, destErc20: Contract, erc1271: Contract;
let depositor: SignerWithAddress, recipient: SignerWithAddress, relayer: SignerWithAddress;

describe("SpokePool Relayer Logic", async function () {
  beforeEach(async function () {
    [depositor, recipient, relayer] = await ethers.getSigners();
    ({ weth, erc20, spokePool, destErc20, erc1271 } = await spokePoolFixture());

    // mint some fresh tokens and deposit ETH for weth for depositor and relayer.
    await seedWallet(depositor, [erc20], weth, consts.amountToSeedWallets);
    await seedWallet(relayer, [destErc20], weth, consts.amountToSeedWallets);

    // Approve spokepool to spend tokens
    await erc20.connect(depositor).approve(spokePool.address, consts.amountToDeposit);
    await weth.connect(depositor).approve(spokePool.address, consts.amountToDeposit);
    await destErc20.connect(relayer).approve(spokePool.address, consts.amountToDeposit);
    await weth.connect(relayer).approve(spokePool.address, consts.amountToDeposit);
  });
  it("Relaying ERC20 tokens correctly pulls tokens and changes contract state", async function () {
    const { relayHash, relayData } = getRelayHash(
      depositor.address,
      recipient.address,
      consts.firstDepositId,
      consts.originChainId,
      consts.destinationChainId,
      destErc20.address
    );

    // Partial relay:

    // Can't fill when paused:
    await spokePool.connect(depositor).pauseFills(true);
    await expect(spokePool.connect(relayer).fillRelay(...getFillRelayParams(relayData, consts.amountToRelay))).to.be
      .reverted;
    await spokePool.connect(depositor).pauseFills(false);

    // Must set repayment chain == destination chain for partial fills:
    await expect(
      spokePool
        .connect(relayer)
        .fillRelay(...getFillRelayParams(relayData, consts.amountToRelay, consts.repaymentChainId))
    ).to.be.revertedWith("invalid repayment chain");

    await expect(
      spokePool
        .connect(relayer)
        .fillRelay(...getFillRelayParams(relayData, consts.amountToRelay, consts.destinationChainId))
    )
      .to.emit(spokePool, "FilledRelay")
      .withArgs(
        relayData.amount,
        consts.amountToRelayPreFees,
        consts.amountToRelayPreFees,
        consts.destinationChainId,
        toBN(relayData.originChainId),
        toBN(relayData.destinationChainId),
        relayData.relayerFeePct,
        relayData.realizedLpFeePct,
        toBN(relayData.depositId),
        relayData.destinationToken,
        relayer.address,
        relayData.depositor,
        relayData.recipient,
        relayData.message,
        [relayData.recipient, relayData.message, relayData.relayerFeePct, false]
      );

    // The collateral should have transferred from relayer to recipient.
    expect(await destErc20.balanceOf(relayer.address)).to.equal(consts.amountToSeedWallets.sub(consts.amountToRelay));
    expect(await destErc20.balanceOf(recipient.address)).to.equal(consts.amountToRelay);

    // Fill amount should be set.
    expect(await spokePool.relayFills(relayHash)).to.equal(consts.amountToRelayPreFees);

    // Fill count should be set. Note: even though this is a partial fill, the fill count should be set to the full
    // amount because we don't know if the rest of the relay will be slow filled or not.
    const fillCountIncrement = relayData.amount
      .mul(consts.oneHundredPct.sub(relayData.realizedLpFeePct))
      .div(consts.oneHundredPct);
    expect(await spokePool.fillCounter(relayData.destinationToken)).to.equal(fillCountIncrement);

    // Relay again with maxAmountOfTokensToSend > amount of the relay remaining and check that the contract
    // pulls exactly enough tokens to complete the relay.
    const fullRelayAmount = consts.amountToDeposit;
    const fullRelayAmountPostFees = fullRelayAmount.mul(consts.totalPostFeesPct).div(toBN(consts.oneHundredPct));
    await spokePool
      .connect(relayer)
      .fillRelay(...getFillRelayParams(relayData, fullRelayAmount, consts.destinationChainId));
    expect(await destErc20.balanceOf(relayer.address)).to.equal(
      consts.amountToSeedWallets.sub(fullRelayAmountPostFees)
    );
    expect(await destErc20.balanceOf(recipient.address)).to.equal(fullRelayAmountPostFees);

    // Fill amount should be equal to full relay amount.
    expect(await spokePool.relayFills(relayHash)).to.equal(fullRelayAmount);
  });
  it("Repayment chain is set correctly", async function () {
    // Can set repayment chain if full fill.
    const { relayData } = getRelayHash(
      depositor.address,
      recipient.address,
      consts.firstDepositId,
      consts.originChainId,
      consts.destinationChainId,
      destErc20.address
    );

    // Changed consts.amountToRelay to relayData.amount to make it a full fill
    await expect(
      spokePool.connect(relayer).fillRelay(...getFillRelayParams(relayData, relayData.amount, consts.repaymentChainId))
    )
      .to.emit(spokePool, "FilledRelay")
      .withArgs(
        relayData.amount,
        relayData.amount,
        relayData.amount,
        consts.repaymentChainId,
        toBN(relayData.originChainId),
        toBN(relayData.destinationChainId),
        relayData.relayerFeePct,
        relayData.realizedLpFeePct,
        toBN(relayData.depositId),
        relayData.destinationToken,
        relayer.address,
        relayData.depositor,
        relayData.recipient,
        relayData.message,
        [relayData.recipient, relayData.message, relayData.relayerFeePct, false]
      );

    // Repayment on another chain doesn't increment fill counter.
    expect(await spokePool.fillCounter(relayData.destinationToken)).to.equal(0);
  });
  it("Fill count increment local repayment", async function () {
    const { relayData } = getRelayHash(
      depositor.address,
      recipient.address,
      consts.firstDepositId,
      consts.originChainId,
      consts.destinationChainId,
      destErc20.address
    );

    await spokePool
      .connect(relayer)
      .fillRelay(...getFillRelayParams(relayData, consts.amountToRelay, consts.destinationChainId));

    // Fill count should be set to the full fill amount (the rest is assumed to be slow filled).
    const fillCountIncrement = relayData.amount
      .mul(consts.oneHundredPct.sub(relayData.realizedLpFeePct))
      .div(consts.oneHundredPct);
    expect(await spokePool.fillCounter(relayData.destinationToken)).to.equal(fillCountIncrement);
  });
  it("Requested refund increments fill count", async function () {
    const { relayData } = getRelayHash(
      depositor.address,
      recipient.address,
      consts.firstDepositId,
      consts.originChainId,
      consts.destinationChainId,
      destErc20.address
    );

    const maxFillCount = relayData.amount;

    await expect(
      spokePool.connect(relayer).requestRefund(
        destErc20.address,
        relayData.amount,
        consts.originChainId,
        consts.destinationChainId,
        relayData.realizedLpFeePct,
        relayData.depositId,
        11, // Use any block number for this test.
        maxFillCount
      )
    )
      .to.emit(spokePool, "RefundRequested")
      .withArgs(
        relayer.address,
        destErc20.address,
        relayData.amount,
        consts.originChainId,
        consts.destinationChainId,
        relayData.realizedLpFeePct,
        toBN(relayData.depositId),
        11,
        0
      );

    // Fill count should be set.
    const fillCountIncrement = relayData.amount
      .mul(consts.oneHundredPct.sub(relayData.realizedLpFeePct))
      .div(consts.oneHundredPct);
    expect(await spokePool.fillCounter(relayData.destinationToken)).to.equal(fillCountIncrement);

    // Reverts if max fill count or max fill amount is exceeded
    await expect(
      spokePool.connect(relayer).requestRefund(
        destErc20.address,
        MAX_UINT_VAL, // Too large
        consts.originChainId,
        consts.destinationChainId,
        relayData.realizedLpFeePct,
        relayData.depositId,
        0,
        maxFillCount
      )
    ).to.be.revertedWith("Amount too large");
    await expect(
      spokePool.connect(relayer).requestRefund(
        destErc20.address,
        relayData.amount,
        consts.originChainId,
        consts.destinationChainId,
        relayData.realizedLpFeePct,
        relayData.depositId,
        0,
        fillCountIncrement.sub(1) // Can't be less than existing fill counter
      )
    ).to.be.revertedWith("Above max count");
    await expect(
      spokePool.connect(relayer).requestRefund(
        destErc20.address,
        0, // Too small
        consts.originChainId,
        consts.destinationChainId,
        relayData.realizedLpFeePct,
        relayData.depositId,
        0,
        maxFillCount
      )
    ).to.be.revertedWith("Amount must be > 0");

    await expect(
      spokePool.connect(relayer).requestRefund(
        destErc20.address,
        relayData.amount,
        consts.originChainId,
        consts.destinationChainId,
        relayData.realizedLpFeePct,
        relayData.depositId,
        11, // Use any block number for this test.
        maxFillCount
      )
    )
      .to.emit(spokePool, "RefundRequested")
      .withArgs(
        relayer.address,
        destErc20.address,
        relayData.amount,
        consts.originChainId,
        consts.destinationChainId,
        relayData.realizedLpFeePct,
        toBN(relayData.depositId),
        11,
        1 // Incremented refund count.
      );
  });
  it("Relaying WETH correctly unwraps into ETH", async function () {
    const { relayHash, relayData } = getRelayHash(
      depositor.address,
      recipient.address,
      consts.firstDepositId,
      consts.originChainId,
      consts.destinationChainId,
      weth.address
    );

    const startingRecipientBalance = await recipient.getBalance();
    await spokePool
      .connect(relayer)
      .fillRelay(...getFillRelayParams(relayData, consts.amountToRelay, consts.destinationChainId));

    // The collateral should have unwrapped to ETH and then transferred to recipient.
    expect(await weth.balanceOf(relayer.address)).to.equal(consts.amountToSeedWallets.sub(consts.amountToRelay));
    expect(await recipient.getBalance()).to.equal(startingRecipientBalance.add(consts.amountToRelay));

    // Fill amount should be set.
    expect(await spokePool.relayFills(relayHash)).to.equal(consts.amountToRelayPreFees);
  });
  it("Relaying to contract recipient correctly calls contract and sends tokens", async function () {
    const acrossMessageHandler = await createFake("AcrossMessageHandlerMock");
    const { relayData } = getRelayHash(
      depositor.address,
      acrossMessageHandler.address,
      consts.firstDepositId,
      consts.originChainId,
      consts.destinationChainId,
      weth.address,
      undefined,
      undefined,
      undefined,
      "0x1234"
    );

    // Partial fills fail with a message:
    await expect(
      spokePool
        .connect(relayer)
        .fillRelay(...getFillRelayParams(relayData, consts.amountToRelay, consts.destinationChainId))
    ).to.be.revertedWith("invalid partial fill message");
    await spokePool
      .connect(relayer)
      .fillRelay(...getFillRelayParams(relayData, relayData.amount, consts.destinationChainId));

    expect(acrossMessageHandler.handleAcrossMessage).to.have.been.calledOnceWith(
      weth.address,
<<<<<<< HEAD
      consts.amountToDepositPostFees,
      "0x1234"
    );

    // The collateral should have not unwrapped to ETH and then transferred to recipient.
    expect(await weth.balanceOf(acrossMessageHandler.address)).to.equal(consts.amountToDepositPostFees);
=======
      consts.amountToRelay,
      false,
      relayer.address,
      "0x1234"
    );
  });
  it("Handler is called with correct params", async function () {
    const acrossMessageHandler = await createFake("AcrossMessageHandlerMock");
    const { relayData } = getRelayHash(
      depositor.address,
      acrossMessageHandler.address,
      consts.firstDepositId,
      consts.originChainId,
      consts.destinationChainId,
      weth.address,
      undefined,
      undefined,
      undefined,
      "0x1234"
    );

    // Handler is called with full fill and relayer address.
    await spokePool
      .connect(depositor)
      .fillRelay(...getFillRelayParams(relayData, relayData.amount, consts.destinationChainId));
    expect(acrossMessageHandler.handleAcrossMessage).to.have.been.calledOnceWith(
      weth.address,
      relayData.amount.mul(consts.totalPostFeesPct).div(toBN(consts.oneHundredPct)),
      true, // True because fill completed deposit.
      depositor.address, // Custom relayer
      "0x1234"
    );
>>>>>>> 9ce756f5
  });
  it("Self-relay transfers no tokens", async function () {
    const largeRelayAmount = consts.amountToSeedWallets.mul(100);
    const { relayHash, relayData } = getRelayHash(
      depositor.address,
      relayer.address,
      consts.firstDepositId,
      consts.originChainId,
      consts.destinationChainId,
      weth.address,
      largeRelayAmount
    );

    // This should work, despite the amount being quite large.
    await spokePool
      .connect(relayer)
      .fillRelay(...getFillRelayParams(relayData, largeRelayAmount, consts.destinationChainId));

    // Balance should be the same as before.
    expect(await weth.balanceOf(relayer.address)).to.equal(consts.amountToSeedWallets);

    // Fill amount should be set.
    expect(await spokePool.relayFills(relayHash)).to.equal(largeRelayAmount);
  });
  it("General failure cases", async function () {
    // Fees set too high.
    await expect(
      spokePool
        .connect(relayer)
        .fillRelay(
          ...getFillRelayParams(
            getRelayHash(
              depositor.address,
              recipient.address,
              consts.firstDepositId,
              consts.originChainId,
              consts.destinationChainId,
              destErc20.address,
              consts.amountToDeposit,
              toWei("0.5"),
              consts.depositRelayerFeePct
            ).relayData,
            consts.amountToRelay,
            consts.destinationChainId
          )
        )
    ).to.be.revertedWith("invalid fees");
    await expect(
      spokePool
        .connect(relayer)
        .fillRelay(
          ...getFillRelayParams(
            getRelayHash(
              depositor.address,
              recipient.address,
              consts.firstDepositId,
              consts.originChainId,
              consts.destinationChainId,
              destErc20.address,
              consts.amountToDeposit,
              consts.realizedLpFeePct,
              toWei("0.5")
            ).relayData,
            consts.amountToRelay,
            consts.destinationChainId
          )
        )
    ).to.be.revertedWith("invalid fees");

    // Relay already filled
    await spokePool.connect(relayer).fillRelay(
      ...getFillRelayParams(
        getRelayHash(
          depositor.address,
          recipient.address,
          consts.firstDepositId,
          consts.originChainId,
          consts.destinationChainId,
          destErc20.address
        ).relayData,
        consts.amountToDeposit, // Send the full relay amount
        consts.destinationChainId
      )
    );
    await expect(
      spokePool.connect(relayer).fillRelay(
        ...getFillRelayParams(
          getRelayHash(
            depositor.address,
            recipient.address,
            consts.firstDepositId,
            consts.originChainId,
            consts.destinationChainId,
            destErc20.address
          ).relayData,
          toBN("1"), // relay any amount
          consts.destinationChainId
        )
      )
    ).to.be.revertedWith("relay filled");
    await expect(
      spokePool.connect(relayer).fillRelay(
        ...getFillRelayParams(
          getRelayHash(
            depositor.address,
            recipient.address,
            consts.firstDepositId,
            consts.repaymentChainId,
            consts.destinationChainId,
            destErc20.address
          ).relayData,
          toBN("1"), // relay any amount
          consts.destinationChainId,
          BigNumber.from(0)
        )
      )
    ).to.be.revertedWith("Above max count");
  });
  it("Can signal to relayer to use updated fee", async function () {
    await testUpdatedFeeSignaling(depositor.address);
  });
  it("EIP1271 - Can signal to relayer to use updated fee", async function () {
    await testUpdatedFeeSignaling(erc1271.address);
  });
  it("Can fill relay with updated fee by including proof of depositor's agreement", async function () {
    await testfillRelayWithUpdatedDeposit(depositor.address);
  });
  it("EIP1271 - Can fill relay with updated fee by including proof of depositor's agreement", async function () {
    await testfillRelayWithUpdatedDeposit(erc1271.address);
  });
  it("Updating relayer fee signature verification failure cases", async function () {
    await testUpdatedFeeSignatureFailCases(depositor.address);
  });
  it("EIP1271 - Updating relayer fee signature verification failure cases", async function () {
    await testUpdatedFeeSignatureFailCases(erc1271.address);
  });
});

async function testUpdatedFeeSignaling(depositorAddress: string) {
  const spokePoolChainId = await spokePool.chainId();
  const updatedMessage = "0x1234";
  const updatedRecipient = depositor.address;
  const { signature } = await modifyRelayHelper(
    consts.modifiedRelayerFeePct,
    consts.firstDepositId.toString(),
    spokePoolChainId.toString(),
    depositor,
    updatedRecipient,
    updatedMessage
  );

  // Cannot set new relayer fee pct >= 50% or <= -50%
  await expect(
    spokePool
      .connect(relayer)
      .speedUpDeposit(
        depositorAddress,
        toWei("0.5"),
        consts.firstDepositId,
        updatedRecipient,
        updatedMessage,
        signature
      )
  ).to.be.revertedWith("Invalid relayer fee");
  await expect(
    spokePool
      .connect(relayer)
      .speedUpDeposit(
        depositorAddress,
        toWei("0.5").mul(-1),
        consts.firstDepositId,
        updatedRecipient,
        updatedMessage,
        signature
      )
  ).to.be.revertedWith("Invalid relayer fee");

  await expect(
    spokePool
      .connect(relayer)
      .speedUpDeposit(
        depositorAddress,
        consts.modifiedRelayerFeePct,
        consts.firstDepositId,
        updatedRecipient,
        updatedMessage,
        signature
      )
  )
    .to.emit(spokePool, "RequestedSpeedUpDeposit")
    .withArgs(
      consts.modifiedRelayerFeePct,
      consts.firstDepositId,
      depositorAddress,
      updatedRecipient,
      updatedMessage,
      signature
    );

  // Reverts if any param passed to function is changed.
  await expect(
    spokePool
      .connect(relayer)
      .speedUpDeposit(
        relayer.address,
        consts.modifiedRelayerFeePct,
        consts.firstDepositId,
        updatedRecipient,
        updatedMessage,
        signature
      )
  ).to.be.reverted;

  await expect(
    spokePool
      .connect(relayer)
      .speedUpDeposit(depositorAddress, "0", consts.firstDepositId, updatedRecipient, updatedMessage, signature)
  ).to.be.reverted;

  await expect(
    spokePool
      .connect(relayer)
      .speedUpDeposit(
        depositorAddress,
        consts.modifiedRelayerFeePct,
        consts.firstDepositId + 1,
        updatedRecipient,
        updatedMessage,
        signature
      )
  ).to.be.reverted;

  await expect(
    spokePool
      .connect(relayer)
      .speedUpDeposit(
        depositorAddress,
        consts.modifiedRelayerFeePct,
        consts.firstDepositId,
        updatedRecipient,
        updatedMessage,
        "0xrandombytes"
      )
  ).to.be.reverted;
  const { signature: incorrectOriginChainIdSignature } = await modifyRelayHelper(
    consts.modifiedRelayerFeePct,
    consts.firstDepositId.toString(),
    consts.originChainId.toString(),
    depositor,
    updatedRecipient,
    updatedMessage
  );
  await expect(
    spokePool
      .connect(relayer)
      .speedUpDeposit(
        depositorAddress,
        consts.modifiedRelayerFeePct,
        consts.firstDepositId,
        updatedRecipient,
        updatedMessage,
        incorrectOriginChainIdSignature
      )
  ).to.be.reverted;
}

async function testfillRelayWithUpdatedDeposit(depositorAddress: string) {
  const acrossMessageHandler = await createFake("AcrossMessageHandlerMock");
  const updatedRecipient = acrossMessageHandler.address;
  const updatedMessage = "0x1234";

  // The relay should succeed just like before with the same amount of tokens pulled from the relayer's wallet,
  // however the filled amount should have increased since the proportion of the relay filled would increase with a
  // higher fee.
  const { relayHash, relayData } = getRelayHash(
    depositorAddress,
    depositor.address,
    consts.firstDepositId,
    consts.originChainId,
    consts.destinationChainId,
    destErc20.address
  );
  expect(relayData.message).to.not.equal(updatedMessage);
  expect(relayData.recipient).to.not.equal(updatedRecipient);

  const { signature } = await modifyRelayHelper(
    consts.modifiedRelayerFeePct,
    relayData.depositId,
    relayData.originChainId,
    depositor,
    updatedRecipient,
    updatedMessage
  );
  await expect(
    spokePool
      .connect(relayer)
      .fillRelayWithUpdatedDeposit(
        ...getFillRelayUpdatedFeeParams(
          relayData,
          relayData.amount,
          consts.modifiedRelayerFeePct,
          signature,
          consts.destinationChainId,
          updatedRecipient,
          updatedMessage
        )
      )
  )
    .to.emit(spokePool, "FilledRelay")
    .withArgs(
      relayData.amount,
      relayData.amount,
      relayData.amount,
      consts.destinationChainId,
      toBN(relayData.originChainId),
      toBN(relayData.destinationChainId),
      relayData.relayerFeePct,
      relayData.realizedLpFeePct,
      toBN(relayData.depositId),
      relayData.destinationToken,
      relayer.address,
      relayData.depositor,
      relayData.recipient,
      relayData.message,
      [
        updatedRecipient,
        updatedMessage,
        consts.modifiedRelayerFeePct, // Applied relayer fee % should be diff from original fee %.
        false,
      ]
    );

  // Check that updated message and recipient are used with executed fill:
  const amountActuallySent = await destErc20.balanceOf(acrossMessageHandler.address);
  expect(acrossMessageHandler.handleAcrossMessage).to.have.been.calledOnceWith(
    relayData.destinationToken,
    amountActuallySent,
    false,
    relayer.address,
    updatedMessage
  );

  // The collateral should have transferred from relayer to recipient.
  const relayerBalance = await destErc20.balanceOf(relayer.address);
  const expectedRelayerBalance = consts.amountToSeedWallets.sub(consts.amountToDepositPostFees);

  // Note: We need to add an error bound of 1 wei to the expected balance because of the possibility
  // of rounding errors with the modified fees. The unmodified fees result in clean numbers but the modified fee does not.
  expect(relayerBalance.gte(expectedRelayerBalance.sub(1)) || relayerBalance.lte(expectedRelayerBalance.add(1))).to.be
    .true;
  const recipientBalance = amountActuallySent;
  const expectedRecipientBalance = consts.amountToDepositPostFees;
  expect(recipientBalance.gte(expectedRecipientBalance.sub(1)) || recipientBalance.lte(expectedRecipientBalance.add(1)))
    .to.be.true;

  // Fill amount should be be set taking into account modified fees.
  expect(await spokePool.relayFills(relayHash)).to.equal(relayData.amount);
}

async function testUpdatedFeeSignatureFailCases(depositorAddress: string) {
  const { relayData } = getRelayHash(
    depositorAddress,
    recipient.address,
    consts.firstDepositId,
    consts.originChainId,
    consts.destinationChainId,
    destErc20.address
  );

  const updatedRecipient = depositor.address;
  const updatedMessage = "0x1234";

  // Message hash doesn't contain the modified fee passed as a function param.
  const { signature: incorrectFeeSignature } = await modifyRelayHelper(
    consts.incorrectModifiedRelayerFeePct,
    relayData.depositId,
    relayData.originChainId,
    depositor,
    updatedRecipient,
    updatedMessage
  );
  await expect(
    spokePool
      .connect(relayer)
      .fillRelayWithUpdatedDeposit(
        ...getFillRelayUpdatedFeeParams(
          relayData,
          consts.amountToRelay,
          consts.modifiedRelayerFeePct,
          incorrectFeeSignature,
          consts.destinationChainId,
          updatedRecipient,
          updatedMessage
        )
      )
  ).to.be.revertedWith("invalid signature");

  // Relay data depositID and originChainID don't match data included in relay hash
  const { signature: incorrectDepositIdSignature } = await modifyRelayHelper(
    consts.modifiedRelayerFeePct,
    relayData.depositId + "1",
    relayData.originChainId,
    depositor,
    updatedRecipient,
    updatedMessage
  );
  await expect(
    spokePool
      .connect(relayer)
      .fillRelayWithUpdatedDeposit(
        ...getFillRelayUpdatedFeeParams(
          relayData,
          consts.amountToRelay,
          consts.modifiedRelayerFeePct,
          incorrectDepositIdSignature,
          consts.destinationChainId,
          updatedRecipient,
          updatedMessage
        )
      )
  ).to.be.revertedWith("invalid signature");
  const { signature: incorrectChainIdSignature } = await modifyRelayHelper(
    consts.modifiedRelayerFeePct,
    relayData.depositId,
    relayData.originChainId + "1",
    depositor,
    updatedRecipient,
    updatedMessage
  );
  await expect(
    spokePool
      .connect(relayer)
      .fillRelayWithUpdatedDeposit(
        ...getFillRelayUpdatedFeeParams(
          relayData,
          consts.amountToRelay,
          consts.modifiedRelayerFeePct,
          incorrectChainIdSignature,
          consts.destinationChainId,
          updatedRecipient,
          updatedMessage
        )
      )
  ).to.be.revertedWith("invalid signature");

  // Message hash must be signed by depositor passed in function params.
  const { signature: incorrectSignerSignature } = await modifyRelayHelper(
    consts.modifiedRelayerFeePct,
    relayData.depositId,
    relayData.originChainId,
    relayer,
    updatedRecipient,
    updatedMessage
  );
  await expect(
    spokePool
      .connect(relayer)
      .fillRelayWithUpdatedDeposit(
        ...getFillRelayUpdatedFeeParams(
          relayData,
          consts.amountToRelay,
          consts.modifiedRelayerFeePct,
          incorrectSignerSignature,
          consts.destinationChainId,
          updatedRecipient,
          updatedMessage
        )
      )
  ).to.be.revertedWith("invalid signature");
}<|MERGE_RESOLUTION|>--- conflicted
+++ resolved
@@ -327,14 +327,6 @@
 
     expect(acrossMessageHandler.handleAcrossMessage).to.have.been.calledOnceWith(
       weth.address,
-<<<<<<< HEAD
-      consts.amountToDepositPostFees,
-      "0x1234"
-    );
-
-    // The collateral should have not unwrapped to ETH and then transferred to recipient.
-    expect(await weth.balanceOf(acrossMessageHandler.address)).to.equal(consts.amountToDepositPostFees);
-=======
       consts.amountToRelay,
       false,
       relayer.address,
@@ -367,7 +359,6 @@
       depositor.address, // Custom relayer
       "0x1234"
     );
->>>>>>> 9ce756f5
   });
   it("Self-relay transfers no tokens", async function () {
     const largeRelayAmount = consts.amountToSeedWallets.mul(100);
