--- conflicted
+++ resolved
@@ -325,11 +325,7 @@
     ).to.changeTokenBalances(
       destErc20,
       [spokePool, recipient],
-<<<<<<< HEAD
-      [slowFillAmountPostFees.mul(-1), slowFillAmountPostFees]
-=======
-      [leftoverPostFees.mul(10).mul(-1), leftoverPostFees.mul(10)]
->>>>>>> 01e6ec40
+      [slowFillAmountPostFees.mul(10).mul(-1), slowFillAmountPostFees.mul(10)]
     );
   });
 
@@ -383,11 +379,7 @@
             tree.getHexProof(slowFills.find((slowFill) => slowFill.relayData.destinationToken === weth.address)!)
           )
         )
-<<<<<<< HEAD
-    ).to.changeTokenBalances(weth, [spokePool], [slowFillAmountPostFees.mul(-1)]);
-=======
-    ).to.changeTokenBalances(weth, [spokePool], [leftoverPostFees.div(2).mul(-1)]);
->>>>>>> 01e6ec40
+    ).to.changeTokenBalances(weth, [spokePool], [slowFillAmountPostFees.div(2).mul(-1)]);
   });
 
   it("Partial SlowRelay ETH balance", async function () {
@@ -440,10 +432,7 @@
             tree.getHexProof(slowFills.find((slowFill) => slowFill.relayData.destinationToken === weth.address)!)
           )
         )
-<<<<<<< HEAD
-    ).to.changeEtherBalance(recipient, slowFillAmountPostFees);
-=======
-    ).to.changeEtherBalance(recipient, leftoverPostFees.div(2));
+    ).to.changeEtherBalance(recipient, slowFillAmountPostFees.div(2));
   });
 
   it("Payout adjustment too large", async function () {
@@ -502,7 +491,6 @@
           )
         )
     ).to.revertedWith("payoutAdjustmentPct too small");
->>>>>>> 01e6ec40
   });
 
   it("Bad proof: Relay data is correct except that destination chain ID doesn't match spoke pool's", async function () {
