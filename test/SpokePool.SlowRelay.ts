import { expect, Contract, ethers, SignerWithAddress, seedWallet, toBN, randomAddress, randomBigNumber } from "./utils";
import { spokePoolFixture, enableRoutes, RelayData, getExecuteSlowRelayParams } from "./fixtures/SpokePool.Fixture";
import { getFillRelayParams, getRelayHash } from "./fixtures/SpokePool.Fixture";
import { MerkleTree } from "../utils/MerkleTree";
import { buildSlowRelayTree } from "./MerkleLib.utils";
import * as consts from "./constants";

let spokePool: Contract, weth: Contract, erc20: Contract, destErc20: Contract;
let depositor: SignerWithAddress, recipient: SignerWithAddress, relayer: SignerWithAddress;
let relays: RelayData[];
let tree: MerkleTree<RelayData>;

// Relay fees for slow relay are only the realizedLpFee; the depositor should be re-funded the relayer fee
// for any amount sent by a slow relay.
const fullRelayAmountPostFees = consts.amountToRelay
  .mul(toBN(consts.oneHundredPct).sub(consts.realizedLpFeePct))
  .div(toBN(consts.oneHundredPct));

describe("SpokePool Slow Relay Logic", async function () {
  beforeEach(async function () {
    [depositor, recipient, relayer] = await ethers.getSigners();
    ({ weth, erc20, spokePool, destErc20 } = await spokePoolFixture());

    // mint some fresh tokens and deposit ETH for weth for depositor and relayer.
    await seedWallet(depositor, [erc20], weth, consts.amountToSeedWallets);
    await seedWallet(depositor, [destErc20], weth, consts.amountToSeedWallets);
    await seedWallet(relayer, [erc20], weth, consts.amountToSeedWallets);
    await seedWallet(relayer, [destErc20], weth, consts.amountToSeedWallets);

    // Send tokens to the spoke pool for repayment.
    await destErc20.connect(depositor).transfer(spokePool.address, fullRelayAmountPostFees);
    await weth.connect(depositor).transfer(spokePool.address, fullRelayAmountPostFees);

    // Approve spoke pool to take relayer's tokens.
    await destErc20.connect(relayer).approve(spokePool.address, fullRelayAmountPostFees);
    await weth.connect(relayer).approve(spokePool.address, fullRelayAmountPostFees);

    // Whitelist origin token => destination chain ID routes:
    await enableRoutes(spokePool, [{ originToken: erc20.address }, { originToken: weth.address }]);

    relays = [];
    for (let i = 0; i < 99; i++) {
      relays.push({
        depositor: randomAddress(),
        recipient: randomAddress(),
        destinationToken: randomAddress(),
        amount: randomBigNumber().toString(),
        originChainId: randomBigNumber(2).toString(),
        realizedLpFeePct: randomBigNumber(8).toString(),
        relayerFeePct: randomBigNumber(8).toString(),
        depositId: randomBigNumber(2).toString(),
      });
    }

    // ERC20
    relays.push({
      depositor: depositor.address,
      recipient: recipient.address,
      destinationToken: destErc20.address,
      amount: consts.amountToRelay.toString(),
      originChainId: consts.originChainId.toString(),
      realizedLpFeePct: consts.realizedLpFeePct.toString(),
      relayerFeePct: consts.depositRelayerFeePct.toString(),
      depositId: consts.firstDepositId.toString(),
    });

    // WETH
    relays.push({
      depositor: depositor.address,
      recipient: recipient.address,
      destinationToken: weth.address,
      amount: consts.amountToRelay.toString(),
      originChainId: consts.originChainId.toString(),
      realizedLpFeePct: consts.realizedLpFeePct.toString(),
      relayerFeePct: consts.depositRelayerFeePct.toString(),
      depositId: consts.firstDepositId.toString(),
    });

    tree = await buildSlowRelayTree(relays);

    await spokePool.connect(depositor).relayRootBundle(consts.mockTreeRoot, tree.getHexRoot());
  });
  it("Simple SlowRelay ERC20 balances", async function () {
    await expect(() =>
      spokePool
        .connect(relayer)
        .executeSlowRelayRoot(
          ...getExecuteSlowRelayParams(
            depositor.address,
            recipient.address,
            destErc20.address,
            consts.amountToRelay,
            consts.originChainId,
            consts.realizedLpFeePct,
            consts.depositRelayerFeePct,
            consts.firstDepositId,
            0,
            tree.getHexProof(relays.find((relay) => relay.destinationToken === destErc20.address)!)
          )
        )
    ).to.changeTokenBalances(
      destErc20,
      [spokePool, recipient],
      [fullRelayAmountPostFees.mul(-1), fullRelayAmountPostFees]
    );
  });

<<<<<<< HEAD
  it("Simple SlowRelay ERC20 event", async function () {
=======
  it("Simple SlowRelay ERC20 ExecutedSlowRelayRoot event", async function () {
    const relay = relays.find((relay) => relay.destinationToken === destErc20.address)!;

    await expect(
      spokePool
        .connect(relayer)
        .executeSlowRelayRoot(
          ...getExecuteSlowRelayParams(
            depositor.address,
            recipient.address,
            destErc20.address,
            consts.amountToRelay,
            consts.originChainId,
            consts.realizedLpFeePct,
            consts.depositRelayerFeePct,
            consts.firstDepositId,
            0,
            tree.getHexProof(relays.find((relay) => relay.destinationToken === destErc20.address)!)
          )
        )
    )
      .to.emit(spokePool, "ExecutedSlowRelayRoot")
      .withArgs(
        tree.hashFn(relay),
        consts.amountToRelay,
        consts.amountToRelay,
        consts.amountToRelay,
        consts.originChainId,
        consts.depositRelayerFeePct,
        consts.realizedLpFeePct,
        consts.firstDepositId,
        destErc20.address,
        relayer.address,
        depositor.address,
        recipient.address
      );
  });

  it("Simple SlowRelay ERC20 FilledRelay event", async function () {
>>>>>>> 2703c118
    const relay = relays.find((relay) => relay.destinationToken === destErc20.address)!;

    await expect(
      spokePool
        .connect(relayer)
        .executeSlowRelayRoot(
          ...getExecuteSlowRelayParams(
            depositor.address,
            recipient.address,
            destErc20.address,
            consts.amountToRelay,
            consts.originChainId,
            consts.realizedLpFeePct,
            consts.depositRelayerFeePct,
            consts.firstDepositId,
            0,
            tree.getHexProof(relays.find((relay) => relay.destinationToken === destErc20.address)!)
          )
        )
    )
      .to.emit(spokePool, "FilledRelay")
      .withArgs(
        tree.hashFn(relay),
        consts.amountToRelay,
        consts.amountToRelay,
        consts.amountToRelay,
        0, // Repayment chain ID should always be 0 for slow relay fills.
        consts.originChainId,
        consts.depositRelayerFeePct,
        consts.realizedLpFeePct,
        consts.firstDepositId,
        destErc20.address,
        relayer.address,
        depositor.address,
        recipient.address
      );
  });

  it("Simple SlowRelay WETH balance", async function () {
    await expect(() =>
      spokePool
        .connect(relayer)
        .executeSlowRelayRoot(
          ...getExecuteSlowRelayParams(
            depositor.address,
            recipient.address,
            weth.address,
            consts.amountToRelay,
            consts.originChainId,
            consts.realizedLpFeePct,
            consts.depositRelayerFeePct,
            consts.firstDepositId,
            0,
            tree.getHexProof(relays.find((relay) => relay.destinationToken === weth.address)!)
          )
        )
    ).to.changeTokenBalances(weth, [spokePool], [fullRelayAmountPostFees.mul(-1)]);
  });

  it("Simple SlowRelay ETH balance", async function () {
    await expect(() =>
      spokePool
        .connect(relayer)
        .executeSlowRelayRoot(
          ...getExecuteSlowRelayParams(
            depositor.address,
            recipient.address,
            weth.address,
            consts.amountToRelay,
            consts.originChainId,
            consts.realizedLpFeePct,
            consts.depositRelayerFeePct,
            consts.firstDepositId,
            0,
            tree.getHexProof(relays.find((relay) => relay.destinationToken === weth.address)!)
          )
        )
    ).to.changeEtherBalance(recipient, fullRelayAmountPostFees);
  });

  it("Partial SlowRelay ERC20 balances", async function () {
    // Work out a partial amount to fill normally. This should be 1/4 of the total amount post fees, minus
    // the associated deposit relayer fee that is allocated to the fast relayer.
    const partialAmountPostFees = fullRelayAmountPostFees
      .mul(toBN(consts.oneHundredPct).sub(consts.depositRelayerFeePct).div(consts.oneHundredPct))
      .div(4);
    const leftoverPostFees = fullRelayAmountPostFees.sub(partialAmountPostFees);

    await spokePool
      .connect(relayer)
      .fillRelay(
        ...getFillRelayParams(
          getRelayHash(
            depositor.address,
            recipient.address,
            consts.firstDepositId,
            consts.originChainId,
            destErc20.address,
            consts.amountToRelay.toString()
          ).relayData,
          partialAmountPostFees
        )
      );
    await expect(() =>
      spokePool
        .connect(relayer)
        .executeSlowRelayRoot(
          ...getExecuteSlowRelayParams(
            depositor.address,
            recipient.address,
            destErc20.address,
            consts.amountToRelay,
            consts.originChainId,
            consts.realizedLpFeePct,
            consts.depositRelayerFeePct,
            consts.firstDepositId,
            0,
            tree.getHexProof(relays.find((relay) => relay.destinationToken === destErc20.address)!)
          )
        )
    ).to.changeTokenBalances(destErc20, [spokePool, recipient], [leftoverPostFees.mul(-1), leftoverPostFees]);
  });

  it("Partial SlowRelay WETH balance", async function () {
    const partialAmountPostFees = fullRelayAmountPostFees
      .mul(toBN(consts.oneHundredPct).sub(consts.depositRelayerFeePct).div(consts.oneHundredPct))
      .div(4);
    const leftoverPostFees = fullRelayAmountPostFees.sub(partialAmountPostFees);

    await spokePool
      .connect(relayer)
      .fillRelay(
        ...getFillRelayParams(
          getRelayHash(
            depositor.address,
            recipient.address,
            consts.firstDepositId,
            consts.originChainId,
            weth.address,
            consts.amountToRelay.toString()
          ).relayData,
          partialAmountPostFees
        )
      );

    await expect(() =>
      spokePool
        .connect(relayer)
        .executeSlowRelayRoot(
          ...getExecuteSlowRelayParams(
            depositor.address,
            recipient.address,
            weth.address,
            consts.amountToRelay,
            consts.originChainId,
            consts.realizedLpFeePct,
            consts.depositRelayerFeePct,
            consts.firstDepositId,
            0,
            tree.getHexProof(relays.find((relay) => relay.destinationToken === weth.address)!)
          )
        )
    ).to.changeTokenBalances(weth, [spokePool], [leftoverPostFees.mul(-1)]);
  });

  it("Partial SlowRelay ETH balance", async function () {
    const partialAmountPostFees = fullRelayAmountPostFees
      .mul(toBN(consts.oneHundredPct).sub(consts.depositRelayerFeePct).div(consts.oneHundredPct))
      .div(4);
    const leftoverPostFees = fullRelayAmountPostFees.sub(partialAmountPostFees);

    await spokePool
      .connect(relayer)
      .fillRelay(
        ...getFillRelayParams(
          getRelayHash(
            depositor.address,
            recipient.address,
            consts.firstDepositId,
            consts.originChainId,
            weth.address,
            consts.amountToRelay.toString()
          ).relayData,
          partialAmountPostFees
        )
      );

    await expect(() =>
      spokePool
        .connect(relayer)
        .executeSlowRelayRoot(
          ...getExecuteSlowRelayParams(
            depositor.address,
            recipient.address,
            weth.address,
            consts.amountToRelay,
            consts.originChainId,
            consts.realizedLpFeePct,
            consts.depositRelayerFeePct,
            consts.firstDepositId,
            0,
            tree.getHexProof(relays.find((relay) => relay.destinationToken === weth.address)!)
          )
        )
    ).to.changeEtherBalance(recipient, leftoverPostFees);
  });

  it("Bad proof", async function () {
    await expect(
      spokePool.connect(relayer).executeSlowRelayRoot(
        ...getExecuteSlowRelayParams(
          depositor.address,
          recipient.address,
          weth.address,
          consts.amountToRelay.sub(1), // Slightly modify the relay data from the expected set.
          consts.originChainId,
          consts.realizedLpFeePct,
          consts.depositRelayerFeePct,
          consts.firstDepositId,
          0,
          tree.getHexProof(relays.find((relay) => relay.destinationToken === weth.address)!)
        )
      )
    ).to.be.reverted;
  });
});<|MERGE_RESOLUTION|>--- conflicted
+++ resolved
@@ -105,9 +105,6 @@
     );
   });
 
-<<<<<<< HEAD
-  it("Simple SlowRelay ERC20 event", async function () {
-=======
   it("Simple SlowRelay ERC20 ExecutedSlowRelayRoot event", async function () {
     const relay = relays.find((relay) => relay.destinationToken === destErc20.address)!;
 
@@ -147,7 +144,6 @@
   });
 
   it("Simple SlowRelay ERC20 FilledRelay event", async function () {
->>>>>>> 2703c118
     const relay = relays.find((relay) => relay.destinationToken === destErc20.address)!;
 
     await expect(
