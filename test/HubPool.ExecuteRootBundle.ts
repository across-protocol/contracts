import { toBNWei, SignerWithAddress, seedWallet, expect, Contract, ethers, randomAddress } from "./utils";
import * as consts from "./constants";
import { hubPoolFixture, enableTokensForLP } from "./fixtures/HubPool.Fixture";
import { buildPoolRebalanceLeafTree, buildPoolRebalanceLeaves } from "./MerkleLib.utils";
import { ZERO_ADDRESS } from "@uma/common";

let hubPool: Contract, mockAdapter: Contract, weth: Contract, dai: Contract, mockSpoke: Contract, timer: Contract;
let owner: SignerWithAddress, dataWorker: SignerWithAddress, liquidityProvider: SignerWithAddress;
let l2Weth: string, l2Dai: string;

// Construct the leaves that will go into the merkle tree. For this function create a simple set of leaves that will
// repay two token to one chain Id with simple lpFee, netSend and running balance amounts.
async function constructSimpleTree() {
  const wethToSendToL2 = toBNWei(100);
  const daiToSend = toBNWei(1000);
  const leaves = buildPoolRebalanceLeaves(
    [consts.repaymentChainId, consts.repaymentChainId], // repayment chain.
    [[weth.address, dai.address], []], // l1Token. We will only be sending WETH and DAI to the associated repayment chain.
    [[toBNWei(1), toBNWei(10)], []], // bundleLpFees. Set to 1 ETH and 10 DAI respectively to attribute to the LPs.
    [[wethToSendToL2, daiToSend], []], // netSendAmounts. Set to 100 ETH and 1000 DAI as the amount to send from L1->L2.
    [[wethToSendToL2, daiToSend], []], // runningBalances. Set to 100 ETH and 1000 DAI.
    [0, 1] // groupIndex. Second leaf should not relay roots to spoke pool.
  );
  const tree = await buildPoolRebalanceLeafTree(leaves);

  return { wethToSendToL2, daiToSend, leaves, tree };
}

describe("HubPool Root Bundle Execution", function () {
  beforeEach(async function () {
    [owner, dataWorker, liquidityProvider] = await ethers.getSigners();
    ({ weth, dai, hubPool, mockAdapter, mockSpoke, timer, l2Weth, l2Dai } = await hubPoolFixture());
    await seedWallet(dataWorker, [dai], weth, consts.bondAmount.add(consts.finalFee).mul(2));
    await seedWallet(liquidityProvider, [dai], weth, consts.amountToLp.mul(10));

    await enableTokensForLP(owner, hubPool, weth, [weth, dai]);
    await weth.connect(liquidityProvider).approve(hubPool.address, consts.amountToLp);
    await hubPool.connect(liquidityProvider).addLiquidity(weth.address, consts.amountToLp);
    await dai.connect(liquidityProvider).approve(hubPool.address, consts.amountToLp.mul(10)); // LP with 10000 DAI.
    await hubPool.connect(liquidityProvider).addLiquidity(dai.address, consts.amountToLp.mul(10));

    await weth.connect(dataWorker).approve(hubPool.address, consts.bondAmount.mul(10));
  });

  it("Executing root bundle correctly produces the relay bundle call and sends repayment actions", async function () {
    const { wethToSendToL2, daiToSend, leaves, tree } = await constructSimpleTree();

    await hubPool.connect(dataWorker).proposeRootBundle(
      [3117, 3118], // bundleEvaluationBlockNumbers used by bots to construct bundles. Length must equal the number of leaves.
      2, // poolRebalanceLeafCount.
      tree.getHexRoot(), // poolRebalanceRoot. Generated from the merkle tree constructed before.
      consts.mockRelayerRefundRoot, // Not relevant for this test.
      consts.mockSlowRelayRoot // Not relevant for this test.
    );

    // Advance time so the request can be executed and execute first leaf.
    await timer.setCurrentTime(Number(await timer.getCurrentTime()) + consts.refundProposalLiveness + 1);
    expect(
      await hubPool.connect(dataWorker).executeRootBundle(...Object.values(leaves[0]), tree.getHexProof(leaves[0]))
    ).to.emit(hubPool, "RootBundleExecuted");

    // Balances should have updated as expected. Note that pool should still have bond remaining since a leaf
    // is unexecuted.
    expect(await weth.balanceOf(hubPool.address)).to.equal(
      consts.amountToLp.sub(wethToSendToL2).add(consts.bondAmount.add(consts.finalFee))
    );
    expect(await weth.balanceOf(await mockAdapter.bridge())).to.equal(wethToSendToL2);
    expect(await dai.balanceOf(hubPool.address)).to.equal(consts.amountToLp.mul(10).sub(daiToSend));
    expect(await dai.balanceOf(await mockAdapter.bridge())).to.equal(daiToSend);

    // Since the mock adapter is delegatecalled, when querying, its address should be the hubPool address.
    const mockAdapterAtHubPool = mockAdapter.attach(hubPool.address);

    // Check the mockAdapter was called with the correct arguments for each method.
    const relayMessageEvents = await mockAdapterAtHubPool.queryFilter(
      mockAdapterAtHubPool.filters.RelayMessageCalled()
    );
    expect(relayMessageEvents.length).to.equal(1); // Exactly one message sent from L1->L2.
    expect(relayMessageEvents[relayMessageEvents.length - 1].args?.target).to.equal(mockSpoke.address);
    expect(relayMessageEvents[relayMessageEvents.length - 1].args?.message).to.equal(
      mockSpoke.interface.encodeFunctionData("relayRootBundle", [
        consts.mockRelayerRefundRoot,
        consts.mockSlowRelayRoot,
      ])
    );

    const relayTokensEvents = await mockAdapterAtHubPool.queryFilter(mockAdapterAtHubPool.filters.RelayTokensCalled());
    expect(relayTokensEvents.length).to.equal(2); // Exactly two token transfers from L1->L2.
    expect(relayTokensEvents[0].args?.l1Token).to.equal(weth.address);
    expect(relayTokensEvents[0].args?.l2Token).to.equal(l2Weth);
    expect(relayTokensEvents[0].args?.amount).to.equal(wethToSendToL2);
    expect(relayTokensEvents[0].args?.to).to.equal(mockSpoke.address);
    expect(relayTokensEvents[1].args?.l1Token).to.equal(dai.address);
    expect(relayTokensEvents[1].args?.l2Token).to.equal(l2Dai);
    expect(relayTokensEvents[1].args?.amount).to.equal(daiToSend);
    expect(relayTokensEvents[1].args?.to).to.equal(mockSpoke.address);

    // Check the leaf count was decremented correctly.
    expect((await hubPool.rootBundleProposal()).unclaimedPoolRebalanceLeafCount).to.equal(1);
  });

  it("Executing two leaves with the same chain ID does not relay root bundle to spoke pool twice", async function () {
    const { leaves, tree } = await constructSimpleTree();

    await hubPool
      .connect(dataWorker)
      .proposeRootBundle([3117, 3118], 2, tree.getHexRoot(), consts.mockRelayerRefundRoot, consts.mockSlowRelayRoot);

    // Advance time so the request can be executed and execute two leaves with same chain ID.
    await timer.setCurrentTime(Number(await timer.getCurrentTime()) + consts.refundProposalLiveness + 1);
    await hubPool.connect(dataWorker).executeRootBundle(...Object.values(leaves[0]), tree.getHexProof(leaves[0]));
    await hubPool.connect(dataWorker).executeRootBundle(...Object.values(leaves[1]), tree.getHexProof(leaves[1]));

    // Since the mock adapter is delegatecalled, when querying, its address should be the hubPool address.
    const mockAdapterAtHubPool = mockAdapter.attach(hubPool.address);

    // Check the mockAdapter was called with the correct arguments for each method. The event counts should be identical
    // to the above test.
    const relayMessageEvents = await mockAdapterAtHubPool.queryFilter(
      mockAdapterAtHubPool.filters.RelayMessageCalled()
    );
    expect(relayMessageEvents.length).to.equal(1); // Exactly one message sent from L1->L2.
    // and 1 for the initiateRelayerRefund.
    expect(relayMessageEvents[relayMessageEvents.length - 1].args?.target).to.equal(mockSpoke.address);
    expect(relayMessageEvents[relayMessageEvents.length - 1].args?.message).to.equal(
      mockSpoke.interface.encodeFunctionData("relayRootBundle", [
        consts.mockRelayerRefundRoot,
        consts.mockSlowRelayRoot,
      ])
    );
  });

  it("Executing all leaves returns bond to proposer", async function () {
    const { leaves, tree } = await constructSimpleTree();

    await hubPool
      .connect(dataWorker)
      .proposeRootBundle([3117, 3118], 2, tree.getHexRoot(), consts.mockRelayerRefundRoot, consts.mockSlowRelayRoot);

    // Advance time so the request can be executed and execute both leaves.
    await timer.setCurrentTime(Number(await timer.getCurrentTime()) + consts.refundProposalLiveness + 1);
    await hubPool.connect(dataWorker).executeRootBundle(...Object.values(leaves[0]), tree.getHexProof(leaves[0]));

    // Second execution sends bond back to data worker.
    const bondAmount = consts.bondAmount.add(consts.finalFee);
    expect(
      await hubPool.connect(dataWorker).executeRootBundle(...Object.values(leaves[1]), tree.getHexProof(leaves[1]))
    ).to.changeTokenBalances(weth, [dataWorker, hubPool], [bondAmount, bondAmount.mul(-1)]);
  });

  it("Reverts if spoke pool not set for chain ID", async function () {
    const { leaves, tree } = await constructSimpleTree();

    await hubPool
      .connect(dataWorker)
      .proposeRootBundle([3117, 3118], 2, tree.getHexRoot(), consts.mockRelayerRefundRoot, consts.mockSlowRelayRoot);

    // Set spoke pool to address 0x0
    await hubPool.setCrossChainContracts(consts.repaymentChainId, mockAdapter.address, ZERO_ADDRESS);

    // Advance time so the request can be executed and check that executing the request reverts.
    await timer.setCurrentTime(Number(await timer.getCurrentTime()) + consts.refundProposalLiveness + 1);
    await expect(
<<<<<<< HEAD
      hubPool.connect(dataWorker).executeRootBundle(...Object.values(leaves[0]), tree.getHexProof(leaves[0]))
    ).to.be.revertedWith("Uninitialized spoke pool");
=======
      hubPool.connect(dataWorker).executeRootBundle(...Object.values(leafs[0]), tree.getHexProof(leafs[0]))
    ).to.be.revertedWith("SpokePool not initialized");
  });

  it("Reverts if adapter not set for chain ID", async function () {
    const { leafs, tree } = await constructSimpleTree();

    await hubPool
      .connect(dataWorker)
      .proposeRootBundle([3117, 3118], 2, tree.getHexRoot(), consts.mockRelayerRefundRoot, consts.mockSlowRelayRoot);

    // Set adapter to random address.
    await hubPool.setCrossChainContracts(consts.repaymentChainId, randomAddress(), mockSpoke.address);

    // Advance time so the request can be executed and check that executing the request reverts.
    await timer.setCurrentTime(Number(await timer.getCurrentTime()) + consts.refundProposalLiveness + 1);
    await expect(
      hubPool.connect(dataWorker).executeRootBundle(...Object.values(leafs[0]), tree.getHexProof(leafs[0]))
    ).to.be.revertedWith("Adapter not initialized");
  });

  it("Reverts if destination token is zero address for a pool rebalance route", async function () {
    const { leafs, tree } = await constructSimpleTree();

    await hubPool.connect(dataWorker).proposeRootBundle(
      [3117], // bundleEvaluationBlockNumbers used by bots to construct bundles. Length must equal the number of leafs.
      1, // poolRebalanceLeafCount. There is exactly one leaf in the bundle (just sending WETH to one address).
      tree.getHexRoot(), // poolRebalanceRoot. Generated from the merkle tree constructed before.
      consts.mockRelayerRefundRoot, // Not relevant for this test.
      consts.mockSlowRelayRoot // Not relevant for this test.
    );

    // Let's set weth pool rebalance route to zero address.
    await hubPool.setPoolRebalanceRoute(consts.repaymentChainId, weth.address, ZERO_ADDRESS);

    // Advance time so the request can be executed and check that executing the request reverts.
    await timer.setCurrentTime(Number(await timer.getCurrentTime()) + consts.refundProposalLiveness + 1);
    await expect(
      hubPool.connect(dataWorker).executeRootBundle(...Object.values(leafs[0]), tree.getHexProof(leafs[0]))
    ).to.be.revertedWith("Route not whitelisted");
>>>>>>> 22485ff8
  });

  it("Execution rejects leaf claim before liveness passed", async function () {
    const { leaves, tree } = await constructSimpleTree();
    await hubPool
      .connect(dataWorker)
      .proposeRootBundle([3117, 3118], 2, tree.getHexRoot(), consts.mockRelayerRefundRoot, consts.mockSlowRelayRoot);

    // Set time 10 seconds before expiration. Should revert.
    await timer.setCurrentTime(Number(await timer.getCurrentTime()) + consts.refundProposalLiveness - 10);

    await expect(
      hubPool.connect(dataWorker).executeRootBundle(...Object.values(leaves[0]), tree.getHexProof(leaves[0]))
    ).to.be.revertedWith("Not passed liveness");

    // Set time after expiration. Should no longer revert.
    await timer.setCurrentTime(Number(await timer.getCurrentTime()) + 11);
    await hubPool.connect(dataWorker).executeRootBundle(...Object.values(leaves[0]), tree.getHexProof(leaves[0]));
  });

  it("Execution rejects invalid leaves", async function () {
    const { leaves, tree } = await constructSimpleTree();
    await hubPool
      .connect(dataWorker)
      .proposeRootBundle([3117, 3118], 2, tree.getHexRoot(), consts.mockRelayerRefundRoot, consts.mockSlowRelayRoot);
    await timer.setCurrentTime(Number(await timer.getCurrentTime()) + consts.refundProposalLiveness + 1);

    // Take the valid root but change some element within it, such as the chainId. This will change the hash of the leaf
    // and as such the contract should reject it for not being included within the merkle tree for the valid proof.
    const badLeaf = { ...leaves[0], chainId: 13371 };
    await expect(
      hubPool.connect(dataWorker).executeRootBundle(...Object.values(badLeaf), tree.getHexProof(leaves[0]))
    ).to.be.revertedWith("Bad Proof");
  });

  it("Execution rejects double claimed leaves", async function () {
    const { leaves, tree } = await constructSimpleTree();
    await hubPool
      .connect(dataWorker)
      .proposeRootBundle([3117, 3118], 2, tree.getHexRoot(), consts.mockRelayerRefundRoot, consts.mockSlowRelayRoot);
    await timer.setCurrentTime(Number(await timer.getCurrentTime()) + consts.refundProposalLiveness + 1);

    // First claim should be fine. Second claim should be reverted as you cant double claim a leaf.
    await hubPool.connect(dataWorker).executeRootBundle(...Object.values(leaves[0]), tree.getHexProof(leaves[0]));
    await expect(
      hubPool.connect(dataWorker).executeRootBundle(...Object.values(leaves[0]), tree.getHexProof(leaves[0]))
    ).to.be.revertedWith("Already claimed");
  });

  it("Cannot execute while paused", async function () {
    const { leaves, tree } = await constructSimpleTree();

    await hubPool
      .connect(dataWorker)
      .proposeRootBundle([3117, 3118], 2, tree.getHexRoot(), consts.mockRelayerRefundRoot, consts.mockSlowRelayRoot);

    // Advance time so the request can be executed and execute the request.
    await timer.setCurrentTime(Number(await timer.getCurrentTime()) + consts.refundProposalLiveness + 1);

    // Should revert while paused.
    await hubPool.setPaused(true);
    await expect(
      hubPool.connect(dataWorker).executeRootBundle(...Object.values(leaves[0]), tree.getHexProof(leaves[0]))
    ).to.be.reverted;

    // Should not revert after unpaused.
    await hubPool.setPaused(false);
    await expect(
      hubPool.connect(dataWorker).executeRootBundle(...Object.values(leaves[0]), tree.getHexProof(leaves[0]))
    ).to.not.be.reverted;
  });
});<|MERGE_RESOLUTION|>--- conflicted
+++ resolved
@@ -161,16 +161,12 @@
     // Advance time so the request can be executed and check that executing the request reverts.
     await timer.setCurrentTime(Number(await timer.getCurrentTime()) + consts.refundProposalLiveness + 1);
     await expect(
-<<<<<<< HEAD
-      hubPool.connect(dataWorker).executeRootBundle(...Object.values(leaves[0]), tree.getHexProof(leaves[0]))
-    ).to.be.revertedWith("Uninitialized spoke pool");
-=======
-      hubPool.connect(dataWorker).executeRootBundle(...Object.values(leafs[0]), tree.getHexProof(leafs[0]))
+      hubPool.connect(dataWorker).executeRootBundle(...Object.values(leaves[0]), tree.getHexProof(leaves[0]))
     ).to.be.revertedWith("SpokePool not initialized");
   });
 
   it("Reverts if adapter not set for chain ID", async function () {
-    const { leafs, tree } = await constructSimpleTree();
+    const { leaves, tree } = await constructSimpleTree();
 
     await hubPool
       .connect(dataWorker)
@@ -182,15 +178,15 @@
     // Advance time so the request can be executed and check that executing the request reverts.
     await timer.setCurrentTime(Number(await timer.getCurrentTime()) + consts.refundProposalLiveness + 1);
     await expect(
-      hubPool.connect(dataWorker).executeRootBundle(...Object.values(leafs[0]), tree.getHexProof(leafs[0]))
+      hubPool.connect(dataWorker).executeRootBundle(...Object.values(leaves[0]), tree.getHexProof(leaves[0]))
     ).to.be.revertedWith("Adapter not initialized");
   });
 
   it("Reverts if destination token is zero address for a pool rebalance route", async function () {
-    const { leafs, tree } = await constructSimpleTree();
+    const { leaves, tree } = await constructSimpleTree();
 
     await hubPool.connect(dataWorker).proposeRootBundle(
-      [3117], // bundleEvaluationBlockNumbers used by bots to construct bundles. Length must equal the number of leafs.
+      [3117], // bundleEvaluationBlockNumbers used by bots to construct bundles. Length must equal the number of leaves.
       1, // poolRebalanceLeafCount. There is exactly one leaf in the bundle (just sending WETH to one address).
       tree.getHexRoot(), // poolRebalanceRoot. Generated from the merkle tree constructed before.
       consts.mockRelayerRefundRoot, // Not relevant for this test.
@@ -203,9 +199,8 @@
     // Advance time so the request can be executed and check that executing the request reverts.
     await timer.setCurrentTime(Number(await timer.getCurrentTime()) + consts.refundProposalLiveness + 1);
     await expect(
-      hubPool.connect(dataWorker).executeRootBundle(...Object.values(leafs[0]), tree.getHexProof(leafs[0]))
+      hubPool.connect(dataWorker).executeRootBundle(...Object.values(leaves[0]), tree.getHexProof(leaves[0]))
     ).to.be.revertedWith("Route not whitelisted");
->>>>>>> 22485ff8
   });
 
   it("Execution rejects leaf claim before liveness passed", async function () {
