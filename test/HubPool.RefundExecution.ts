--- conflicted
+++ resolved
@@ -88,13 +88,9 @@
   });
   it("Execution rejects leaf claim before liveness passed", async function () {
     const { leafs, tree } = await constructSimpleTree();
-<<<<<<< HEAD
     await hubPool
       .connect(dataWorker)
-      .initiateRelayerRefund([3117], 1, tree.getHexRoot(), createRandomBytes32(), consts.mockSlowRelayFulfillmentRoot);
-=======
-    await hubPool.connect(dataWorker).initiateRelayerRefund([3117], 1, tree.getHexRoot(), consts.mockTreeRoot);
->>>>>>> 7f89a9ff
+      .initiateRelayerRefund([3117], 1, tree.getHexRoot(), consts.mockTreeRoot, consts.mockSlowRelayFulfillmentRoot);
 
     // Set time 10 seconds before expiration. Should revert.
     await timer.setCurrentTime(Number(await timer.getCurrentTime()) + consts.refundProposalLiveness - 10);
@@ -110,13 +106,9 @@
 
   it("Execution rejects invalid leafs", async function () {
     const { leafs, tree } = await constructSimpleTree();
-<<<<<<< HEAD
     await hubPool
       .connect(dataWorker)
-      .initiateRelayerRefund([3117], 1, tree.getHexRoot(), createRandomBytes32(), consts.mockSlowRelayFulfillmentRoot);
-=======
-    await hubPool.connect(dataWorker).initiateRelayerRefund([3117], 1, tree.getHexRoot(), consts.mockTreeRoot);
->>>>>>> 7f89a9ff
+      .initiateRelayerRefund([3117], 1, tree.getHexRoot(), consts.mockTreeRoot, consts.mockSlowRelayFulfillmentRoot);
     await timer.setCurrentTime(Number(await timer.getCurrentTime()) + consts.refundProposalLiveness);
 
     // Take the valid root but change some element within it, such as the chainId. This will change the hash of the leaf
@@ -129,13 +121,9 @@
 
   it("Execution rejects double claimed leafs", async function () {
     const { leafs, tree } = await constructSimpleTree();
-<<<<<<< HEAD
     await hubPool
       .connect(dataWorker)
-      .initiateRelayerRefund([3117], 1, tree.getHexRoot(), createRandomBytes32(), consts.mockSlowRelayFulfillmentRoot);
-=======
-    await hubPool.connect(dataWorker).initiateRelayerRefund([3117], 1, tree.getHexRoot(), consts.mockTreeRoot);
->>>>>>> 7f89a9ff
+      .initiateRelayerRefund([3117], 1, tree.getHexRoot(), consts.mockTreeRoot, consts.mockSlowRelayFulfillmentRoot);
     await timer.setCurrentTime(Number(await timer.getCurrentTime()) + consts.refundProposalLiveness);
 
     // First claim should be fine. Second claim should be reverted as you cant double claim a leaf.
