import {
  sampleL2Gas,
  amountToLp,
  mockTreeRoot,
  refundProposalLiveness,
  bondAmount,
  mockSlowRelayRoot,
} from "./../constants";
import { ethers, expect, Contract, FakeContract, SignerWithAddress, createFake, hre } from "../utils";
import { getContractFactory, seedWallet, randomAddress } from "../utils";
import { hubPoolFixture, enableTokensForLP } from "../HubPool.Fixture";
import { constructSingleChainTree } from "../MerkleLib.utils";

let hubPool: Contract,
  optimismAdapter: Contract,
  mockAdapter: Contract,
  weth: Contract,
  dai: Contract,
  timer: Contract,
  mockSpoke: Contract;
let l2Weth: string, l2Dai: string;
let owner: SignerWithAddress, dataWorker: SignerWithAddress, liquidityProvider: SignerWithAddress;
let l1CrossDomainMessenger: FakeContract, l1StandardBridge: FakeContract;

const optimismChainId = 10;
<<<<<<< HEAD
const l1ChainId = 1;
=======
let l1ChainId: number;
>>>>>>> 147952c6

describe("Optimism Chain Adapter", function () {
  beforeEach(async function () {
    [owner, dataWorker, liquidityProvider] = await ethers.getSigners();
    ({ weth, dai, l2Weth, l2Dai, hubPool, mockSpoke, timer, mockAdapter } = await hubPoolFixture());
    l1ChainId = Number(await hre.getChainId());
    await seedWallet(dataWorker, [dai], weth, amountToLp);
    await seedWallet(liquidityProvider, [dai], weth, amountToLp.mul(10));

    await enableTokensForLP(owner, hubPool, weth, [weth, dai]);
    await weth.connect(liquidityProvider).approve(hubPool.address, amountToLp);
    await hubPool.connect(liquidityProvider).addLiquidity(weth.address, amountToLp);
    await weth.connect(dataWorker).approve(hubPool.address, bondAmount.mul(10));
    await dai.connect(liquidityProvider).approve(hubPool.address, amountToLp);
    await hubPool.connect(liquidityProvider).addLiquidity(dai.address, amountToLp);
    await dai.connect(dataWorker).approve(hubPool.address, bondAmount.mul(10));

    l1StandardBridge = await createFake("L1StandardBridge");
    l1CrossDomainMessenger = await createFake("L1CrossDomainMessenger");

    optimismAdapter = await (
      await getContractFactory("Optimism_Adapter", owner)
    ).deploy(weth.address, l1CrossDomainMessenger.address, l1StandardBridge.address);

    await hubPool.setCrossChainContracts(optimismChainId, optimismAdapter.address, mockSpoke.address);
<<<<<<< HEAD
    await hubPool.whitelistRoute(l1ChainId, optimismChainId, weth.address, l2Weth);
    await hubPool.whitelistRoute(l1ChainId, optimismChainId, dai.address, l2Dai);
  });
=======
    await hubPool.whitelistRoute(optimismChainId, l1ChainId, l2Weth, weth.address);
    await hubPool.whitelistRoute(optimismChainId, l1ChainId, l2Dai, dai.address);
>>>>>>> 147952c6

    await hubPool.setCrossChainContracts(l1ChainId, mockAdapter.address, mockSpoke.address);
    await hubPool.whitelistRoute(l1ChainId, optimismChainId, weth.address, l2Weth);
    await hubPool.whitelistRoute(l1ChainId, optimismChainId, dai.address, l2Dai);
  });

  it("relayMessage calls spoke pool functions", async function () {
    const newAdmin = randomAddress();
    const functionCallData = mockSpoke.interface.encodeFunctionData("setCrossDomainAdmin", [newAdmin]);
    expect(await hubPool.relaySpokePoolAdminFunction(optimismChainId, functionCallData))
      .to.emit(optimismAdapter.attach(hubPool.address), "MessageRelayed")
      .withArgs(mockSpoke.address, functionCallData);
    expect(l1CrossDomainMessenger.sendMessage).to.have.been.calledWith(
      mockSpoke.address,
      functionCallData,
      sampleL2Gas
    );
  });
  it("Correctly calls appropriate Optimism bridge functions when making ERC20 cross chain calls", async function () {
    // Create an action that will send an L1->L2 tokens transfer and bundle. For this, create a relayer repayment bundle
    // and check that at it's finalization the L2 bridge contracts are called as expected.
    const { leafs, tree, tokensSendToL2 } = await constructSingleChainTree(dai.address, 1, optimismChainId);
    await hubPool.connect(dataWorker).proposeRootBundle([3117], 1, tree.getHexRoot(), mockTreeRoot, mockSlowRelayRoot);
    await timer.setCurrentTime(Number(await timer.getCurrentTime()) + refundProposalLiveness + 1);
    await hubPool.connect(dataWorker).executeRootBundle(leafs[0], tree.getHexProof(leafs[0]));

    // The correct functions should have been called on the optimism contracts.
    expect(l1StandardBridge.depositERC20To).to.have.been.calledOnce; // One token transfer over the bridge.
    expect(l1StandardBridge.depositETHTo).to.have.callCount(0); // No ETH transfers over the bridge.
    const expectedErc20L1ToL2BridgeParams = [dai.address, l2Dai, mockSpoke.address, tokensSendToL2, sampleL2Gas, "0x"];
    expect(l1StandardBridge.depositERC20To).to.have.been.calledWith(...expectedErc20L1ToL2BridgeParams);
    const expectedL2ToL1FunctionCallParams = [
      mockSpoke.address,
      mockSpoke.interface.encodeFunctionData("relayRootBundle", [mockTreeRoot, mockSlowRelayRoot]),
      sampleL2Gas,
    ];
    expect(l1CrossDomainMessenger.sendMessage).to.have.been.calledWith(...expectedL2ToL1FunctionCallParams);
  });
  it("Correctly unwraps WETH and bridges ETH", async function () {
    // Cant bridge WETH on optimism. Rather, unwrap WETH to ETH then bridge it. Validate the adapter does this.
    const { leafs, tree } = await constructSingleChainTree(weth.address, 1, optimismChainId);
    await hubPool.connect(dataWorker).proposeRootBundle([3117], 1, tree.getHexRoot(), mockTreeRoot, mockSlowRelayRoot);
    await timer.setCurrentTime(Number(await timer.getCurrentTime()) + refundProposalLiveness + 1);
    await hubPool.connect(dataWorker).executeRootBundle(leafs[0], tree.getHexProof(leafs[0]));

    // The correct functions should have been called on the optimism contracts.
    expect(l1StandardBridge.depositETHTo).to.have.been.calledOnce; // One eth transfer over the bridge.
    expect(l1StandardBridge.depositERC20To).to.have.callCount(0); // No Token transfers over the bridge.
    expect(l1StandardBridge.depositETHTo).to.have.been.calledWith(mockSpoke.address, sampleL2Gas, "0x");
    const expectedL2ToL1FunctionCallParams = [
      mockSpoke.address,
      mockSpoke.interface.encodeFunctionData("relayRootBundle", [mockTreeRoot, mockSlowRelayRoot]),
      sampleL2Gas,
    ];
    expect(l1CrossDomainMessenger.sendMessage).to.have.been.calledWith(...expectedL2ToL1FunctionCallParams);
  });
});<|MERGE_RESOLUTION|>--- conflicted
+++ resolved
@@ -23,11 +23,7 @@
 let l1CrossDomainMessenger: FakeContract, l1StandardBridge: FakeContract;
 
 const optimismChainId = 10;
-<<<<<<< HEAD
-const l1ChainId = 1;
-=======
 let l1ChainId: number;
->>>>>>> 147952c6
 
 describe("Optimism Chain Adapter", function () {
   beforeEach(async function () {
@@ -53,14 +49,8 @@
     ).deploy(weth.address, l1CrossDomainMessenger.address, l1StandardBridge.address);
 
     await hubPool.setCrossChainContracts(optimismChainId, optimismAdapter.address, mockSpoke.address);
-<<<<<<< HEAD
-    await hubPool.whitelistRoute(l1ChainId, optimismChainId, weth.address, l2Weth);
-    await hubPool.whitelistRoute(l1ChainId, optimismChainId, dai.address, l2Dai);
-  });
-=======
     await hubPool.whitelistRoute(optimismChainId, l1ChainId, l2Weth, weth.address);
     await hubPool.whitelistRoute(optimismChainId, l1ChainId, l2Dai, dai.address);
->>>>>>> 147952c6
 
     await hubPool.setCrossChainContracts(l1ChainId, mockAdapter.address, mockSpoke.address);
     await hubPool.whitelistRoute(l1ChainId, optimismChainId, weth.address, l2Weth);
