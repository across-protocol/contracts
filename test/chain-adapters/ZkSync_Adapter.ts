--- conflicted
+++ resolved
@@ -15,18 +15,12 @@
 import { smock } from "@defi-wonderland/smock";
 
 let hubPool: Contract, zkSyncAdapter: Contract, weth: Contract, dai: Contract, timer: Contract, mockSpoke: Contract;
-<<<<<<< HEAD
 let l2Weth: string, l2Dai: string;
-let owner: SignerWithAddress, dataWorker: SignerWithAddress, liquidityProvider: SignerWithAddress;
-let zkSync: FakeContract, zkSyncErc20Bridge: FakeContract, zkSyncWethBridge: FakeContract;
-=======
-let l2Weth: string, l2Dai: string, mainnetWeth: FakeContract;
 let owner: SignerWithAddress,
   dataWorker: SignerWithAddress,
   liquidityProvider: SignerWithAddress,
   refundAddress: SignerWithAddress;
-let zkSync: FakeContract, zkSyncErc20Bridge: FakeContract;
->>>>>>> 69fa759f
+let zkSync: FakeContract, zkSyncErc20Bridge: FakeContract, zkSyncWethBridge: FakeContract;
 
 const zkSyncChainId = 324;
 
