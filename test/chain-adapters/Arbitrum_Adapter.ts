import * as consts from "../constants";
import { ethers, expect, Contract, FakeContract, SignerWithAddress, createFake, toWei } from "../utils";
import { getContractFactory, seedWallet } from "../utils";
import { hubPoolFixture, enableTokensForLP } from "../HubPool.Fixture";
import { constructSingleChainTree } from "../MerkleLib.utils";

let hubPool: Contract, arbitrumAdapter: Contract, weth: Contract, dai: Contract, timer: Contract, mockSpoke: Contract;
let l2Weth: string, l2Dai: string;
let owner: SignerWithAddress, dataWorker: SignerWithAddress, liquidityProvider: SignerWithAddress;
let l1ERC20Gateway: FakeContract, l1Inbox: FakeContract;

const arbitrumChainId = 42161;

describe("Arbitrum Chain Adapter", function () {
  beforeEach(async function () {
    [owner, dataWorker, liquidityProvider] = await ethers.getSigners();
    ({ weth, dai, l2Weth, l2Dai, hubPool, mockSpoke, timer } = await hubPoolFixture());
    await seedWallet(dataWorker, [dai], weth, consts.amountToLp);
    await seedWallet(liquidityProvider, [dai], weth, consts.amountToLp.mul(10));

    await enableTokensForLP(owner, hubPool, weth, [weth, dai]);
    await weth.connect(liquidityProvider).approve(hubPool.address, consts.amountToLp);
    await hubPool.connect(liquidityProvider).addLiquidity(weth.address, consts.amountToLp);
    await weth.connect(dataWorker).approve(hubPool.address, consts.bondAmount.mul(10));
    await dai.connect(liquidityProvider).approve(hubPool.address, consts.amountToLp);
    await hubPool.connect(liquidityProvider).addLiquidity(dai.address, consts.amountToLp);
    await dai.connect(dataWorker).approve(hubPool.address, consts.bondAmount.mul(10));

    l1Inbox = await createFake("Inbox");
    l1ERC20Gateway = await createFake("TokenGateway");

    arbitrumAdapter = await (
      await getContractFactory("Arbitrum_Adapter", owner)
    ).deploy(hubPool.address, l1Inbox.address, l1ERC20Gateway.address);

    // Seed the Arbitrum adapter with some funds so it can send L1->L2 messages.
    await liquidityProvider.sendTransaction({ to: arbitrumAdapter.address, value: toWei("1") });

    await hubPool.setCrossChainContracts(arbitrumChainId, arbitrumAdapter.address, mockSpoke.address);

    await hubPool.whitelistRoute(arbitrumChainId, weth.address, l2Weth);

    await hubPool.whitelistRoute(arbitrumChainId, dai.address, l2Dai);
  });

  it("Only owner can set l2GasValues", async function () {
    expect(await arbitrumAdapter.callStatic.l2GasLimit()).to.equal(consts.sampleL2Gas);
    await expect(arbitrumAdapter.connect(liquidityProvider).setL2GasLimit(consts.sampleL2Gas + 1)).to.be.reverted;
    await arbitrumAdapter.connect(owner).setL2GasLimit(consts.sampleL2Gas + 1);
    expect(await arbitrumAdapter.callStatic.l2GasLimit()).to.equal(consts.sampleL2Gas + 1);
  });

  it("Only owner can set l2MaxSubmissionCost", async function () {
    expect(await arbitrumAdapter.callStatic.l2MaxSubmissionCost()).to.equal(consts.sampleL2MaxSubmissionCost);
    await expect(arbitrumAdapter.connect(liquidityProvider).setL2MaxSubmissionCost(consts.sampleL2Gas + 1)).to.be
      .reverted;
    await arbitrumAdapter.connect(owner).setL2MaxSubmissionCost(consts.sampleL2Gas + 1);
    expect(await arbitrumAdapter.callStatic.l2MaxSubmissionCost()).to.equal(consts.sampleL2Gas + 1);
  });

  it("Only owner can set l2GasPrice", async function () {
    expect(await arbitrumAdapter.callStatic.l2GasPrice()).to.equal(consts.sampleL2GasPrice);
    await expect(arbitrumAdapter.connect(liquidityProvider).setL2GasPrice(consts.sampleL2Gas + 1)).to.be.reverted;
    await arbitrumAdapter.connect(owner).setL2GasPrice(consts.sampleL2Gas + 1);
    expect(await arbitrumAdapter.callStatic.l2GasPrice()).to.equal(consts.sampleL2Gas + 1);
  });

  it("Only owner can set l2RefundL2Address", async function () {
    expect(await arbitrumAdapter.callStatic.l2RefundL2Address()).to.equal(owner.address);
    await expect(arbitrumAdapter.connect(liquidityProvider).setL2RefundL2Address(liquidityProvider.address)).to.be
      .reverted;
    await arbitrumAdapter.connect(owner).setL2RefundL2Address(liquidityProvider.address);
    expect(await arbitrumAdapter.callStatic.l2RefundL2Address()).to.equal(liquidityProvider.address);
  });
  it("Correctly calls appropriate arbitrum bridge functions when making ERC20 cross chain calls", async function () {
    // Create an action that will send an L1->L2 tokens transfer and bundle. For this, create a relayer repayment bundle
    // and check that at it's finalization the L2 bridge contracts are called as expected.
    const { leafs, tree, tokensSendToL2 } = await constructSingleChainTree(dai, 1, arbitrumChainId);
    await hubPool
      .connect(dataWorker)
<<<<<<< HEAD
      .initiateRelayerRefund([3117], 1, tree.getHexRoot(), consts.mockDestinationDistributionRoot, consts.mockSlowRelayFulfillmentRoot);
=======
      .initiateRelayerRefund(
        [3117],
        1,
        tree.getHexRoot(),
        consts.mockDestinationDistributionRoot,
        consts.mockSlowRelayFulfillmentRoot
      );
>>>>>>> 3c8a596a
    await timer.setCurrentTime(Number(await timer.getCurrentTime()) + consts.refundProposalLiveness);
    await hubPool.connect(dataWorker).executeRelayerRefund(leafs[0], tree.getHexProof(leafs[0]));
    // The correct functions should have been called on the arbitrum contracts.
    expect(l1ERC20Gateway.outboundTransfer).to.have.been.calledOnce; // One token transfer over the canonical bridge.
    expect(l1ERC20Gateway.outboundTransfer).to.have.been.calledWith(
      dai.address,
      mockSpoke.address,
      tokensSendToL2,
      consts.sampleL2Gas,
      consts.sampleL2GasPrice,
      "0x"
    );
    expect(l1Inbox.createRetryableTicket).to.have.been.calledOnce; // only 1 L1->L2 message sent.
    expect(l1Inbox.createRetryableTicket).to.have.been.calledWith(
      mockSpoke.address,
      0,
      consts.sampleL2MaxSubmissionCost,
      owner.address,
      owner.address,
      consts.sampleL2Gas,
      consts.sampleL2GasPrice,
<<<<<<< HEAD
      mockSpoke.interface.encodeFunctionData("initializeRelayerRefund", [consts.mockDestinationDistributionRoot, consts.mockSlowRelayFulfillmentRoot])
=======
      mockSpoke.interface.encodeFunctionData("initializeRelayerRefund", [
        consts.mockDestinationDistributionRoot,
        consts.mockSlowRelayFulfillmentRoot,
      ])
>>>>>>> 3c8a596a
    );
  });
});<|MERGE_RESOLUTION|>--- conflicted
+++ resolved
@@ -78,9 +78,6 @@
     const { leafs, tree, tokensSendToL2 } = await constructSingleChainTree(dai, 1, arbitrumChainId);
     await hubPool
       .connect(dataWorker)
-<<<<<<< HEAD
-      .initiateRelayerRefund([3117], 1, tree.getHexRoot(), consts.mockDestinationDistributionRoot, consts.mockSlowRelayFulfillmentRoot);
-=======
       .initiateRelayerRefund(
         [3117],
         1,
@@ -88,7 +85,6 @@
         consts.mockDestinationDistributionRoot,
         consts.mockSlowRelayFulfillmentRoot
       );
->>>>>>> 3c8a596a
     await timer.setCurrentTime(Number(await timer.getCurrentTime()) + consts.refundProposalLiveness);
     await hubPool.connect(dataWorker).executeRelayerRefund(leafs[0], tree.getHexProof(leafs[0]));
     // The correct functions should have been called on the arbitrum contracts.
@@ -110,14 +106,10 @@
       owner.address,
       consts.sampleL2Gas,
       consts.sampleL2GasPrice,
-<<<<<<< HEAD
-      mockSpoke.interface.encodeFunctionData("initializeRelayerRefund", [consts.mockDestinationDistributionRoot, consts.mockSlowRelayFulfillmentRoot])
-=======
       mockSpoke.interface.encodeFunctionData("initializeRelayerRefund", [
         consts.mockDestinationDistributionRoot,
         consts.mockSlowRelayFulfillmentRoot,
       ])
->>>>>>> 3c8a596a
     );
   });
 });