--- conflicted
+++ resolved
@@ -19,20 +19,12 @@
     const numRebalances = 101;
     for (let i = 0; i < numRebalances; i++) {
       const numTokens = 10;
-<<<<<<< HEAD
-      const l1Token: string[] = [];
-=======
       const l1Tokens: string[] = [];
->>>>>>> 4b998f90
       const bundleLpFees: BigNumber[] = [];
       const netSendAmounts: BigNumber[] = [];
       const runningBalances: BigNumber[] = [];
       for (let j = 0; j < numTokens; j++) {
-<<<<<<< HEAD
-        l1Token.push(randomAddress());
-=======
         l1Tokens.push(randomAddress());
->>>>>>> 4b998f90
         bundleLpFees.push(randomBigNumber());
         netSendAmounts.push(randomBigNumber());
         runningBalances.push(randomBigNumber());
@@ -40,11 +32,7 @@
       poolRebalances.push({
         leafId: BigNumber.from(i),
         chainId: randomBigNumber(),
-<<<<<<< HEAD
-        l1Token,
-=======
         l1Tokens,
->>>>>>> 4b998f90
         bundleLpFees,
         netSendAmounts,
         runningBalances,
