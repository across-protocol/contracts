import { PoolRebalanceLeaf, RelayerRefundLeaf, USSRelayerRefundLeaf } from "./MerkleLib.utils";
import { merkleLibFixture } from "./fixtures/MerkleLib.Fixture";
import { MerkleTree, EMPTY_MERKLE_ROOT } from "../utils/MerkleTree";
import {
  expect,
  randomBigNumber,
  randomAddress,
  getParamType,
  defaultAbiCoder,
  keccak256,
  Contract,
  BigNumber,
  createRandomBytes32,
} from "../utils/utils";

let merkleLibTest: Contract;

describe("MerkleLib Proofs", async function () {
  before(async function () {
    ({ merkleLibTest } = await merkleLibFixture());
  });

  it("Empty tree", async function () {
    const paramType = await getParamType("MerkleLibTest", "verifyPoolRebalance", "rebalance");
    const hashFn = (input: PoolRebalanceLeaf) => keccak256(defaultAbiCoder.encode([paramType!], [input]));

    // Can construct empty tree without error.
    const merkleTree = new MerkleTree<PoolRebalanceLeaf>([], hashFn);

    // Returns hardcoded root for empty tree.
    expect(merkleTree.getHexRoot()).to.equal(EMPTY_MERKLE_ROOT);
  });
  it("PoolRebalanceLeaf Proof", async function () {
    const poolRebalanceLeaves: PoolRebalanceLeaf[] = [];
    const numRebalances = 101;
    for (let i = 0; i < numRebalances; i++) {
      const numTokens = 10;
      const l1Tokens: string[] = [];
      const bundleLpFees: BigNumber[] = [];
      const netSendAmounts: BigNumber[] = [];
      const runningBalances: BigNumber[] = [];
      for (let j = 0; j < numTokens; j++) {
        l1Tokens.push(randomAddress());
        bundleLpFees.push(randomBigNumber());
        netSendAmounts.push(randomBigNumber(undefined, true));
        runningBalances.push(randomBigNumber(undefined, true));
      }
      poolRebalanceLeaves.push({
        leafId: BigNumber.from(i),
        chainId: randomBigNumber(),
        l1Tokens,
        bundleLpFees,
        netSendAmounts,
        runningBalances,
        groupIndex: BigNumber.from(0),
      });
    }

    // Remove the last element.
    const invalidPoolRebalanceLeaf = poolRebalanceLeaves.pop()!;

    const paramType = await getParamType("MerkleLibTest", "verifyPoolRebalance", "rebalance");
    const hashFn = (input: PoolRebalanceLeaf) => keccak256(defaultAbiCoder.encode([paramType!], [input]));
    const merkleTree = new MerkleTree<PoolRebalanceLeaf>(poolRebalanceLeaves, hashFn);

    const root = merkleTree.getHexRoot();
    const proof = merkleTree.getHexProof(poolRebalanceLeaves[34]);
    expect(await merkleLibTest.verifyPoolRebalance(root, poolRebalanceLeaves[34], proof)).to.equal(true);

    // Verify that the excluded element fails to generate a proof and fails verification using the proof generated above.
    expect(() => merkleTree.getHexProof(invalidPoolRebalanceLeaf)).to.throw();
    expect(await merkleLibTest.verifyPoolRebalance(root, invalidPoolRebalanceLeaf, proof)).to.equal(false);
  });
  it("RelayerRefundLeafProof", async function () {
    const relayerRefundLeaves: RelayerRefundLeaf[] = [];
    const numDistributions = 101; // Create 101 and remove the last to use as the "invalid" one.
    for (let i = 0; i < numDistributions; i++) {
      const numAddresses = 10;
      const refundAddresses: string[] = [];
      const refundAmounts: BigNumber[] = [];
      for (let j = 0; j < numAddresses; j++) {
        refundAddresses.push(randomAddress());
        refundAmounts.push(randomBigNumber());
      }
      relayerRefundLeaves.push({
        leafId: BigNumber.from(i),
        chainId: randomBigNumber(2),
        amountToReturn: randomBigNumber(),
        l2TokenAddress: randomAddress(),
        refundAddresses,
        refundAmounts,
      });
    }

    // Remove the last element.
    const invalidRelayerRefundLeaf = relayerRefundLeaves.pop()!;

    const paramType = await getParamType("MerkleLibTest", "verifyRelayerRefund", "refund");
    const hashFn = (input: RelayerRefundLeaf) => keccak256(defaultAbiCoder.encode([paramType!], [input]));
    const merkleTree = new MerkleTree<RelayerRefundLeaf>(relayerRefundLeaves, hashFn);

    const root = merkleTree.getHexRoot();
    const proof = merkleTree.getHexProof(relayerRefundLeaves[14]);
    expect(await merkleLibTest.verifyRelayerRefund(root, relayerRefundLeaves[14], proof)).to.equal(true);

    // Verify that the excluded element fails to generate a proof and fails verification using the proof generated above.
    expect(() => merkleTree.getHexProof(invalidRelayerRefundLeaf)).to.throw();
    expect(await merkleLibTest.verifyRelayerRefund(root, invalidRelayerRefundLeaf, proof)).to.equal(false);
  });
  it("USSRelayerRefundLeafProof", async function () {
    const relayerRefundLeaves: USSRelayerRefundLeaf[] = [];
    const numDistributions = 101; // Create 101 and remove the last to use as the "invalid" one.
    for (let i = 0; i < numDistributions; i++) {
      const numAddresses = 10;
      const refundAddresses: string[] = [];
      const refundAmounts: BigNumber[] = [];
      for (let j = 0; j < numAddresses; j++) {
        refundAddresses.push(randomAddress());
        refundAmounts.push(randomBigNumber());
      }
      relayerRefundLeaves.push({
        leafId: BigNumber.from(i),
        chainId: randomBigNumber(2),
        amountToReturn: randomBigNumber(),
        l2TokenAddress: randomAddress(),
        refundAddresses,
        refundAmounts,
        fillsRefundedRoot: createRandomBytes32(),
        fillsRefundedHash: createRandomBytes32(),
      });
    }

    // Remove the last element.
    const invalidRelayerRefundLeaf = relayerRefundLeaves.pop()!;

<<<<<<< HEAD
    const paramType = await getParamType("MerkleLibTest", "verifyRelayerRefundUSS", "refund");
=======
    const paramType = await getParamType("MerkleLibTest", "verifyUSSRelayerRefund", "refund");
>>>>>>> 68bdc4ba
    const hashFn = (input: USSRelayerRefundLeaf) => keccak256(defaultAbiCoder.encode([paramType!], [input]));
    const merkleTree = new MerkleTree<USSRelayerRefundLeaf>(relayerRefundLeaves, hashFn);

    const root = merkleTree.getHexRoot();
    const proof = merkleTree.getHexProof(relayerRefundLeaves[14]);
<<<<<<< HEAD
    expect(await merkleLibTest.verifyRelayerRefundUSS(root, relayerRefundLeaves[14], proof)).to.equal(true);

    // Verify that the excluded element fails to generate a proof and fails verification using the proof generated above.
    expect(() => merkleTree.getHexProof(invalidRelayerRefundLeaf)).to.throw();
    expect(await merkleLibTest.verifyRelayerRefundUSS(root, invalidRelayerRefundLeaf, proof)).to.equal(false);
=======
    expect(await merkleLibTest.verifyUSSRelayerRefund(root, relayerRefundLeaves[14], proof)).to.equal(true);

    // Verify that the excluded element fails to generate a proof and fails verification using the proof generated above.
    expect(() => merkleTree.getHexProof(invalidRelayerRefundLeaf)).to.throw();
    expect(await merkleLibTest.verifyUSSRelayerRefund(root, invalidRelayerRefundLeaf, proof)).to.equal(false);
>>>>>>> 68bdc4ba
  });
});<|MERGE_RESOLUTION|>--- conflicted
+++ resolved
@@ -133,28 +133,16 @@
     // Remove the last element.
     const invalidRelayerRefundLeaf = relayerRefundLeaves.pop()!;
 
-<<<<<<< HEAD
-    const paramType = await getParamType("MerkleLibTest", "verifyRelayerRefundUSS", "refund");
-=======
     const paramType = await getParamType("MerkleLibTest", "verifyUSSRelayerRefund", "refund");
->>>>>>> 68bdc4ba
     const hashFn = (input: USSRelayerRefundLeaf) => keccak256(defaultAbiCoder.encode([paramType!], [input]));
     const merkleTree = new MerkleTree<USSRelayerRefundLeaf>(relayerRefundLeaves, hashFn);
 
     const root = merkleTree.getHexRoot();
     const proof = merkleTree.getHexProof(relayerRefundLeaves[14]);
-<<<<<<< HEAD
-    expect(await merkleLibTest.verifyRelayerRefundUSS(root, relayerRefundLeaves[14], proof)).to.equal(true);
-
-    // Verify that the excluded element fails to generate a proof and fails verification using the proof generated above.
-    expect(() => merkleTree.getHexProof(invalidRelayerRefundLeaf)).to.throw();
-    expect(await merkleLibTest.verifyRelayerRefundUSS(root, invalidRelayerRefundLeaf, proof)).to.equal(false);
-=======
     expect(await merkleLibTest.verifyUSSRelayerRefund(root, relayerRefundLeaves[14], proof)).to.equal(true);
 
     // Verify that the excluded element fails to generate a proof and fails verification using the proof generated above.
     expect(() => merkleTree.getHexProof(invalidRelayerRefundLeaf)).to.throw();
     expect(await merkleLibTest.verifyUSSRelayerRefund(root, invalidRelayerRefundLeaf, proof)).to.equal(false);
->>>>>>> 68bdc4ba
   });
 });