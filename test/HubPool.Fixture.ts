--- conflicted
+++ resolved
@@ -34,21 +34,13 @@
 
   // Set the finalFee for all the new tokens.
   await parentFixture.store.setFinalFee(weth.address, { rawValue: finalFee });
-<<<<<<< HEAD
-  await parentFixture.store.setFinalFee(usdc.address, { rawValue: toBN(fromWei(finalFee)).mul(1e6) });
-=======
   await parentFixture.store.setFinalFee(usdc.address, { rawValue: finalFeeUsdc });
->>>>>>> 147952c6
   await parentFixture.store.setFinalFee(dai.address, { rawValue: finalFee });
 
   // Deploy the hubPool.
   const lpTokenFactory = await (await getContractFactory("LpTokenFactory", signer)).deploy();
   const hubPool = await (
-<<<<<<< HEAD
-    await getContractFactory("HubPool", { signer: signer, libraries: { MerkleLib: merkleLib.address } })
-=======
     await getContractFactory("HubPool", { signer: signer })
->>>>>>> 147952c6
   ).deploy(lpTokenFactory.address, parentFixture.finder.address, weth.address, parentFixture.timer.address);
   await hubPool.setBond(weth.address, bondAmount);
   await hubPool.setLiveness(refundProposalLiveness);
@@ -56,11 +48,7 @@
   // Deploy a mock chain adapter and add it as the chainAdapter for the test chainId. Set the SpokePool to address 0.
   const mockAdapter = await (await getContractFactory("Mock_Adapter", signer)).deploy();
   const mockSpoke = await (
-<<<<<<< HEAD
-    await getContractFactory("MockSpokePool", { signer: signer, libraries: { MerkleLib: merkleLib.address } })
-=======
     await getContractFactory("MockSpokePool", { signer: signer })
->>>>>>> 147952c6
   ).deploy(crossChainAdmin.address, hubPool.address, weth.address, parentFixture.timer.address);
   await hubPool.setCrossChainContracts(repaymentChainId, mockAdapter.address, mockSpoke.address);
   await hubPool.setCrossChainContracts(originChainId, mockAdapter.address, mockSpoke.address);
@@ -76,13 +64,6 @@
   // Deploy mock l2 tokens for each token created before and whitelist the routes.
   const mockTokens = { l2Weth: randomAddress(), l2Dai: randomAddress(), l2Usdc: randomAddress() };
 
-<<<<<<< HEAD
-  await hubPool.whitelistRoute(repaymentChainId, weth.address, mockTokens.l2Weth);
-  await hubPool.whitelistRoute(repaymentChainId, dai.address, mockTokens.l2Dai);
-  await hubPool.whitelistRoute(repaymentChainId, usdc.address, mockTokens.l2Usdc);
-
-  return { ...tokens, ...mockTokens, hubPool, merkleLib, mockAdapter, mockSpoke, crossChainAdmin, ...parentFixture };
-=======
   await hubPool.whitelistRoute(originChainId, repaymentChainId, weth.address, mockTokens.l2Weth);
   await hubPool.whitelistRoute(originChainId, repaymentChainId, dai.address, mockTokens.l2Dai);
   await hubPool.whitelistRoute(originChainId, repaymentChainId, usdc.address, mockTokens.l2Usdc);
@@ -91,7 +72,6 @@
   await hubPool.whitelistRoute(mainnetChainId, repaymentChainId, usdc.address, mockTokens.l2Usdc);
 
   return { ...tokens, ...mockTokens, hubPool, mockAdapter, mockSpoke, crossChainAdmin, ...parentFixture };
->>>>>>> 147952c6
 });
 
 export async function enableTokensForLP(owner: Signer, hubPool: Contract, weth: Contract, tokens: Contract[]) {
