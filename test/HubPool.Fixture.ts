import { TokenRolesEnum, interfaceName } from "@uma/common";
import { getContractFactory, randomAddress, toBN, fromWei } from "./utils";
<<<<<<< HEAD
import { bondAmount, refundProposalLiveness, finalFee, repaymentChainId } from "./constants";
=======
import { bondAmount, refundProposalLiveness, finalFee, identifier, repaymentChainId } from "./constants";
>>>>>>> 4b998f90
import { Contract, Signer } from "ethers";
import hre from "hardhat";

import { umaEcosystemFixture } from "./UmaEcosystem.Fixture";

export const hubPoolFixture = hre.deployments.createFixture(async ({ ethers }) => {
  const [signer] = await ethers.getSigners();

  // This fixture is dependent on the UMA ecosystem fixture. Run it first and grab the output. This is used in the
  // deployments that follows. The output is spread when returning contract instances from this fixture.
  const parentFixtureOutput = await umaEcosystemFixture();

  // Create 3 tokens: WETH for wrapping unwrapping and 2 ERC20s with different decimals.
  const weth = await (await getContractFactory("WETH9", signer)).deploy();
  const usdc = await (await getContractFactory("ExpandedERC20", signer)).deploy("USD Coin", "USDC", 6);
  await usdc.addMember(TokenRolesEnum.MINTER, signer.address);
  const dai = await (await getContractFactory("ExpandedERC20", signer)).deploy("DAI Stablecoin", "DAI", 18);
  await dai.addMember(TokenRolesEnum.MINTER, signer.address);

  // Set the above currencies as approved in the UMA collateralWhitelist.
  await parentFixtureOutput.collateralWhitelist.addToWhitelist(weth.address);
  await parentFixtureOutput.collateralWhitelist.addToWhitelist(usdc.address);
  await parentFixtureOutput.collateralWhitelist.addToWhitelist(dai.address);

  // Set the finalFee for all the new tokens.
  await parentFixtureOutput.store.setFinalFee(weth.address, { rawValue: finalFee });
  await parentFixtureOutput.store.setFinalFee(usdc.address, { rawValue: toBN(fromWei(finalFee)).mul(1e6) });
  await parentFixtureOutput.store.setFinalFee(dai.address, { rawValue: finalFee });

  // Deploy the hubPool.
  const merkleLib = await (await getContractFactory("MerkleLib", signer)).deploy();
  const hubPool = await (
    await getContractFactory("HubPool", { signer: signer, libraries: { MerkleLib: merkleLib.address } })
<<<<<<< HEAD
  ).deploy(parentFixtureOutput.finder.address, parentFixtureOutput.timer.address);
  await hubPool.setBond(weth.address, bondAmount);
  await hubPool.setRefundProposalLiveness(refundProposalLiveness);
=======
  ).deploy(
    bondAmount,
    refundProposalLiveness,
    parentFixtureOutput.finder.address,
    identifier,
    weth.address,
    weth.address,
    parentFixtureOutput.timer.address
  );
>>>>>>> 4b998f90

  // Deploy a mock chain adapter and add it as the chainAdapter for the test chainId. Set the SpokePool to address 0.
  const mockAdapter = await (await getContractFactory("Mock_Adapter", signer)).deploy();
  await mockAdapter.transferOwnership(hubPool.address);
  const mockSpoke = await (
    await getContractFactory("MockSpokePool", signer)
  ).deploy(weth.address, 0, parentFixtureOutput.timer.address);
  await hubPool.setCrossChainContracts(repaymentChainId, mockAdapter.address, mockSpoke.address);

  // Deploy mock l2 tokens for each token created before and whitelist the routes.
  const l2Weth = randomAddress();
  const l2Dai = randomAddress();
  const l2Usdc = randomAddress();
<<<<<<< HEAD
  await hubPool.whitelistRoute(repaymentChainId, weth.address, l2Weth);
  await hubPool.whitelistRoute(repaymentChainId, dai.address, l2Dai);
  await hubPool.whitelistRoute(repaymentChainId, usdc.address, l2Usdc);
=======
  await hubPool.whitelistRoute(weth.address, l2Weth, repaymentChainId);
  await hubPool.whitelistRoute(dai.address, l2Dai, repaymentChainId);
  await hubPool.whitelistRoute(usdc.address, l2Usdc, repaymentChainId);
>>>>>>> 4b998f90

  return { weth, usdc, dai, hubPool, mockAdapter, mockSpoke, l2Weth, l2Dai, l2Usdc, ...parentFixtureOutput };
});

export async function enableTokensForLP(owner: Signer, hubPool: Contract, weth: Contract, tokens: Contract[]) {
  const lpTokens = [];
  for (const token of tokens) {
    await hubPool.enableL1TokenForLiquidityProvision(token.address, token.address == weth.address);
    lpTokens.push(
      await (
        await getContractFactory("ExpandedERC20", owner)
      ).attach((await hubPool.callStatic.pooledTokens(token.address)).lpToken)
    );
  }
  return lpTokens;
}<|MERGE_RESOLUTION|>--- conflicted
+++ resolved
@@ -1,10 +1,7 @@
 import { TokenRolesEnum, interfaceName } from "@uma/common";
 import { getContractFactory, randomAddress, toBN, fromWei } from "./utils";
-<<<<<<< HEAD
-import { bondAmount, refundProposalLiveness, finalFee, repaymentChainId } from "./constants";
-=======
+
 import { bondAmount, refundProposalLiveness, finalFee, identifier, repaymentChainId } from "./constants";
->>>>>>> 4b998f90
 import { Contract, Signer } from "ethers";
 import hre from "hardhat";
 
@@ -36,23 +33,12 @@
 
   // Deploy the hubPool.
   const merkleLib = await (await getContractFactory("MerkleLib", signer)).deploy();
+  const lpTokenFactory = await (await getContractFactory("LpTokenFactory", signer)).deploy();
   const hubPool = await (
     await getContractFactory("HubPool", { signer: signer, libraries: { MerkleLib: merkleLib.address } })
-<<<<<<< HEAD
-  ).deploy(parentFixtureOutput.finder.address, parentFixtureOutput.timer.address);
+  ).deploy(lpTokenFactory.address, parentFixtureOutput.finder.address, parentFixtureOutput.timer.address);
   await hubPool.setBond(weth.address, bondAmount);
   await hubPool.setRefundProposalLiveness(refundProposalLiveness);
-=======
-  ).deploy(
-    bondAmount,
-    refundProposalLiveness,
-    parentFixtureOutput.finder.address,
-    identifier,
-    weth.address,
-    weth.address,
-    parentFixtureOutput.timer.address
-  );
->>>>>>> 4b998f90
 
   // Deploy a mock chain adapter and add it as the chainAdapter for the test chainId. Set the SpokePool to address 0.
   const mockAdapter = await (await getContractFactory("Mock_Adapter", signer)).deploy();
@@ -66,15 +52,10 @@
   const l2Weth = randomAddress();
   const l2Dai = randomAddress();
   const l2Usdc = randomAddress();
-<<<<<<< HEAD
+
   await hubPool.whitelistRoute(repaymentChainId, weth.address, l2Weth);
   await hubPool.whitelistRoute(repaymentChainId, dai.address, l2Dai);
   await hubPool.whitelistRoute(repaymentChainId, usdc.address, l2Usdc);
-=======
-  await hubPool.whitelistRoute(weth.address, l2Weth, repaymentChainId);
-  await hubPool.whitelistRoute(dai.address, l2Dai, repaymentChainId);
-  await hubPool.whitelistRoute(usdc.address, l2Usdc, repaymentChainId);
->>>>>>> 4b998f90
 
   return { weth, usdc, dai, hubPool, mockAdapter, mockSpoke, l2Weth, l2Dai, l2Usdc, ...parentFixtureOutput };
 });
