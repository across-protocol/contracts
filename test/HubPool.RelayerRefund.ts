import { expect } from "chai";
import { Contract } from "ethers";
import { ethers } from "hardhat";
<<<<<<< HEAD
import { parseAncillaryData } from "@uma/common";
import { SignerWithAddress, createRandomBytes32, seedWallet } from "./utils";
import * as consts from "./constants";
import { deployHubPoolTestHelperContracts, enableTokensForLiquidityProvision } from "./HubPool.Fixture";
import { deployUmaEcosystemContracts } from "./Uma.Fixture";

let hubPool: Contract, weth: Contract, finder: Contract, timer: Contract, optimisticOracle: Contract;
let owner: SignerWithAddress, dataWorker: SignerWithAddress, liquidityProvider: SignerWithAddress;
=======
import { ZERO_ADDRESS } from "@uma/common";
import { getContractFactory, SignerWithAddress, createRandomBytes32, seedWallet } from "./utils";
import { depositDestinationChainId, bondAmount, refundProposalLiveness } from "./constants";
import { hubPoolFixture } from "./HubPool.Fixture";
>>>>>>> 7ab33c85

const mockBundleEvaluationBlockNumbers = [1, 2, 3];
const mockPoolRebalanceLeafCount = 5;
const mockPoolRebalanceRoot = createRandomBytes32();
const mockDestinationDistributionRoot = createRandomBytes32();

describe("HubPool Relayer Refund", function () {
<<<<<<< HEAD
  beforeEach(async function () {
    [owner, dataWorker, liquidityProvider] = await ethers.getSigners();
    ({ finder, timer, optimisticOracle } = await deployUmaEcosystemContracts(owner));
    ({ weth, hubPool } = await deployHubPoolTestHelperContracts(owner, finder, timer));
    await seedWallet(owner, [], weth, consts.bondAmount);
    await seedWallet(dataWorker, [], weth, consts.bondAmount.add(consts.finalFee).mul(2));
    await seedWallet(liquidityProvider, [], weth, consts.amountToLp);

    await enableTokensForLiquidityProvision(owner, hubPool, [weth]);
    await weth.connect(liquidityProvider).approve(hubPool.address, consts.amountToLp);
    await hubPool.connect(liquidityProvider).addLiquidity(weth.address, consts.amountToLp);
=======
  before(async function () {
    [owner, dataWorker] = await ethers.getSigners();
    ({ weth, hubPool, usdc } = await hubPoolFixture());
    await seedWallet(dataWorker, [], weth, bondAmount);
>>>>>>> 7ab33c85
  });

  it("Initialization of a relay correctly stores data, emits events and pulls the bond", async function () {
    const expectedRequestExpirationTimestamp = Number(await hubPool.getCurrentTime()) + consts.refundProposalLiveness;
    await weth.connect(dataWorker).approve(hubPool.address, consts.bondAmount);
    const dataWorkerWethBalancerBefore = await weth.callStatic.balanceOf(dataWorker.address);

    await expect(
      hubPool
        .connect(dataWorker)
        .initiateRelayerRefund(
          mockBundleEvaluationBlockNumbers,
          mockPoolRebalanceLeafCount,
          mockPoolRebalanceRoot,
          mockDestinationDistributionRoot
        )
    )
      .to.emit(hubPool, "InitiateRefundRequested")
      .withArgs(
        expectedRequestExpirationTimestamp,
        mockPoolRebalanceLeafCount,
        mockBundleEvaluationBlockNumbers,
        mockPoolRebalanceRoot,
        mockDestinationDistributionRoot,
        dataWorker.address
      );
    // Balances of the hubPool should have incremented by the bond and the dataWorker should have decremented by the bond.
    expect(await weth.balanceOf(hubPool.address)).to.equal(consts.bondAmount.add(consts.amountToLp));
    expect(await weth.balanceOf(dataWorker.address)).to.equal(dataWorkerWethBalancerBefore.sub(consts.bondAmount));

    const refundRequest = await hubPool.refundRequest();
    expect(refundRequest.requestExpirationTimestamp).to.equal(expectedRequestExpirationTimestamp);
    expect(refundRequest.unclaimedPoolRebalanceLeafCount).to.equal(mockPoolRebalanceLeafCount);
    expect(refundRequest.poolRebalanceRoot).to.equal(mockPoolRebalanceRoot);
    expect(refundRequest.destinationDistributionRoot).to.equal(mockDestinationDistributionRoot);
    expect(refundRequest.claimedBitMap).to.equal(0); // no claims yet so everything should be marked at 0.
    expect(refundRequest.proposer).to.equal(dataWorker.address);
    expect(refundRequest.proposerBondRepaid).to.equal(false);

    // Can not re-initialize if the previous bundle has unclaimed leaves.
    await expect(
      hubPool
        .connect(dataWorker)
        .initiateRelayerRefund(
          mockBundleEvaluationBlockNumbers,
          mockPoolRebalanceLeafCount,
          mockPoolRebalanceRoot,
          mockDestinationDistributionRoot
        )
    ).to.be.revertedWith("Active request has unclaimed leafs");
  });
  it("Dispute relayer refund correctly deletes the active request and enqueues a price request with the OO", async function () {
    await weth.connect(dataWorker).approve(hubPool.address, consts.bondAmount.mul(10));
    await hubPool
      .connect(dataWorker)
      .initiateRelayerRefund(
        mockBundleEvaluationBlockNumbers,
        mockPoolRebalanceLeafCount,
        mockPoolRebalanceRoot,
        mockDestinationDistributionRoot
      );

    const preCallAncillaryData = await hubPool._getRefundProposalAncillaryData();

    await hubPool.connect(dataWorker).disputeRelayerRefund();

    // Data should be deleted from the contracts refundRequest struct.
    const refundRequest = await hubPool.refundRequest();
    expect(refundRequest.requestExpirationTimestamp).to.equal(0);
    expect(refundRequest.unclaimedPoolRebalanceLeafCount).to.equal(0);
    expect(refundRequest.poolRebalanceRoot).to.equal(consts.zeroBytes32);
    expect(refundRequest.destinationDistributionRoot).to.equal(consts.zeroBytes32);
    expect(refundRequest.claimedBitMap).to.equal(0); // no claims yet so everything should be marked at 0.
    expect(refundRequest.proposer).to.equal(consts.zeroAddress);
    expect(refundRequest.proposerBondRepaid).to.equal(false);

    const priceProposalEvent = (await optimisticOracle.queryFilter(optimisticOracle.filters.ProposePrice()))[0].args;

    expect(priceProposalEvent?.requester).to.equal(hubPool.address);
    expect(priceProposalEvent?.identifier).to.equal(consts.identifier);
    expect(priceProposalEvent?.ancillaryData).to.equal(preCallAncillaryData);

    const parsedAncillaryData = parseAncillaryData(priceProposalEvent?.ancillaryData);
    expect(parsedAncillaryData?.requestExpirationTimestamp).to.equal(
      Number(await hubPool.getCurrentTime()) + consts.refundProposalLiveness
    );
    expect(parsedAncillaryData?.unclaimedPoolRebalanceLeafCount).to.equal(mockPoolRebalanceLeafCount);
    expect("0x" + parsedAncillaryData?.poolRebalanceRoot).to.equal(mockPoolRebalanceRoot);
    expect("0x" + parsedAncillaryData?.destinationDistributionRoot).to.equal(mockDestinationDistributionRoot);
    expect(parsedAncillaryData?.claimedBitMap).to.equal(0);
    expect(ethers.utils.getAddress("0x" + parsedAncillaryData?.proposer)).to.equal(dataWorker.address);
  });
  it("Can not dispute after proposal liveness", async function () {
    await weth.connect(dataWorker).approve(hubPool.address, consts.bondAmount.mul(10));
    await hubPool
      .connect(dataWorker)
      .initiateRelayerRefund(
        mockBundleEvaluationBlockNumbers,
        mockPoolRebalanceLeafCount,
        mockPoolRebalanceRoot,
        mockDestinationDistributionRoot
      );

    await hubPool.setCurrentTime(Number(await hubPool.getCurrentTime()) + consts.refundProposalLiveness + 1);

    await expect(hubPool.connect(dataWorker).disputeRelayerRefund()).to.be.revertedWith("Request passed liveness");
  });
});<|MERGE_RESOLUTION|>--- conflicted
+++ resolved
@@ -1,21 +1,13 @@
 import { expect } from "chai";
 import { Contract } from "ethers";
 import { ethers } from "hardhat";
-<<<<<<< HEAD
-import { parseAncillaryData } from "@uma/common";
-import { SignerWithAddress, createRandomBytes32, seedWallet } from "./utils";
+import { ZERO_ADDRESS, parseAncillaryData } from "@uma/common";
+import { getContractFactory, SignerWithAddress, createRandomBytes32, seedWallet } from "./utils";
 import * as consts from "./constants";
-import { deployHubPoolTestHelperContracts, enableTokensForLiquidityProvision } from "./HubPool.Fixture";
-import { deployUmaEcosystemContracts } from "./Uma.Fixture";
+import { hubPoolFixture } from "./HubPool.Fixture";
 
 let hubPool: Contract, weth: Contract, finder: Contract, timer: Contract, optimisticOracle: Contract;
 let owner: SignerWithAddress, dataWorker: SignerWithAddress, liquidityProvider: SignerWithAddress;
-=======
-import { ZERO_ADDRESS } from "@uma/common";
-import { getContractFactory, SignerWithAddress, createRandomBytes32, seedWallet } from "./utils";
-import { depositDestinationChainId, bondAmount, refundProposalLiveness } from "./constants";
-import { hubPoolFixture } from "./HubPool.Fixture";
->>>>>>> 7ab33c85
 
 const mockBundleEvaluationBlockNumbers = [1, 2, 3];
 const mockPoolRebalanceLeafCount = 5;
@@ -23,24 +15,10 @@
 const mockDestinationDistributionRoot = createRandomBytes32();
 
 describe("HubPool Relayer Refund", function () {
-<<<<<<< HEAD
-  beforeEach(async function () {
-    [owner, dataWorker, liquidityProvider] = await ethers.getSigners();
-    ({ finder, timer, optimisticOracle } = await deployUmaEcosystemContracts(owner));
-    ({ weth, hubPool } = await deployHubPoolTestHelperContracts(owner, finder, timer));
-    await seedWallet(owner, [], weth, consts.bondAmount);
-    await seedWallet(dataWorker, [], weth, consts.bondAmount.add(consts.finalFee).mul(2));
-    await seedWallet(liquidityProvider, [], weth, consts.amountToLp);
-
-    await enableTokensForLiquidityProvision(owner, hubPool, [weth]);
-    await weth.connect(liquidityProvider).approve(hubPool.address, consts.amountToLp);
-    await hubPool.connect(liquidityProvider).addLiquidity(weth.address, consts.amountToLp);
-=======
   before(async function () {
     [owner, dataWorker] = await ethers.getSigners();
-    ({ weth, hubPool, usdc } = await hubPoolFixture());
-    await seedWallet(dataWorker, [], weth, bondAmount);
->>>>>>> 7ab33c85
+    ({ weth, hubPool } = await hubPoolFixture());
+    await seedWallet(dataWorker, [], weth, consts.bondAmount);
   });
 
   it("Initialization of a relay correctly stores data, emits events and pulls the bond", async function () {
