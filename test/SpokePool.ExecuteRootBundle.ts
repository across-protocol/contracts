--- conflicted
+++ resolved
@@ -7,14 +7,10 @@
   Contract,
   ethers,
   BigNumber,
-<<<<<<< HEAD
-  randomAddress,
-=======
   createRandomBytes32,
   getParamType,
   keccak256,
   defaultAbiCoder,
->>>>>>> 79d2b71b
 } from "../utils/utils";
 import * as consts from "./constants";
 import { spokePoolFixture } from "./fixtures/SpokePool.Fixture";
