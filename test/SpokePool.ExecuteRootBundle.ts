import { SignerWithAddress, seedContract, toBN, expect, Contract, ethers } from "./utils";
import * as consts from "./constants";
import { spokePoolFixture } from "./fixtures/SpokePool.Fixture";
import { buildRelayerRefundTree, buildRelayerRefundLeaves } from "./MerkleLib.utils";

let spokePool: Contract, destErc20: Contract, weth: Contract;
let dataWorker: SignerWithAddress, relayer: SignerWithAddress, rando: SignerWithAddress;

let destinationChainId: number;

async function constructSimpleTree(l2Token: Contract, destinationChainId: number) {
  const leaves = buildRelayerRefundLeaves(
    [destinationChainId, destinationChainId], // Destination chain ID.
    [consts.amountToReturn, toBN(0)], // amountToReturn.
    [l2Token.address, l2Token.address], // l2Token.
    [[relayer.address, rando.address], []], // refundAddresses.
    [[consts.amountToRelay, consts.amountToRelay], []] // refundAmounts.
  );
  const leavesRefundAmount = leaves
    .map((leaf) => leaf.refundAmounts.reduce((bn1, bn2) => bn1.add(bn2), toBN(0)))
    .reduce((bn1, bn2) => bn1.add(bn2), toBN(0));
  const tree = await buildRelayerRefundTree(leaves);

  return { leaves, leavesRefundAmount, tree };
}
describe("SpokePool Root Bundle Execution", function () {
  beforeEach(async function () {
    [dataWorker, relayer, rando] = await ethers.getSigners();
    ({ destErc20, spokePool, weth } = await spokePoolFixture());
    destinationChainId = Number(await spokePool.chainId());

    // Send funds to SpokePool.
    await seedContract(spokePool, dataWorker, [destErc20], weth, consts.amountHeldByPool);
  });

  it("Execute relayer root correctly sends tokens to recipients", async function () {
    const { leaves, leavesRefundAmount, tree } = await constructSimpleTree(destErc20, destinationChainId);

    // Store new tree.
    await spokePool.connect(dataWorker).relayRootBundle(
      tree.getHexRoot(), // relayer refund root. Generated from the merkle tree constructed before.
      consts.mockSlowRelayRoot
    );

    // Distribute the first leaf.
<<<<<<< HEAD
    await spokePool.connect(dataWorker).executeRelayerRefundLeaf(0, leafs[0], tree.getHexProof(leafs[0]));
=======
    await spokePool.connect(dataWorker).executeRelayerRefundRoot(0, leaves[0], tree.getHexProof(leaves[0]));
>>>>>>> eb350254

    // Relayers should be refunded
    expect(await destErc20.balanceOf(spokePool.address)).to.equal(consts.amountHeldByPool.sub(leavesRefundAmount));
    expect(await destErc20.balanceOf(relayer.address)).to.equal(consts.amountToRelay);
    expect(await destErc20.balanceOf(rando.address)).to.equal(consts.amountToRelay);

    // Check events.
    let relayTokensEvents = await spokePool.queryFilter(spokePool.filters.ExecutedRelayerRefundRoot());
    expect(relayTokensEvents[0].args?.l2TokenAddress).to.equal(destErc20.address);
    expect(relayTokensEvents[0].args?.leafId).to.equal(0);
    expect(relayTokensEvents[0].args?.chainId).to.equal(destinationChainId);
    expect(relayTokensEvents[0].args?.amountToReturn).to.equal(consts.amountToReturn);
    expect(relayTokensEvents[0].args?.refundAmounts).to.deep.equal([consts.amountToRelay, consts.amountToRelay]);
    expect(relayTokensEvents[0].args?.refundAddresses).to.deep.equal([relayer.address, rando.address]);
    expect(relayTokensEvents[0].args?.caller).to.equal(dataWorker.address);

    // Should emit TokensBridged event if amountToReturn is positive.
    let tokensBridgedEvents = await spokePool.queryFilter(spokePool.filters.TokensBridged());
    expect(tokensBridgedEvents.length).to.equal(1);

    // Does not attempt to bridge tokens if amountToReturn is 0. Execute a leaf where amountToReturn is 0.
<<<<<<< HEAD
    await spokePool.connect(dataWorker).executeRelayerRefundLeaf(0, leafs[1], tree.getHexProof(leafs[1]));
=======
    await spokePool.connect(dataWorker).executeRelayerRefundRoot(0, leaves[1], tree.getHexProof(leaves[1]));
>>>>>>> eb350254
    // Show that a second DistributedRelayRefund event was emitted but not a second TokensBridged event.
    relayTokensEvents = await spokePool.queryFilter(spokePool.filters.ExecutedRelayerRefundRoot());
    expect(relayTokensEvents.length).to.equal(2);
    tokensBridgedEvents = await spokePool.queryFilter(spokePool.filters.TokensBridged());
    expect(tokensBridgedEvents.length).to.equal(1);
  });

  it("Execution rejects invalid leaf, tree, proof combinations", async function () {
    const { leaves, tree } = await constructSimpleTree(destErc20, destinationChainId);
    await spokePool.connect(dataWorker).relayRootBundle(
      tree.getHexRoot(), // distribution root. Generated from the merkle tree constructed before.
      consts.mockSlowRelayRoot
    );

    // Take the valid root but change some element within it. This will change the hash of the leaf
    // and as such the contract should reject it for not being included within the merkle tree for the valid proof.
<<<<<<< HEAD
    const badLeaf = { ...leafs[0], chainId: 13371 };
    await expect(spokePool.connect(dataWorker).executeRelayerRefundLeaf(0, badLeaf, tree.getHexProof(leafs[0]))).to.be
      .reverted;

    // Reverts if the distribution root index is incorrect.
    await expect(spokePool.connect(dataWorker).executeRelayerRefundLeaf(1, leafs[0], tree.getHexProof(leafs[0]))).to.be
      .reverted;
=======
    const badLeaf = { ...leaves[0], chainId: 13371 };
    await expect(spokePool.connect(dataWorker).executeRelayerRefundRoot(0, badLeaf, tree.getHexProof(leaves[0]))).to.be
      .reverted;

    // Reverts if the distribution root index is incorrect.
    await expect(spokePool.connect(dataWorker).executeRelayerRefundRoot(1, leaves[0], tree.getHexProof(leaves[0]))).to
      .be.reverted;
>>>>>>> eb350254
  });
  it("Cannot refund leaf with chain ID for another network", async function () {
    // Create tree for another chain ID
    const { leaves, tree } = await constructSimpleTree(destErc20, 13371);
    await spokePool.connect(dataWorker).relayRootBundle(
      tree.getHexRoot(), // distribution root. Generated from the merkle tree constructed before.
      consts.mockSlowRelayRoot
    );

    // Root is valid and leaf is contained in tree, but chain ID doesn't match pool's chain ID.
<<<<<<< HEAD
    await expect(spokePool.connect(dataWorker).executeRelayerRefundLeaf(0, leafs[0], tree.getHexProof(leafs[0]))).to.be
      .reverted;
=======
    await expect(spokePool.connect(dataWorker).executeRelayerRefundRoot(0, leaves[0], tree.getHexProof(leaves[0]))).to
      .be.reverted;
>>>>>>> eb350254
  });
  it("Execution rejects double claimed leaves", async function () {
    const { leaves, tree } = await constructSimpleTree(destErc20, destinationChainId);
    await spokePool.connect(dataWorker).relayRootBundle(
      tree.getHexRoot(), // distribution root. Generated from the merkle tree constructed before.
      consts.mockSlowRelayRoot
    );

    // First claim should be fine. Second claim should be reverted as you cant double claim a leaf.
<<<<<<< HEAD
    await spokePool.connect(dataWorker).executeRelayerRefundLeaf(0, leafs[0], tree.getHexProof(leafs[0]));
    await expect(spokePool.connect(dataWorker).executeRelayerRefundLeaf(0, leafs[0], tree.getHexProof(leafs[0]))).to.be
      .reverted;
=======
    await spokePool.connect(dataWorker).executeRelayerRefundRoot(0, leaves[0], tree.getHexProof(leaves[0]));
    await expect(spokePool.connect(dataWorker).executeRelayerRefundRoot(0, leaves[0], tree.getHexProof(leaves[0]))).to
      .be.reverted;
>>>>>>> eb350254
  });
});<|MERGE_RESOLUTION|>--- conflicted
+++ resolved
@@ -43,11 +43,7 @@
     );
 
     // Distribute the first leaf.
-<<<<<<< HEAD
-    await spokePool.connect(dataWorker).executeRelayerRefundLeaf(0, leafs[0], tree.getHexProof(leafs[0]));
-=======
-    await spokePool.connect(dataWorker).executeRelayerRefundRoot(0, leaves[0], tree.getHexProof(leaves[0]));
->>>>>>> eb350254
+    await spokePool.connect(dataWorker).executeRelayerRefundLeaf(0, leaves[0], tree.getHexProof(leaves[0]));
 
     // Relayers should be refunded
     expect(await destErc20.balanceOf(spokePool.address)).to.equal(consts.amountHeldByPool.sub(leavesRefundAmount));
@@ -69,11 +65,8 @@
     expect(tokensBridgedEvents.length).to.equal(1);
 
     // Does not attempt to bridge tokens if amountToReturn is 0. Execute a leaf where amountToReturn is 0.
-<<<<<<< HEAD
-    await spokePool.connect(dataWorker).executeRelayerRefundLeaf(0, leafs[1], tree.getHexProof(leafs[1]));
-=======
-    await spokePool.connect(dataWorker).executeRelayerRefundRoot(0, leaves[1], tree.getHexProof(leaves[1]));
->>>>>>> eb350254
+    await spokePool.connect(dataWorker).executeRelayerRefundLeaf(0, leaves[1], tree.getHexProof(leaves[1]));
+
     // Show that a second DistributedRelayRefund event was emitted but not a second TokensBridged event.
     relayTokensEvents = await spokePool.queryFilter(spokePool.filters.ExecutedRelayerRefundRoot());
     expect(relayTokensEvents.length).to.equal(2);
@@ -90,23 +83,13 @@
 
     // Take the valid root but change some element within it. This will change the hash of the leaf
     // and as such the contract should reject it for not being included within the merkle tree for the valid proof.
-<<<<<<< HEAD
-    const badLeaf = { ...leafs[0], chainId: 13371 };
-    await expect(spokePool.connect(dataWorker).executeRelayerRefundLeaf(0, badLeaf, tree.getHexProof(leafs[0]))).to.be
+    const badLeaf = { ...leaves[0], chainId: 13371 };
+    await expect(spokePool.connect(dataWorker).executeRelayerRefundLeaf(0, badLeaf, tree.getHexProof(leaves[0]))).to.be
       .reverted;
 
     // Reverts if the distribution root index is incorrect.
-    await expect(spokePool.connect(dataWorker).executeRelayerRefundLeaf(1, leafs[0], tree.getHexProof(leafs[0]))).to.be
-      .reverted;
-=======
-    const badLeaf = { ...leaves[0], chainId: 13371 };
-    await expect(spokePool.connect(dataWorker).executeRelayerRefundRoot(0, badLeaf, tree.getHexProof(leaves[0]))).to.be
-      .reverted;
-
-    // Reverts if the distribution root index is incorrect.
-    await expect(spokePool.connect(dataWorker).executeRelayerRefundRoot(1, leaves[0], tree.getHexProof(leaves[0]))).to
+    await expect(spokePool.connect(dataWorker).executeRelayerRefundLeaf(1, leaves[0], tree.getHexProof(leaves[0]))).to
       .be.reverted;
->>>>>>> eb350254
   });
   it("Cannot refund leaf with chain ID for another network", async function () {
     // Create tree for another chain ID
@@ -117,13 +100,8 @@
     );
 
     // Root is valid and leaf is contained in tree, but chain ID doesn't match pool's chain ID.
-<<<<<<< HEAD
-    await expect(spokePool.connect(dataWorker).executeRelayerRefundLeaf(0, leafs[0], tree.getHexProof(leafs[0]))).to.be
-      .reverted;
-=======
-    await expect(spokePool.connect(dataWorker).executeRelayerRefundRoot(0, leaves[0], tree.getHexProof(leaves[0]))).to
+    await expect(spokePool.connect(dataWorker).executeRelayerRefundLeaf(0, leaves[0], tree.getHexProof(leaves[0]))).to
       .be.reverted;
->>>>>>> eb350254
   });
   it("Execution rejects double claimed leaves", async function () {
     const { leaves, tree } = await constructSimpleTree(destErc20, destinationChainId);
@@ -133,14 +111,8 @@
     );
 
     // First claim should be fine. Second claim should be reverted as you cant double claim a leaf.
-<<<<<<< HEAD
-    await spokePool.connect(dataWorker).executeRelayerRefundLeaf(0, leafs[0], tree.getHexProof(leafs[0]));
-    await expect(spokePool.connect(dataWorker).executeRelayerRefundLeaf(0, leafs[0], tree.getHexProof(leafs[0]))).to.be
-      .reverted;
-=======
-    await spokePool.connect(dataWorker).executeRelayerRefundRoot(0, leaves[0], tree.getHexProof(leaves[0]));
-    await expect(spokePool.connect(dataWorker).executeRelayerRefundRoot(0, leaves[0], tree.getHexProof(leaves[0]))).to
+    await spokePool.connect(dataWorker).executeRelayerRefundLeaf(0, leaves[0], tree.getHexProof(leaves[0]));
+    await expect(spokePool.connect(dataWorker).executeRelayerRefundLeaf(0, leaves[0], tree.getHexProof(leaves[0]))).to
       .be.reverted;
->>>>>>> eb350254
   });
 });