import { toWei, utf8ToHex, toBN, createRandomBytes32 } from "./utils";

export const amountToSeedWallets = toWei("1500");

export const amountToLp = toWei("1000");

export const amountToDeposit = toWei("100");

export const amountToRelay = toWei("25");

export const depositRelayerFeePct = toWei("0.1");

export const realizedLpFeePct = toWei("0.1");

export const oneHundredPct = toWei("1");

export const totalPostFeesPct = toBN(oneHundredPct).sub(toBN(depositRelayerFeePct).add(realizedLpFeePct));

export const amountToRelayPreFees = toBN(amountToRelay).mul(toBN(oneHundredPct)).div(totalPostFeesPct);

export const destinationChainId = 1337;

export const originChainId = 666;

export const repaymentChainId = 777;

export const firstDepositId = 0;

export const depositQuoteTimeBuffer = 10 * 60; // 10 minutes

export const bondAmount = toWei("5");

export const finalFee = toWei("1");

export const refundProposalLiveness = 100;

export const zeroAddress = "0x0000000000000000000000000000000000000000";

export const zeroBytes32 = "0x0000000000000000000000000000000000000000000000000000000000000000";

export const identifier = utf8ToHex("IS_ACROSS_V2_RELAY_VALID");

export const zeroRawValue = { rawValue: "0" };

<<<<<<< HEAD
export const spokePoolRelayerRefundRoot = createRandomBytes32();

export const spokePoolRelayerRefundRootDefaultId = 0;
=======
export const mockBundleEvaluationBlockNumbers = [1, 2, 3];

export const mockPoolRebalanceLeafCount = 5;

export const mockPoolRebalanceRoot = createRandomBytes32();

export const mockDestinationDistributionRoot = createRandomBytes32();
>>>>>>> 4b998f90
<|MERGE_RESOLUTION|>--- conflicted
+++ resolved
@@ -42,16 +42,10 @@
 
 export const zeroRawValue = { rawValue: "0" };
 
-<<<<<<< HEAD
-export const spokePoolRelayerRefundRoot = createRandomBytes32();
-
-export const spokePoolRelayerRefundRootDefaultId = 0;
-=======
 export const mockBundleEvaluationBlockNumbers = [1, 2, 3];
 
 export const mockPoolRebalanceLeafCount = 5;
 
 export const mockPoolRebalanceRoot = createRandomBytes32();
 
-export const mockDestinationDistributionRoot = createRandomBytes32();
->>>>>>> 4b998f90
+export const mockDestinationDistributionRoot = createRandomBytes32();