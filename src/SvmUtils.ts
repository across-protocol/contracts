--- conflicted
+++ resolved
@@ -122,7 +122,6 @@
 export async function readProgramEvents(
   connection: Connection,
   program: Program<any>,
-<<<<<<< HEAD
   finality: Finality = "confirmed",
   options: SignaturesForAddressOptions = { limit: 1000 }
 ): Promise<EventType[]> {
@@ -138,13 +137,6 @@
     if (signatures.length > 0) {
       options = { ...options, before: signatures[signatures.length - 1].signature };
     }
-=======
-  options?: SignaturesForAddressOptions,
-  finality: Finality = "confirmed"
-) {
-  const events = [];
-  const pastSignatures = await connection.getSignaturesForAddress(program.programId, options, finality);
->>>>>>> 0785cf25
 
     if (options.limit && signatures.length < options.limit) break; // Exit early if the number of signatures < limit
   }
@@ -155,10 +147,11 @@
       const events = await readEvents(connection, signature.signature, [program], finality);
       return events.map((event) => ({
         ...event,
-        confirmationStatus: signature.confirmationStatus,
-        blockTime: signature.blockTime,
+        confirmationStatus: signature.confirmationStatus || "Unknown",
+        blockTime: signature.blockTime || 0,
         signature: signature.signature,
         slot: signature.slot,
+        name: event.name || "Unknown",
       }));
     })
   );
