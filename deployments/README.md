# Across Mainnet Deployment Addresses

All of the SpokePool addresses listed here are [upgradeable proxy](https://github.com/OpenZeppelin/openzeppelin-contracts-upgradeable/blob/2d081f24cac1a867f6f73d512f2022e1fa987854/contracts/proxy/utils/UUPSUpgradeable.sol) contract addresses. If you want to get implementation contract information (ABI, bytecode, addresses) then go to the relevant folder in this directory for the contract and chain you are looking for. You can read more about the proxy upgradeability pattern we use [here](https://github.com/OpenZeppelin/openzeppelin-contracts-upgradeable/blob/2d081f24cac1a867f6f73d512f2022e1fa987854/contracts/proxy/README.adoc)

The [`deployments.json`](./deployments.json) file also maintains the most up to date **proxy (i.e.not implementation)** addresses and you should view it as the source of truth in case it differs from this `README`.
This is because this `deployments.json` file is used by bots in [`@across-protocol/relayer`](https://github.com/across-protocol/relayer) and [`@across-protocol/sdk`](https://github.com/across-protocol/sdk) to programmatically load the latest contract addresses. This `README` is not a dependency in those repositories so it is more likely to be out of sync with the latest addresses.

## Mainnet (1)

| Contract Name       | Address                                                                                                               |
| ------------------- | --------------------------------------------------------------------------------------------------------------------- |
| LPTokenFactory      | [0x7dB69eb9F52eD773E9b03f5068A1ea0275b2fD9d](https://etherscan.io/address/0x7dB69eb9F52eD773E9b03f5068A1ea0275b2fD9d) |
| HubPool             | [0xc186fA914353c44b2E33eBE05f21846F1048bEda](https://etherscan.io/address/0xc186fA914353c44b2E33eBE05f21846F1048bEda) |
| Optimism_Adapter    | [0xAd1b0a86c98703fd5F4E56fff04F6b2D9b9f246F](https://etherscan.io/address/0xAd1b0a86c98703fd5F4E56fff04F6b2D9b9f246F) |
| Boba_Adapter        | [0x33B0Ec794c15D6Cc705818E70d4CaCe7bCfB5Af3](https://etherscan.io/address/0x33B0Ec794c15D6Cc705818E70d4CaCe7bCfB5Af3) |
| Arbitrum_Adapter    | [0x100EDfCf3af2B4625Fca4EaF6C533703e71F7210](https://etherscan.io/address/0x100EDfCf3af2B4625Fca4EaF6C533703e71F7210) |
| Ethereum_Adapter    | [0x527E872a5c3f0C7c24Fe33F2593cFB890a285084](https://etherscan.io/address/0x527E872a5c3f0C7c24Fe33F2593cFB890a285084) |
| Ethereum_SpokePool  | [0x5c7BCd6E7De5423a257D81B442095A1a6ced35C5](https://etherscan.io/address/0x5c7BCd6E7De5423a257D81B442095A1a6ced35C5) |
| PolygonTokenBridger | [0x48d990AbDA20afa1fD1da713AbC041B60a922c65](https://etherscan.io/address/0x48d990AbDA20afa1fD1da713AbC041B60a922c65) |
| Polygon_Adapter     | [0x3E94e8d4316a1eBfb2245E45E6F0B8724094CE1A](https://etherscan.io/address/0x3E94e8d4316a1eBfb2245E45E6F0B8724094CE1A) |
| ZkSync_Adapter      | [0xE233009838CB898b50e0012a6E783FC9FeE447FB](https://etherscan.io/address/0xE233009838CB898b50e0012a6E783FC9FeE447FB) |
| Base_Adapter        | [0x2d8B1e2B0Dff62DF132d23BEa68a6D2c4D20046E](https://etherscan.io/address/0x2d8B1e2B0Dff62DF132d23BEa68a6D2c4D20046E) |
| Linea Adapter       | [0x7Ea0D1882D610095A45E512B0113f79cA98a8EfE](https://etherscan.io/address/0x7Ea0D1882D610095A45E512B0113f79cA98a8EfE) |
| Mode Adapter        | [0xf1B59868697f3925b72889ede818B9E7ba0316d0](https://etherscan.io/address/0xf1B59868697f3925b72889ede818B9E7ba0316d0) |
| Lisk Adapter        | [0x8229E812f20537caA1e8Fb41749b4887B8a75C3B](https://etherscan.io/address/0x8229E812f20537caA1e8Fb41749b4887B8a75C3B) |
| Blast Adapter       | [0xF2bEf5E905AAE0295003ab14872F811E914EdD81](https://etherscan.io/address/0xF2bEf5E905AAE0295003ab14872F811E914EdD81) |
| Scroll Adapter      | [0xb6129Ab69aEA75e6884c2D6ecf25293C343C519F](https://etherscan.io/address/0xb6129Ab69aEA75e6884c2D6ecf25293C343C519F) |
| Redstone Adapter    | [0x188F8C95B7cfB7993B53a4F643efa687916f73fA](https://etherscan.io/address/0x188F8C95B7cfB7993B53a4F643efa687916f73fA) |
| Zora Adapter        | [0x024F2fC31CBDD8de17194b1892c834f98Ef5169b](https://etherscan.io/address/0x024F2fC31CBDD8de17194b1892c834f98Ef5169b) |
| WorldChain Adapter  | [0x8eBebfc894047bEE213A561b8792fCa71241731f](https://etherscan.io/address/0x8eBebfc894047bEE213A561b8792fCa71241731f) |
| AcrossConfigStore   | [0x3B03509645713718B78951126E0A6de6f10043f5](https://etherscan.io/address/0x3B03509645713718B78951126E0A6de6f10043f5) |
| Across Bond Token   | [0xee1dc6bcf1ee967a350e9ac6caaaa236109002ea](https://etherscan.io/address/0xee1dc6bcf1ee967a350e9ac6caaaa236109002ea) |
| MulticallHandler    | [0x924a9f036260DdD5808007E1AA95f08eD08aA569](https://etherscan.io/address/0x924a9f036260DdD5808007E1AA95f08eD08aA569) |
| Cher Adapter        | [0x0c9d064523177dBB55CFE52b9D0c485FBFc35FD2](https://etherscan.io/address/0x0c9d064523177dBB55CFE52b9D0c485FBFc35FD2) |

## Optimism mainnet (10)

| Contract Name      | Address                                                                                                                          |
| ------------------ | -------------------------------------------------------------------------------------------------------------------------------- |
| Optimism_SpokePool | [0x6f26Bf09B1C792e3228e5467807a900A503c0281](https://optimistic.etherscan.io/address/0x6f26Bf09B1C792e3228e5467807a900A503c0281) |
| MulticallHandler   | [0x924a9f036260DdD5808007E1AA95f08eD08aA569](https://optimistic.etherscan.io/address/0x924a9f036260DdD5808007E1AA95f08eD08aA569) |

## Polygon mainnet(137)

| Contract Name       | Address                                                                                                                  |
| ------------------- | ------------------------------------------------------------------------------------------------------------------------ |
| PolygonTokenBridger | [0x48d990AbDA20afa1fD1da713AbC041B60a922c65](https://polygonscan.com/address/0x48d990AbDA20afa1fD1da713AbC041B60a922c65) |
| Polygon_SpokePool   | [0x9295ee1d8C5b022Be115A2AD3c30C72E34e7F096](https://polygonscan.com/address/0x9295ee1d8C5b022Be115A2AD3c30C72E34e7F096) |
| MulticallHandler    | [0x924a9f036260DdD5808007E1AA95f08eD08aA569](https://polygonscan.com/address/0x924a9f036260DdD5808007E1AA95f08eD08aA569) |

## zkSync mainnet (324)

| Contract Name    | Address                                                                                                                     |
| ---------------- | --------------------------------------------------------------------------------------------------------------------------- |
| zkSync_SpokePool | [0xE0B015E54d54fc84a6cB9B666099c46adE9335FF](https://explorer.zksync.io/address/0xE0B015E54d54fc84a6cB9B666099c46adE9335FF) |
| MulticallHandler | [0x863859ef502F0Ee9676626ED5B418037252eFeb2](https://explorer.zksync.io/address/0x863859ef502F0Ee9676626ED5B418037252eFeb2) |

## Arbitrum mainnet (42161)

| Contract Name      | Address                                                                                                              |
| ------------------ | -------------------------------------------------------------------------------------------------------------------- |
| Arbitrum_SpokePool | [0xe35e9842fceaCA96570B734083f4a58e8F7C5f2A](https://arbiscan.io/address/0xe35e9842fceaCA96570B734083f4a58e8F7C5f2A) |
| MulticallHandler   | [0x924a9f036260DdD5808007E1AA95f08eD08aA569](https://arbiscan.io/address/0x924a9f036260DdD5808007E1AA95f08eD08aA569) |

## Base mainnet (8453)

| Contract Name    | Address                                                                                                               |
| ---------------- | --------------------------------------------------------------------------------------------------------------------- |
| Base_SpokePool   | [0x09aea4b2242abC8bb4BB78D537A67a245A7bEC64](https://basescan.org/address/0x09aea4b2242abC8bb4BB78D537A67a245A7bEC64) |
| MulticallHandler | [0x924a9f036260DdD5808007E1AA95f08eD08aA569](https://basescan.org/address/0x924a9f036260DdD5808007E1AA95f08eD08aA569) |

## Linea mainnet (59144)

| Contract Name    | Address                                                                                                                  |
| ---------------- | ------------------------------------------------------------------------------------------------------------------------ |
| Linea_SpokePool  | [0x7E63A5f1a8F0B4d0934B2f2327DAED3F6bb2ee75](https://lineascan.build/address/0x7e63a5f1a8f0b4d0934b2f2327daed3f6bb2ee75) |
| MulticallHandler | [0x1015c58894961F4F7Dd7D68ba033e28Ed3ee1cDB](https://lineascan.build/address/0x1015c58894961F4F7Dd7D68ba033e28Ed3ee1cDB) |

## Mode mainnet (34443)

| Contract Name    | Address                                                                                                              |
| ---------------- | -------------------------------------------------------------------------------------------------------------------- |
| Mode_SpokePool   | [0x3baD7AD0728f9917d1Bf08af5782dCbD516cDd96](https://modescan.io/address/0x3baD7AD0728f9917d1Bf08af5782dCbD516cDd96) |
| MulticallHandler | [0x924a9f036260DdD5808007E1AA95f08eD08aA569](https://modescan.io/address/0x924a9f036260DdD5808007E1AA95f08eD08aA569) |

## Lisk mainnet (1135)

| Contract Name    | Address                                                                                                                      |
| ---------------- | ---------------------------------------------------------------------------------------------------------------------------- |
| Lisk_SpokePool   | [0x9552a0a6624A23B848060AE5901659CDDa1f83f8](https://blockscout.lisk.com/address/0x9552a0a6624A23B848060AE5901659CDDa1f83f8) |
| MulticallHandler | [0x924a9f036260DdD5808007E1AA95f08eD08aA569](https://blockscout.lisk.com/address/0x924a9f036260DdD5808007E1AA95f08eD08aA569) |

## Blast mainnet (81457)

| Contract Name    | Address                                                                                                               |
| ---------------- | --------------------------------------------------------------------------------------------------------------------- |
| Blast_SpokePool  | [0x2D509190Ed0172ba588407D4c2df918F955Cc6E1](https://blastscan.io/address/0x2D509190Ed0172ba588407D4c2df918F955Cc6E1) |
| MulticallHandler | [0x924a9f036260DdD5808007E1AA95f08eD08aA569](https://blastscan.io/address/0x924a9f036260DdD5808007E1AA95f08eD08aA569) |

## Redstone mainnet (690)

| Contract Name      | Address                                                                                                                        |
| ------------------ | ------------------------------------------------------------------------------------------------------------------------------ |
| Redstone_SpokePool | [0x13fDac9F9b4777705db45291bbFF3c972c6d1d97](https://explorer.redstone.xyz/address/0x13fDac9F9b4777705db45291bbFF3c972c6d1d97) |
| MulticallHandler   | [0x924a9f036260DdD5808007E1AA95f08eD08aA569](https://explorer.redstone.xyz/address/0x924a9f036260DdD5808007E1AA95f08eD08aA569) |

## Scroll mainnet (534352)

| Contract Name    | Address                                                                                                                 |
| ---------------- | ----------------------------------------------------------------------------------------------------------------------- |
| Scroll_SpokePool | [0x3baD7AD0728f9917d1Bf08af5782dCbD516cDd96](https://scrollscan.com/address/0x3baD7AD0728f9917d1Bf08af5782dCbD516cDd96) |
| MulticallHandler | [0x924a9f036260DdD5808007E1AA95f08eD08aA569](https://scrollscan.com/address/0x924a9f036260DdD5808007E1AA95f08eD08aA569) |

## Zora mainnet (7777777)

| Contract Name    | Address                                                                                                                       |
| ---------------- | ----------------------------------------------------------------------------------------------------------------------------- |
| Zora_SpokePool   | [0x13fDac9F9b4777705db45291bbFF3c972c6d1d97](https://zorascan.xyz/address/0x13fDac9F9b4777705db45291bbFF3c972c6d1d97)         |
| MulticallHandler | [0x924a9f036260DdD5808007E1AA95f08eD08aA569](https://zorascan.xyz/address/address/0x924a9f036260DdD5808007E1AA95f08eD08aA569) |

## World Chain mainnet (480)

| Contract Name        | Address                                                                                                                                          |
| -------------------- | ------------------------------------------------------------------------------------------------------------------------------------------------ |
| WorldChain_SpokePool | [0x09aea4b2242abC8bb4BB78D537A67a245A7bEC64](https://worldchain-mainnet.explorer.alchemy.com/address/0x09aea4b2242abC8bb4BB78D537A67a245A7bEC64) |
| MulticallHandler     | [0x924a9f036260DdD5808007E1AA95f08eD08aA569](https://worldchain-mainnet.explorer.alchemy.com/address/0x924a9f036260DdD5808007E1AA95f08eD08aA569) |

## AlephZero mainnet (41455)

| Contract Name       | Address                                                                                                                             |
| ------------------- | ----------------------------------------------------------------------------------------------------------------------------------- |
| AlephZero_SpokePool | [0x13fDac9F9b4777705db45291bbFF3c972c6d1d97](https://evm-explorer.alephzero.org/address/0x13fDac9F9b4777705db45291bbFF3c972c6d1d97) |
| MulticallHandler    | [0x924a9f036260DdD5808007E1AA95f08eD08aA569](https://evm-explorer.alephzero.org/address/0x924a9f036260DdD5808007E1AA95f08eD08aA569) |

## Ink mainnet (57073)

| Contract Name    | Address                                                                                                                          |
| ---------------- | -------------------------------------------------------------------------------------------------------------------------------- |
| Ink_SpokePool    | [0xeF684C38F94F48775959ECf2012D7E864ffb9dd4](https://explorer.inkonchain.com/address/0xeF684C38F94F48775959ECf2012D7E864ffb9dd4) |
<<<<<<< HEAD
| MulticallHandler | [0x924a9f036260DdD5808007E1AA95f08eD08aA569](https://explorer.inkonchain.com/address/0x924a9f036260DdD5808007E1AA95f08eD08aA569) |
=======
| MulticallHandler | [0x924a9f036260DdD5808007E1AA95f08eD08aA569](https://explorer.inkonchain.com/address/0x924a9f036260DdD5808007E1AA95f08eD08aA569) |

## Soneium mainnet (1868)

| Contract Name     | Address                                                                                                                         |
| ----------------- | ------------------------------------------------------------------------------------------------------------------------------- |
| Soneium_SpokePool | [0x3baD7AD0728f9917d1Bf08af5782dCbD516cDd96](https://soneium.blockscout.com/address/0x3baD7AD0728f9917d1Bf08af5782dCbD516cDd96) |
| MulticallHandler  | [0x924a9f036260DdD5808007E1AA95f08eD08aA569](https://soneium.blockscout.com/address/0x924a9f036260DdD5808007E1AA95f08eD08aA569) |

## Unichain mainnet (130)

| Contract Name      | Address                                                                                                                          |
| ------------------ | -------------------------------------------------------------------------------------------------------------------------------- |
| Unichain_SpokePool | [0x09aea4b2242abC8bb4BB78D537A67a245A7bEC64](https://unichain.blockscout.com/address/0x09aea4b2242abC8bb4BB78D537A67a245A7bEC64) |
| MulticallHandler   | [0x924a9f036260DdD5808007E1AA95f08eD08aA569](https://unichain.blockscout.com/address/0x924a9f036260DdD5808007E1AA95f08eD08aA569) |

## Lens mainnet (232)

| Contract Name    | Address                                        |
| ---------------- | ---------------------------------------------- |
| Lens_SpokePool   | [0xe7cb3e167e7475dE1331Cf6E0CEb187654619E12]() |
| MulticallHandler | [0xc5939F59b3c9662377DdA53A08D5085b2d52b719]() |
>>>>>>> 389724dc
<|MERGE_RESOLUTION|>--- conflicted
+++ resolved
@@ -137,9 +137,6 @@
 | Contract Name    | Address                                                                                                                          |
 | ---------------- | -------------------------------------------------------------------------------------------------------------------------------- |
 | Ink_SpokePool    | [0xeF684C38F94F48775959ECf2012D7E864ffb9dd4](https://explorer.inkonchain.com/address/0xeF684C38F94F48775959ECf2012D7E864ffb9dd4) |
-<<<<<<< HEAD
-| MulticallHandler | [0x924a9f036260DdD5808007E1AA95f08eD08aA569](https://explorer.inkonchain.com/address/0x924a9f036260DdD5808007E1AA95f08eD08aA569) |
-=======
 | MulticallHandler | [0x924a9f036260DdD5808007E1AA95f08eD08aA569](https://explorer.inkonchain.com/address/0x924a9f036260DdD5808007E1AA95f08eD08aA569) |
 
 ## Soneium mainnet (1868)
@@ -161,5 +158,4 @@
 | Contract Name    | Address                                        |
 | ---------------- | ---------------------------------------------- |
 | Lens_SpokePool   | [0xe7cb3e167e7475dE1331Cf6E0CEb187654619E12]() |
-| MulticallHandler | [0xc5939F59b3c9662377DdA53A08D5085b2d52b719]() |
->>>>>>> 389724dc
+| MulticallHandler | [0xc5939F59b3c9662377DdA53A08D5085b2d52b719]() |