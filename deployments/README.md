--- conflicted
+++ resolved
@@ -137,9 +137,6 @@
 | Contract Name    | Address                                                                                                                          |
 | ---------------- | -------------------------------------------------------------------------------------------------------------------------------- |
 | Ink_SpokePool    | [0xeF684C38F94F48775959ECf2012D7E864ffb9dd4](https://explorer.inkonchain.com/address/0xeF684C38F94F48775959ECf2012D7E864ffb9dd4) |
-<<<<<<< HEAD
-| MulticallHandler | [0x924a9f036260DdD5808007E1AA95f08eD08aA569](https://explorer.inkonchain.com/address/0x924a9f036260DdD5808007E1AA95f08eD08aA569) |
-=======
 | MulticallHandler | [0x924a9f036260DdD5808007E1AA95f08eD08aA569](https://explorer.inkonchain.com/address/0x924a9f036260DdD5808007E1AA95f08eD08aA569) |
 
 ## Soneium mainnet (1868)
@@ -147,5 +144,4 @@
 | Contract Name     | Address                                                                                                                         |
 | ----------------- | ------------------------------------------------------------------------------------------------------------------------------- |
 | Soneium_SpokePool | [0x3baD7AD0728f9917d1Bf08af5782dCbD516cDd96](https://soneium.blockscout.com/address/0x3baD7AD0728f9917d1Bf08af5782dCbD516cDd96) |
-| MulticallHandler  | [0x924a9f036260DdD5808007E1AA95f08eD08aA569](https://soneium.blockscout.com/address/0x924a9f036260DdD5808007E1AA95f08eD08aA569) |
->>>>>>> ceda8660
+| MulticallHandler  | [0x924a9f036260DdD5808007E1AA95f08eD08aA569](https://soneium.blockscout.com/address/0x924a9f036260DdD5808007E1AA95f08eD08aA569) |