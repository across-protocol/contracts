--- conflicted
+++ resolved
@@ -45,12 +45,8 @@
   },
   "10": {
     "SpokePool": { "address": "0x6f26Bf09B1C792e3228e5467807a900A503c0281", "blockNumber": 93903076 },
-<<<<<<< HEAD
     "AcrossMerkleDistributor": { "address": "0xc8b31410340d57417bE62672f6B53dfB9de30aC2", "blockNumber": 114652330 },
-    "SpokePoolVerifier": { "address": "0xbcfEb7d29BB1b40c6eA3A9e3d0822a79819d63F3", "blockNumber": 116864189 }
-=======
     "SpokePoolVerifier": { "address": "0xB4A8d45647445EA9FC3E1058096142390683dBC2", "blockNumber": 117881120 }
->>>>>>> 705a1100
   },
   "11155420": {
     "SpokePool": { "address": "0x4e8E101924eDE233C13e2D8622DC8aED2872d505", "blockNumber": 7762656 }
