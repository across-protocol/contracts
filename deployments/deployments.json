{
  "1": {
    "AcrossConfigStore": { "address": "0x3B03509645713718B78951126E0A6de6f10043f5", "blockNumber": 14717196 },
    "AcrossMerkleDistributor": { "address": "0xE50b2cEAC4f60E840Ae513924033E753e2366487", "blockNumber": 15976846 },
    "Arbitrum_Adapter": { "address": "0x5473CBD30bEd1Bf97C0c9d7c59d268CD620dA426", "blockNumber": 19915048 },
    "Arbitrum_RescueAdapter": { "address": "0xC6fA0a4EBd802c01157d6E7fB1bbd2ae196ae375", "blockNumber": 16233939 },
    "Arbitrum_SendTokensAdapter": { "address": "0xC06A68DF12376271817FcEBfb45Be996B0e1593E", "blockNumber": 16691987 },
    "Boba_Adapter": { "address": "0x33B0Ec794c15D6Cc705818E70d4CaCe7bCfB5Af3", "blockNumber": 14716798 },
    "Ethereum_Adapter": { "address": "0x527E872a5c3f0C7c24Fe33F2593cFB890a285084", "blockNumber": 14704381 },
    "SpokePool": { "address": "0x5c7BCd6E7De5423a257D81B442095A1a6ced35C5", "blockNumber": 17117454 },
    "HubPool": { "address": "0xc186fA914353c44b2E33eBE05f21846F1048bEda", "blockNumber": 14819537 },
    "LpTokenFactory": { "address": "0x7dB69eb9F52eD773E9b03f5068A1ea0275b2fD9d", "blockNumber": 14704307 },
    "Optimism_Adapter": { "address": "0xE1e74B3D6A8E2A479B62958D4E4E6eEaea5B612b", "blockNumber": 19915034 },
    "PolygonTokenBridger": { "address": "0x0330E9b4D0325cCfF515E81DFbc7754F2a02ac57", "blockNumber": 14819539 },
    "Polygon_Adapter": { "address": "0xb4AeF0178f5725392A26eE18684C2aB62adc912e", "blockNumber": 19915066 },
    "ZkSync_Adapter": { "address": "0xE233009838CB898b50e0012a6E783FC9FeE447FB", "blockNumber": 17842162 },
    "Base_Adapter": { "address": "0xE1421233BF7158A19f89F17c9735F9cbd3D9529c", "blockNumber": 19915087 },
    "Linea_Adapter": { "address": "0x7Ea0D1882D610095A45E512B0113f79cA98a8EfE", "blockNumber": 19402413 },
    "BondToken": { "address": "0xee1dc6bcf1ee967a350e9ac6caaaa236109002ea", "blockNumber": 17980554 },
    "SpokePoolVerifier": { "address": "0xB4A8d45647445EA9FC3E1058096142390683dBC2", "blockNumber": 19510875 },
    "Mode_Adapter": { "address": "0xf1B59868697f3925b72889ede818B9E7ba0316d0", "blockNumber": 19914094 },
    "MulticallHandler": { "address": "0x924a9f036260DdD5808007E1AA95f08eD08aA569", "blockNumber": 20277013 },
    "Lisk_Adapter": { "address": "0x8229E812f20537caA1e8Fb41749b4887B8a75C3B", "blockNumber": 20184545 },
    "Blast_Adapter": { "address": "0xF2bEf5E905AAE0295003ab14872F811E914EdD81", "blockNumber": 20221494 },
    "Scroll_Adapter": { "address": "0xb6129Ab69aEA75e6884c2D6ecf25293C343C519F", "blockNumber": 20318360 },
    "Blast_DaiRetriever": { "address": "0x98Dd57048d7d5337e92D9102743528ea4Fea64aB", "blockNumber": 20378862 },
    "Blast_RescueAdapter": { "address": "0xE5Dea263511F5caC27b15cBd58Ff103F4Ce90957", "blockNumber": 20378872 },
    "Redstone_Adapter": { "address": "0x188F8C95B7cfB7993B53a4F643efa687916f73fA", "blockNumber": 20432774 },
    "Zora_Adapter": { "address": "0xa27fb9f2A22F8dA4cBF155e9795A43488004AAc3", "blockNumber": 20468487 }
  },
  "10": {
    "SpokePool": { "address": "0x6f26Bf09B1C792e3228e5467807a900A503c0281", "blockNumber": 93903076 },
    "1inch_SwapAndBridge": { "address": "0x3E7448657409278C9d6E192b92F2b69B234FCc42", "blockNumber": 120044846 },
    "UniswapV3_SwapAndBridge": { "address": "0x6f4A733c7889f038D77D4f540182Dda17423CcbF", "blockNumber": 120044742 },
    "AcrossMerkleDistributor": { "address": "0xc8b31410340d57417bE62672f6B53dfB9de30aC2", "blockNumber": 114652330 },
    "SpokePoolVerifier": { "address": "0xB4A8d45647445EA9FC3E1058096142390683dBC2", "blockNumber": 117881120 },
    "MulticallHandler": { "address": "0x924a9f036260DdD5808007E1AA95f08eD08aA569", "blockNumber": 122513129 }
  },
  "11155420": {
    "SpokePool": { "address": "0x4e8E101924eDE233C13e2D8622DC8aED2872d505", "blockNumber": 7762656 },
    "MulticallHandler": { "address": "0x924a9f036260DdD5808007E1AA95f08eD08aA569", "blockNumber": 14411096 }
  },
  "137": {
    "MintableERC1155": { "address": "0xA15a90E7936A2F8B70E181E955760860D133e56B", "blockNumber": 40600414 },
    "PolygonTokenBridger": { "address": "0x0330E9b4D0325cCfF515E81DFbc7754F2a02ac57", "blockNumber": 28604258 },
    "SpokePool": { "address": "0x9295ee1d8C5b022Be115A2AD3c30C72E34e7F096", "blockNumber": 41908657 },
    "SpokePoolVerifier": { "address": "0xB4A8d45647445EA9FC3E1058096142390683dBC2", "blockNumber": 55059424 },
    "1inch_UniversalSwapAndBridge": {
      "address": "0xf9735e425a36d22636ef4cb75c7a6c63378290ca",
      "blockNumber": 56529707
    },
    "1inch_SwapAndBridge": { "address": "0xaBa0F11D55C5dDC52cD0Cb2cd052B621d45159d5", "blockNumber": 56675429 },
    "UniswapV3_UniversalSwapAndBridge": {
      "address": "0xc2dcb88873e00c9d401de2cbba4c6a28f8a6e2c2",
      "blockNumber": 56529578
    },
    "UniswapV3_SwapAndBridge": { "address": "0x9220fa27ae680e4e8d9733932128fa73362e0393", "blockNumber": 56675837 },
    "MulticallHandler": { "address": "0x924a9f036260DdD5808007E1AA95f08eD08aA569", "blockNumber": 59194129 }
  },
  "288": { "SpokePool": { "address": "0xBbc6009fEfFc27ce705322832Cb2068F8C1e0A58", "blockNumber": 619993 } },
  "324": {
    "SpokePool": { "address": "0xE0B015E54d54fc84a6cB9B666099c46adE9335FF", "blockNumber": 10352565 },
    "MulticallHandler": { "address": "0x863859ef502F0Ee9676626ED5B418037252eFeb2", "blockNumber": 36906393 }
  },
<<<<<<< HEAD
=======
  "420": { "SpokePool": { "address": "0xeF684C38F94F48775959ECf2012D7E864ffb9dd4", "blockNumber": 17025501 } },
  "690": {
    "SpokePool": { "address": "0x28077B47Cd03326De7838926A63699849DD4fa87", "blockNumber": 5158526 },
    "SpokePoolVerifier": { "address": "0xB4A8d45647445EA9FC3E1058096142390683dBC2", "blockNumber": 5161326 },
    "MulticallHandler": { "address": "0x924a9f036260DdD5808007E1AA95f08eD08aA569", "blockNumber": 5159031 }
  },
>>>>>>> 1471664a
  "919": {
    "SpokePool": { "address": "0xbd886FC0725Cc459b55BbFEb3E4278610331f83b", "blockNumber": 13999465 },
    "MulticallHandler": { "address": "0x924a9f036260DdD5808007E1AA95f08eD08aA569", "blockNumber": 15826581 }
  },
  "1135": {
    "SpokePool": { "address": "0x9552a0a6624A23B848060AE5901659CDDa1f83f8", "blockNumber": 2602337 },
    "SpokePoolVerifier": { "address": "0xB4A8d45647445EA9FC3E1058096142390683dBC2", "blockNumber": 2391565 },
    "MulticallHandler": { "address": "0x924a9f036260DdD5808007E1AA95f08eD08aA569", "blockNumber": 2948231 }
  },
  "4202": {
    "SpokePool": { "address": "0xeF684C38F94F48775959ECf2012D7E864ffb9dd4", "blockNumber": 7267988 },
    "MulticallHandler": { "address": "0x924a9f036260DdD5808007E1AA95f08eD08aA569", "blockNumber": 7660205 }
  },
  "8453": {
    "SpokePool": { "address": "0x09aea4b2242abC8bb4BB78D537A67a245A7bEC64", "blockNumber": 2164878 },
    "SpokePoolVerifier": { "address": "0xB4A8d45647445EA9FC3E1058096142390683dBC2", "blockNumber": 12285703 },
    "1inch_SwapAndBridge": { "address": "0x7CFaBF2eA327009B39f40078011B0Fb714b65926", "blockNumber": 14450808 },
    "UniswapV3_SwapAndBridge": { "address": "0xbcfbCE9D92A516e3e7b0762AE218B4194adE34b4", "blockNumber": 14450714 },
    "MulticallHandler": { "address": "0x924a9f036260DdD5808007E1AA95f08eD08aA569", "blockNumber": 16917922 }
  },
  "34443": {
    "SpokePool": { "address": "0x3baD7AD0728f9917d1Bf08af5782dCbD516cDd96", "blockNumber": 8043187 },
    "SpokePoolVerifier": { "address": "0xB4A8d45647445EA9FC3E1058096142390683dBC2", "blockNumber": 8038567 },
    "MulticallHandler": { "address": "0x924a9f036260DdD5808007E1AA95f08eD08aA569", "blockNumber": 10228826 }
  },
  "42161": {
    "SpokePool": { "address": "0xe35e9842fceaCA96570B734083f4a58e8F7C5f2A", "blockNumber": 83868041 },
    "SpokePoolVerifier": { "address": "0xB4A8d45647445EA9FC3E1058096142390683dBC2", "blockNumber": 194021369 },
    "1inch_SwapAndBridge": { "address": "0xC456398D5eE3B93828252e48beDEDbc39e03368E", "blockNumber": 211175795 },
    "UniswapV3_SwapAndBridge": { "address": "0xF633b72A4C2Fb73b77A379bf72864A825aD35b6D", "blockNumber": 211175481 },
    "MulticallHandler": { "address": "0x924a9f036260DdD5808007E1AA95f08eD08aA569", "blockNumber": 230779625 }
  },
  "59144": {
    "SpokePool": { "address": "0x7E63A5f1a8F0B4d0934B2f2327DAED3F6bb2ee75", "blockNumber": 2721169 },
    "SpokePoolVerifier": { "address": "0xB4A8d45647445EA9FC3E1058096142390683dBC2", "blockNumber": 3101687 },
    "MulticallHandler": { "address": "0x1015c58894961F4F7Dd7D68ba033e28Ed3ee1cDB", "blockNumber": 5669220 }
  },
  "84532": {
    "SpokePool": { "address": "0x82B564983aE7274c86695917BBf8C99ECb6F0F8F", "blockNumber": 6082004 },
    "MulticallHandler": { "address": "0x924a9f036260DdD5808007E1AA95f08eD08aA569", "blockNumber": 12429513 }
  },
  "80002": {
    "PolygonTokenBridger": { "address": "0x4e3737679081c4D3029D88cA560918094f2e0284", "blockNumber": 7529773 },
    "SpokePool": { "address": "0xd08baaE74D6d2eAb1F3320B2E1a53eeb391ce8e5", "blockNumber": 7529960 },
    "MulticallHandler": { "address": "0x924a9f036260DdD5808007E1AA95f08eD08aA569", "blockNumber": 8797771 }
  },
  "168587773": {
    "SpokePool": { "address": "0x5545092553Cf5Bf786e87a87192E902D50D8f022", "blockNumber": 7634204 },
    "MulticallHandler": { "address": "0x924a9f036260DdD5808007E1AA95f08eD08aA569", "blockNumber": 7973417 }
  },
  "81457": {
    "SpokePool": { "address": "0x2D509190Ed0172ba588407D4c2df918F955Cc6E1", "blockNumber": 5574280 },
    "SpokePoolVerifier": { "address": "0xB4A8d45647445EA9FC3E1058096142390683dBC2", "blockNumber": 5574513 },
    "MulticallHandler": { "address": "0x924a9f036260DdD5808007E1AA95f08eD08aA569", "blockNumber": 5876291 }
  },
  "421614": {
    "SpokePool": { "address": "0x7E63A5f1a8F0B4d0934B2f2327DAED3F6bb2ee75", "blockNumber": 12411026 },
    "MulticallHandler": { "address": "0x924a9f036260DdD5808007E1AA95f08eD08aA569", "blockNumber": 58993382 }
  },
  "534352": {
    "SpokePool": { "address": "0x3baD7AD0728f9917d1Bf08af5782dCbD516cDd96", "blockNumber": 7489705 },
    "SpokePoolVerifier": { "address": "0xB4A8d45647445EA9FC3E1058096142390683dBC2", "blockNumber": 7490003 },
    "MulticallHandler": { "address": "0x924a9f036260DdD5808007E1AA95f08eD08aA569", "blockNumber": 7489978 }
  },
  "7777777": {
    "SpokePool": { "address": "0x09aea4b2242abC8bb4BB78D537A67a245A7bEC64", "blockNumber": 18119425 },
    "SpokePoolVerifier": { "address": "0xB4A8d45647445EA9FC3E1058096142390683dBC2", "blockNumber": 18120222 },
    "MulticallHandler": { "address": "0x924a9f036260DdD5808007E1AA95f08eD08aA569", "blockNumber": 18119854 }
  },
  "11155111": {
    "MulticallHandler": { "address": "0x924a9f036260DdD5808007E1AA95f08eD08aA569", "blockNumber": 6284508 },
    "AcrossConfigStore": { "address": "0xB3De1e212B49e68f4a68b5993f31f63946FCA2a6", "blockNumber": 4968255 },
    "LPTokenFactory": { "address": "0xFB87Ac52Bac7ccF497b6053610A9c59B87a0cE7D", "blockNumber": 4911834 },
    "HubPool": { "address": "0x14224e63716aface30c9a417e0542281869f7d9e", "blockNumber": 4911835 },
    "SpokePool": { "address": "0x5ef6C01E11889d86803e0B23e3cB3F9E9d97B662", "blockNumber": 5288470 },
    "PolygonTokenBridger": { "address": "0x4e3737679081c4D3029D88cA560918094f2e0284", "blockNumber": 5984560 },
    "Polygon_Adapter": { "address": "0x540029039E493b1B843653f93C3064A956931747", "blockNumber": 5984591 },
    "Lisk_Adapter": { "address": "0x13a8B1D6443016424e2b8Bac40dD884Ee679AFc4", "blockNumber": 6226289 },
    "Blast_Adapter": { "address": "0x09500Ffd743e01B4146a4BA795231Ca7Ca37819f", "blockNumber": 6233857 }
  }
}<|MERGE_RESOLUTION|>--- conflicted
+++ resolved
@@ -62,15 +62,12 @@
     "SpokePool": { "address": "0xE0B015E54d54fc84a6cB9B666099c46adE9335FF", "blockNumber": 10352565 },
     "MulticallHandler": { "address": "0x863859ef502F0Ee9676626ED5B418037252eFeb2", "blockNumber": 36906393 }
   },
-<<<<<<< HEAD
-=======
   "420": { "SpokePool": { "address": "0xeF684C38F94F48775959ECf2012D7E864ffb9dd4", "blockNumber": 17025501 } },
   "690": {
     "SpokePool": { "address": "0x28077B47Cd03326De7838926A63699849DD4fa87", "blockNumber": 5158526 },
     "SpokePoolVerifier": { "address": "0xB4A8d45647445EA9FC3E1058096142390683dBC2", "blockNumber": 5161326 },
     "MulticallHandler": { "address": "0x924a9f036260DdD5808007E1AA95f08eD08aA569", "blockNumber": 5159031 }
   },
->>>>>>> 1471664a
   "919": {
     "SpokePool": { "address": "0xbd886FC0725Cc459b55BbFEb3E4278610331f83b", "blockNumber": 13999465 },
     "MulticallHandler": { "address": "0x924a9f036260DdD5808007E1AA95f08eD08aA569", "blockNumber": 15826581 }
