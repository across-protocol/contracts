--- conflicted
+++ resolved
@@ -22,16 +22,11 @@
     function initialize(
         address _hubPool,
         address _wethAddress,
-<<<<<<< HEAD
         address _timerAddress
     ) public initializer {
         __Ownable_init();
-        __SpokePool_init(msg.sender, _hubPool, _wethAddress, _timerAddress);
+        __SpokePool_init(_hubPool, _hubPool, _wethAddress, _timerAddress);
     }
-=======
-        address timerAddress
-    ) SpokePool(_hubPool, _hubPool, _wethAddress, timerAddress) {}
->>>>>>> e040b8c8
 
     /**************************************
      *          INTERNAL FUNCTIONS           *
