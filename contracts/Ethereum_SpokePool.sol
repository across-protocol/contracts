// SPDX-License-Identifier: GPL-3.0-only
pragma solidity ^0.8.0;

import "./SpokePool.sol";
import "@openzeppelin/contracts/access/Ownable.sol";
import "@openzeppelin/contracts/token/ERC20/IERC20.sol";
import "@openzeppelin/contracts/token/ERC20/utils/SafeERC20.sol";

/**
 * @notice Ethereum L1 specific SpokePool. Used on Ethereum L1 to facilitate L2->L1 transfers.
 */
contract Ethereum_SpokePool is SpokePool, Ownable {
    using SafeERC20 for IERC20;

    /**
     * @notice Construct the Ethereum SpokePool.
<<<<<<< HEAD
     * @param _initialDepositId Starting deposit ID. Set to 0 unless this is a re-deployment in order to mitigate
     * relay hash collisions.
=======
     * @dev crossDomainAdmin is unused on this contract.
>>>>>>> a49507a9
     * @param _hubPool Hub pool address to set. Can be changed by admin.
     * @param _wethAddress Weth address for this network to set.
     * @param timerAddress Timer address to set.
     */
    constructor(
        uint32 _initialDepositId,
        address _hubPool,
        address _wethAddress,
        address timerAddress
<<<<<<< HEAD
    ) SpokePool(_initialDepositId, msg.sender, _hubPool, _wethAddress, timerAddress) {}
=======
    ) SpokePool(_hubPool, _hubPool, _wethAddress, timerAddress) {}
>>>>>>> a49507a9

    /**************************************
     *          INTERNAL FUNCTIONS           *
     **************************************/

    function _bridgeTokensToHubPool(RelayerRefundLeaf memory relayerRefundLeaf) internal override {
        IERC20(relayerRefundLeaf.l2TokenAddress).safeTransfer(hubPool, relayerRefundLeaf.amountToReturn);
    }

    // The SpokePool deployed to the same network as the HubPool must be owned by the HubPool.
    // A core assumption of this contract system is that the HubPool is deployed on Ethereum.
    function _requireAdminSender() internal override onlyOwner {}
}<|MERGE_RESOLUTION|>--- conflicted
+++ resolved
@@ -14,12 +14,9 @@
 
     /**
      * @notice Construct the Ethereum SpokePool.
-<<<<<<< HEAD
+     * @dev crossDomainAdmin is unused on this contract.
      * @param _initialDepositId Starting deposit ID. Set to 0 unless this is a re-deployment in order to mitigate
      * relay hash collisions.
-=======
-     * @dev crossDomainAdmin is unused on this contract.
->>>>>>> a49507a9
      * @param _hubPool Hub pool address to set. Can be changed by admin.
      * @param _wethAddress Weth address for this network to set.
      * @param timerAddress Timer address to set.
@@ -29,11 +26,7 @@
         address _hubPool,
         address _wethAddress,
         address timerAddress
-<<<<<<< HEAD
-    ) SpokePool(_initialDepositId, msg.sender, _hubPool, _wethAddress, timerAddress) {}
-=======
-    ) SpokePool(_hubPool, _hubPool, _wethAddress, timerAddress) {}
->>>>>>> a49507a9
+    ) SpokePool(_initialDepositId, _hubPool, _hubPool, _wethAddress, timerAddress) {}
 
     /**************************************
      *          INTERNAL FUNCTIONS           *
