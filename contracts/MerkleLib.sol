--- conflicted
+++ resolved
@@ -57,11 +57,7 @@
      * @param rebalance the rebalance struct.
      * @param proof the merkle proof.
      */
-<<<<<<< HEAD
-    function verifyRebalance(
-=======
     function verifyPoolRebalance(
->>>>>>> 3c22f144
         bytes32 root,
         PoolRebalance memory rebalance,
         bytes32[] memory proof
