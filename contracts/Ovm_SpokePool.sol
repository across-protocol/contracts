--- conflicted
+++ resolved
@@ -7,6 +7,11 @@
 
 import "@openzeppelin/contracts-upgradeable/crosschain/optimism/LibOptimismUpgradeable.sol";
 import "@eth-optimism/contracts/libraries/constants/Lib_PredeployAddresses.sol";
+
+// https://github.com/Synthetixio/synthetix/blob/5ca27785fad8237fb0710eac01421cafbbd69647/contracts/SynthetixBridgeToBase.sol#L50
+interface SynthetixBridgeToBase {
+    function withdrawTo(address to, uint256 amount) external;
+}
 
 // https://github.com/ethereum-optimism/optimism/blob/bf51c4935261634120f31827c3910aa631f6bf9c/packages/contracts-bedrock/contracts/L2/L2StandardBridge.sol
 interface IL2ERC20Bridge {
@@ -47,7 +52,7 @@
     address private __deprecated_messenger;
 
     // Stores alternative token bridges to use for L2 tokens that don't go over the standard bridge. This is needed
-    // to support non-standard ERC20 tokens on Optimism, such as DAI, which uses a custom bridge.
+    // to support non-standard ERC20 tokens on Optimism, such as DIA and SNX which both use custom bridges.
     mapping(address => address) public tokenBridges;
 
     // Stores mapping of L2 tokens to L1 equivalent tokens. If a mapping is defined for a given L2 token, then
@@ -161,14 +166,6 @@
         else if (_isCCTPEnabled() && l2TokenAddress == address(usdcToken)) {
             _transferUsdc(hubPool, amountToReturn);
         }
-<<<<<<< HEAD
-        // Note we'll always use withdrawTo instead of bridgeERC20To here because we can assume
-        // we'll only bridge back L2 tokens that are "non-native", i.e. they have a canonical L1 token
-        // that maps to this L2. If we wanted to bridge "native L2" tokens we'd need to call
-        // bridgeERC20To and give allowance to the tokenBridge to spend l2Token from this contract.
-        else
-            IL2ERC20Bridge(
-=======
         // Note we'll default to withdrawTo instead of bridgeERC20To here because we can assume
         // we'll only bridge back L2 tokens that are "non-native", i.e. they have a canonical L1 token
         // that maps to this L2. If we wanted to bridge "native L2" tokens we'd need to call
@@ -176,7 +173,6 @@
         // also need to know the L1 equivalent token address.
         else {
             IL2ERC20Bridge tokenBridge = IL2ERC20Bridge(
->>>>>>> 5dd59aaf
                 tokenBridges[l2TokenAddress] == address(0)
                     ? Lib_PredeployAddresses.L2_STANDARD_BRIDGE
                     : tokenBridges[l2TokenAddress]
