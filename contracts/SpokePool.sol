--- conflicted
+++ resolved
@@ -1246,11 +1246,8 @@
             AcrossMessageHandler(relayExecution.updatedRecipient).handleAcrossMessage(
                 relayData.destinationToken,
                 amountToSend,
-<<<<<<< HEAD
-=======
                 relayFills[relayExecution.relayHash] >= relayData.amount,
                 msg.sender,
->>>>>>> d793fb6e
                 relayExecution.updatedMessage
             );
         }
