--- conflicted
+++ resolved
@@ -18,8 +18,6 @@
 
 // This interface is expected to be implemented by any contract that expects to receive messages from the SpokePool.
 interface AcrossMessageHandler {
-    // New function interface to be used with USS functions since fillCompleted no longer has any
-    // meaning now that partial fills are impossible.
     function handleUSSAcrossMessage(
         address tokenSent,
         uint256 amount,
@@ -128,21 +126,6 @@
     // The fill deadline can only be set this far into the future from the timestamp of the deposit on this contract.
     /// @custom:oz-upgrades-unsafe-allow state-variable-immutable
     uint32 public immutable fillDeadlineBuffer;
-
-    uint256 public constant MAX_TRANSFER_SIZE = 1e36;
-
-    // Note: this needs to be larger than the max transfer size to ensure that all slow fills are fillable, even if
-    // their fees are negative.
-    // It's important that it isn't too large, however, as it should be multipliable by ~2e18 without overflowing.
-    // 1e40 * 2e18 = 2e58 << 2^255 ~= 5e76
-    uint256 public constant SLOW_FILL_MAX_TOKENS_TO_SEND = 1e40;
-
-    // Set max payout adjustment to something
-
-    bytes32 public constant UPDATE_DEPOSIT_DETAILS_HASH =
-        keccak256(
-            "UpdateDepositDetails(uint32 depositId,uint256 originChainId,int64 updatedRelayerFeePct,address updatedRecipient,bytes updatedMessage)"
-        );
 
     bytes32 public constant UPDATE_USS_DEPOSIT_DETAILS_HASH =
         keccak256(
@@ -569,55 +552,6 @@
      * refund relayer. This data structure is explained in detail in the SpokePoolInterface.
      * @param proof Inclusion proof for this leaf in relayer refund root in root bundle.
      */
-<<<<<<< HEAD
-=======
-    function executeRelayerRefundLeaf(
-        uint32 rootBundleId,
-        SpokePoolInterface.RelayerRefundLeaf memory relayerRefundLeaf,
-        bytes32[] memory proof
-    ) public virtual override nonReentrant {
-        _preExecuteLeafHook(relayerRefundLeaf.l2TokenAddress);
-
-        if (relayerRefundLeaf.chainId != chainId()) revert InvalidChainId();
-
-        RootBundle storage rootBundle = rootBundles[rootBundleId];
-
-        // Check that proof proves that relayerRefundLeaf is contained within the relayer refund root.
-        // Note: This should revert if the relayerRefundRoot is uninitialized.
-        if (!MerkleLib.verifyRelayerRefund(rootBundle.relayerRefundRoot, relayerRefundLeaf, proof))
-            revert InvalidMerkleProof();
-
-        _setClaimedLeaf(rootBundleId, relayerRefundLeaf.leafId);
-
-        _distributeRelayerRefunds(
-            relayerRefundLeaf.chainId,
-            relayerRefundLeaf.amountToReturn,
-            relayerRefundLeaf.refundAmounts,
-            relayerRefundLeaf.leafId,
-            relayerRefundLeaf.l2TokenAddress,
-            relayerRefundLeaf.refundAddresses
-        );
-
-        emit ExecutedRelayerRefundRoot(
-            relayerRefundLeaf.amountToReturn,
-            relayerRefundLeaf.chainId,
-            relayerRefundLeaf.refundAmounts,
-            rootBundleId,
-            relayerRefundLeaf.leafId,
-            relayerRefundLeaf.l2TokenAddress,
-            relayerRefundLeaf.refundAddresses
-        );
-    }
-
-    /**
-     * @notice Executes a relayer refund leaf stored as part of a root bundle. Will send the relayer the amount they
-     * sent to the recipient plus a relayer fee.
-     * @param rootBundleId Unique ID of root bundle containing relayer refund root that this leaf is contained in.
-     * @param relayerRefundLeaf Contains all data necessary to reconstruct leaf contained in root bundle and to
-     * refund relayer. This data structure is explained in detail in the SpokePoolInterface.
-     * @param proof Inclusion proof for this leaf in relayer refund root in root bundle.
-     */
->>>>>>> 1bebf1be
     function executeUSSRelayerRefundLeaf(
         uint32 rootBundleId,
         USSSpokePoolInterface.USSRelayerRefundLeaf calldata relayerRefundLeaf,
