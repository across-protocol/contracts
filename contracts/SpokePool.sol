--- conflicted
+++ resolved
@@ -523,51 +523,9 @@
         uint32 exclusivityParameter,
         bytes calldata message
     ) public payable override nonReentrant unpausedDeposits {
-<<<<<<< HEAD
-        // Check that deposit route is enabled for the input token. There are no checks required for the output token
-        // which is pulled from the relayer at fill time and passed through this contract atomically to the recipient.
-        if (!enabledDepositRoutes[inputToken][destinationChainId]) revert DisabledRoute();
-
-        // Require that quoteTimestamp has a maximum age so that depositors pay an LP fee based on recent HubPool usage.
-        // It is assumed that cross-chain timestamps are normally loosely in-sync, but clock drift can occur. If the
-        // SpokePool time stalls or lags significantly, it is still possible to make deposits by setting quoteTimestamp
-        // within the configured buffer. The owner should pause deposits/fills if this is undesirable.
-
-        // slither-disable-next-line timestamp
-        uint256 currentTime = getCurrentTime();
-        if (quoteTimestamp > currentTime || currentTime - quoteTimestamp > depositQuoteTimeBuffer)
-            revert InvalidQuoteTimestamp();
-
-        // fillDeadline is relative to the destination chain.
-        // Don't allow fillDeadline to be more than several bundles into the future.
-        // This limits the maximum required lookback for dataworker and relayer instances.
-        // Also, don't allow fillDeadline to be in the past. This poses a potential UX issue if the destination
-        // chain time keeping and this chain's time keeping are out of sync but is not really a practical hurdle
-        // unless they are significantly out of sync or the depositor is setting very short fill deadlines. This latter
-        // situation won't be a problem for honest users.
-        if (fillDeadline < currentTime || fillDeadline > currentTime + fillDeadlineBuffer) revert InvalidFillDeadline();
-
-        // If the address of the origin token is a wrappedNativeToken contract and there is a msg.value with the
-        // transaction then the user is sending the native token. In this case, the native token should be
-        // wrapped.
-        if (inputToken == address(wrappedNativeToken).toBytes32() && msg.value > 0) {
-            if (msg.value != inputAmount) revert MsgValueDoesNotMatchInputAmount();
-            wrappedNativeToken.deposit{ value: msg.value }();
-            // Else, it is a normal ERC20. In this case pull the token from the caller as per normal.
-            // Note: this includes the case where the L2 caller has WETH (already wrapped ETH) and wants to bridge them.
-            // In this case the msg.value will be set to 0, indicating a "normal" ERC20 bridging action.
-        } else {
-            // msg.value should be 0 if input token isn't the wrapped native token.
-            if (msg.value != 0) revert MsgValueDoesNotMatchInputAmount();
-            IERC20Upgradeable(inputToken.toAddress()).safeTransferFrom(msg.sender, address(this), inputAmount);
-        }
-
-        emit V3FundsDeposited(
-=======
         _depositV3(
             depositor,
             recipient,
->>>>>>> fa67f5e9
             inputToken,
             outputToken,
             inputAmount,
@@ -997,13 +955,8 @@
         // Exclusivity deadline is inclusive and is the latest timestamp that the exclusive relayer has sole right
         // to fill the relay.
         if (
-<<<<<<< HEAD
-            _fillIsExclusive(relayData.exclusiveRelayer, relayData.exclusivityDeadline, uint32(getCurrentTime())) &&
-            relayData.exclusiveRelayer.toAddress() != msg.sender
-=======
             _fillIsExclusive(relayData.exclusivityDeadline, uint32(getCurrentTime())) &&
             relayData.exclusiveRelayer != msg.sender
->>>>>>> fa67f5e9
         ) {
             revert NotExclusiveRelayer();
         }
@@ -1049,13 +1002,8 @@
         // Exclusivity deadline is inclusive and is the latest timestamp that the exclusive relayer has sole right
         // to fill the relay.
         if (
-<<<<<<< HEAD
-            _fillIsExclusive(relayData.exclusiveRelayer, relayData.exclusivityDeadline, uint32(getCurrentTime())) &&
-            relayData.exclusiveRelayer.toAddress() != msg.sender
-=======
             _fillIsExclusive(relayData.exclusivityDeadline, uint32(getCurrentTime())) &&
             relayData.exclusiveRelayer != msg.sender
->>>>>>> fa67f5e9
         ) {
             revert NotExclusiveRelayer();
         }
@@ -1303,8 +1251,6 @@
     /**************************************
      *         INTERNAL FUNCTIONS         *
      **************************************/
-<<<<<<< HEAD
-=======
 
     function _depositV3(
         address depositor,
@@ -1399,7 +1345,6 @@
         );
     }
 
->>>>>>> fa67f5e9
     function _deposit(
         bytes32 depositor,
         bytes32 recipient,
@@ -1754,19 +1699,9 @@
         }
     }
 
-<<<<<<< HEAD
-    // Determine whether the combination of exlcusiveRelayer and exclusivityDeadline implies active exclusivity.
-    function _fillIsExclusive(
-        bytes32 exclusiveRelayer,
-        uint32 exclusivityDeadline,
-        uint32 currentTime
-    ) internal pure returns (bool) {
-        return exclusivityDeadline >= currentTime && exclusiveRelayer != bytes32(0);
-=======
     // Determine whether the exclusivityDeadline implies active exclusivity.
     function _fillIsExclusive(uint32 exclusivityDeadline, uint32 currentTime) internal pure returns (bool) {
         return exclusivityDeadline >= currentTime;
->>>>>>> fa67f5e9
     }
 
     // Implementing contract needs to override this to ensure that only the appropriate cross chain admin can execute
