--- conflicted
+++ resolved
@@ -605,9 +605,6 @@
      * FundsDeposited event is unique which means that the
      * corresponding fill might collide with an existing relay hash on the destination chain SpokePool,
      * which would make this deposit unfillable. In this case, the depositor would subsequently receive a refund
-<<<<<<< HEAD
-     * of `inputAmount` of `inputToken` on the origin chain after the fill deadline.
-=======
      * of `inputAmount` of `inputToken` on the origin chain after the fill deadline. Re-using a depositNonce is very
      * dangerous when combined with `speedUpDeposit`, as a speed up signature can be re-used for any deposits
      * with the same deposit ID.
@@ -615,7 +612,6 @@
      * modifying any params in it will result in a different hash and a different deposit. The hash will comprise
      * all parameters to this function along with this chain's chainId(). Relayers are only refunded for filling
      * deposits with deposit hashes that map exactly to the one emitted by this contract.
->>>>>>> 644239d4
      * @param depositNonce The nonce that uniquely identifies this deposit. This function will combine this parameter
      * with the msg.sender address to create a unique uint256 depositNonce and ensure that the msg.sender cannot
      * use this function to front-run another depositor's unsafe deposit. This function guarantees that the resultant
