--- conflicted
+++ resolved
@@ -47,13 +47,8 @@
     WETH9 public wrappedNativeToken;
 
     // Any deposit quote times greater than or less than this value to the current contract time is blocked. Forces
-<<<<<<< HEAD
-    // caller to use an approximately "current" realized fee. Defaults to 10 minutes.
+    // caller to use an approximately "current" realized fee. Defaults to 1 hour.
     uint32 public depositQuoteTimeBuffer;
-=======
-    // caller to use an approximately "current" realized fee. Defaults to 1 hour.
-    uint32 public depositQuoteTimeBuffer = 3600;
->>>>>>> 598b17f0
 
     // Count of deposits is used to construct a unique deposit identifier for this spoke pool.
     uint32 public numberOfDeposits;
@@ -169,7 +164,7 @@
         numberOfDeposits = _initialDepositId;
         __UUPSUpgradeable_init();
         __Lockable_init();
-        depositQuoteTimeBuffer = 600;
+        depositQuoteTimeBuffer = 3600;
         __Testable_init(_timerAddress);
         _setCrossDomainAdmin(_crossDomainAdmin);
         _setHubPool(_hubPool);
