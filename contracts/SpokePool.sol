--- conflicted
+++ resolved
@@ -721,77 +721,6 @@
     }
 
     /**
-<<<<<<< HEAD
-=======
-     * @notice DEPRECATED. Use depositV3() instead.
-     * @notice Submits deposit and sets exclusivityDeadline to current time plus some offset. This function is
-     * designed to be called by users who want to set an exclusive relayer for some amount of time after their deposit
-     * transaction is mined.
-     * @notice If exclusivtyDeadlineOffset > 0, then exclusiveRelayer must be set to a valid address, which is a
-     * requirement imposed by depositV3().
-     * @param depositor The account credited with the deposit who can request to "speed up" this deposit by modifying
-     * the output amount, recipient, and message.
-     * @param recipient The account receiving funds on the destination chain. Can be an EOA or a contract. If
-     * the output token is the wrapped native token for the chain, then the recipient will receive native token if
-     * an EOA or wrapped native token if a contract.
-     * @param inputToken The token pulled from the caller's account and locked into this contract to
-     * initiate the deposit. The equivalent of this token on the relayer's repayment chain of choice will be sent
-     * as a refund. If this is equal to the wrapped native token then the caller can optionally pass in native token as
-     * msg.value, as long as msg.value = inputTokenAmount.
-     * @param outputToken The token that the relayer will send to the recipient on the destination chain. Must be an
-     * ERC20.
-     * @param inputAmount The amount of input tokens to pull from the caller's account and lock into this contract.
-     * This amount will be sent to the relayer on their repayment chain of choice as a refund following an optimistic
-     * challenge window in the HubPool, plus a system fee.
-     * @param outputAmount The amount of output tokens that the relayer will send to the recipient on the destination.
-     * @param destinationChainId The destination chain identifier. Must be enabled along with the input token
-     * as a valid deposit route from this spoke pool or this transaction will revert.
-     * @param exclusiveRelayer The relayer that will be exclusively allowed to fill this deposit before the
-     * exclusivity deadline timestamp.
-     * @param quoteTimestamp The HubPool timestamp that is used to determine the system fee paid by the depositor.
-     *  This must be set to some time between [currentTime - depositQuoteTimeBuffer, currentTime]
-     * where currentTime is block.timestamp on this chain or this transaction will revert.
-     * @param fillDeadline The deadline for the relayer to fill the deposit. After this destination chain timestamp,
-     * the fill will revert on the destination chain. Must be set between [currentTime, currentTime + fillDeadlineBuffer]
-     * where currentTime is block.timestamp on this chain or this transaction will revert.
-     * @param exclusivityPeriod Added to the current time to set the exclusive relayer deadline,
-     * which is the deadline for the exclusiveRelayer to fill the deposit. After this destination chain timestamp,
-     * anyone can fill the deposit.
-     * @param message The message to send to the recipient on the destination chain if the recipient is a contract.
-     * If the message is not empty, the recipient contract must implement handleV3AcrossMessage() or the fill will revert.
-     */
-    function depositExclusive(
-        address depositor,
-        address recipient,
-        address inputToken,
-        address outputToken,
-        uint256 inputAmount,
-        uint256 outputAmount,
-        uint256 destinationChainId,
-        address exclusiveRelayer,
-        uint32 quoteTimestamp,
-        uint32 fillDeadline,
-        uint32 exclusivityPeriod,
-        bytes calldata message
-    ) public payable {
-        depositV3(
-            depositor.toBytes32(),
-            recipient.toBytes32(),
-            inputToken.toBytes32(),
-            outputToken.toBytes32(),
-            inputAmount,
-            outputAmount,
-            destinationChainId,
-            exclusiveRelayer.toBytes32(),
-            quoteTimestamp,
-            fillDeadline,
-            exclusivityPeriod,
-            message
-        );
-    }
-
-    /**
->>>>>>> 44bfd94a
      * @notice Depositor can use this function to signal to relayer to use updated output amount, recipient,
      * and/or message.
      * @dev the depositor and depositId must match the params in a V3FundsDeposited event that the depositor
