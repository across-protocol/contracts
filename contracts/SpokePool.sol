--- conflicted
+++ resolved
@@ -156,56 +156,11 @@
     event SetXDomainAdmin(address indexed newAdmin);
     event SetHubPool(address indexed newHubPool);
     event EnabledDepositRoute(address indexed originToken, uint256 indexed destinationChainId, bool enabled);
-<<<<<<< HEAD
-=======
-    /// @custom:audit FOLLOWING EVENT TO BE DEPRECATED
-    event FundsDeposited(
-        uint256 amount,
-        uint256 originChainId,
-        uint256 indexed destinationChainId,
-        int64 relayerFeePct,
-        uint32 indexed depositId,
-        uint32 quoteTimestamp,
-        address originToken,
-        address recipient,
-        address indexed depositor,
-        bytes message
-    );
-    /// @custom:audit FOLLOWING EVENT TO BE DEPRECATED
-    event RequestedSpeedUpDeposit(
-        int64 newRelayerFeePct,
-        uint32 indexed depositId,
-        address indexed depositor,
-        address updatedRecipient,
-        bytes updatedMessage,
-        bytes depositorSignature
-    );
-    /// @custom:audit FOLLOWING EVENT TO BE DEPRECATED
-    event FilledRelay(
-        uint256 amount,
-        uint256 totalFilledAmount,
-        uint256 fillAmount,
-        uint256 repaymentChainId,
-        uint256 indexed originChainId,
-        uint256 destinationChainId,
-        int64 relayerFeePct,
-        int64 realizedLpFeePct,
-        uint32 indexed depositId,
-        address destinationToken,
-        address relayer,
-        address indexed depositor,
-        address recipient,
-        bytes message,
-        RelayExecutionInfo updatableRelayData
-    );
->>>>>>> 172899ae
     event RelayedRootBundle(
         uint32 indexed rootBundleId,
         bytes32 indexed relayerRefundRoot,
         bytes32 indexed slowRelayRoot
     );
-<<<<<<< HEAD
-=======
     event ExecutedRelayerRefundRoot(
         uint256 amountToReturn,
         uint256 indexed chainId,
@@ -216,13 +171,11 @@
         address[] refundAddresses,
         address caller
     );
->>>>>>> 172899ae
     event TokensBridged(
         uint256 amountToReturn,
         uint256 indexed chainId,
         uint32 indexed leafId,
-        address indexed l2TokenAddress,
-        address caller
+        address indexed l2TokenAddress
     );
     event EmergencyDeleteRootBundle(uint256 indexed rootBundleId);
     event PausedDeposits(bool isPaused);
@@ -439,175 +392,6 @@
         );
     }
 
-<<<<<<< HEAD
-=======
-    /**
-     * @notice The only difference between depositFor and deposit is that the depositor address stored
-     * in the relay hash can be overridden by the caller. This means that the passed in depositor
-     * can speed up the deposit, which is useful if the deposit is taken from the end user to a middle layer
-     * contract, like an aggregator or the SpokePoolVerifier, before calling deposit on this contract.
-     * @notice The caller must first approve this contract to spend amount of originToken.
-     * @notice The originToken => destinationChainId must be enabled.
-     * @notice This method is payable because the caller is able to deposit native token if the originToken is
-     * wrappedNativeToken and this function will handle wrapping the native token to wrappedNativeToken.
-     * @param depositor Address who is credited for depositing funds on origin chain and can speed up the deposit.
-     * @param recipient Address to receive funds at on destination chain.
-     * @param originToken Token to lock into this contract to initiate deposit.
-     * @param amount Amount of tokens to deposit. Will be amount of tokens to receive less fees.
-     * @param destinationChainId Denotes network where user will receive funds from SpokePool by a relayer.
-     * @param relayerFeePct % of deposit amount taken out to incentivize a fast relayer.
-     * @param quoteTimestamp Timestamp used by relayers to compute this deposit's realizedLPFeePct which is paid
-     * to LP pool on HubPool.
-     * @param message Arbitrary data that can be used to pass additional information to the recipient along with the tokens.
-     * Note: this is intended to be used to pass along instructions for how a contract should use or allocate the tokens.
-     */
-    /// @custom:audit FOLLOWING FUNCTION TO BE DEPRECATED
-    function depositFor(
-        address depositor,
-        address recipient,
-        address originToken,
-        uint256 amount,
-        uint256 destinationChainId,
-        int64 relayerFeePct,
-        uint32 quoteTimestamp,
-        bytes memory message,
-        uint256 // maxCount. Deprecated.
-    ) public payable nonReentrant unpausedDeposits {
-        _deposit(depositor, recipient, originToken, amount, destinationChainId, relayerFeePct, quoteTimestamp, message);
-    }
-
-    /**
-     * @notice This is a simple wrapper for deposit() that sets the quoteTimestamp to the current SpokePool timestamp.
-     * @notice This function is intended for multisig depositors who can accept some LP fee uncertainty in order to lift
-     * the quoteTimestamp buffer constraint.
-     * @dev Re-orgs may produce invalid fills if the quoteTimestamp moves across a change in HubPool utilisation.
-     * @dev The existing function modifiers are already enforced by deposit(), so no additional modifiers are imposed.
-     * @param recipient Address to receive funds at on destination chain.
-     * @param originToken Token to lock into this contract to initiate deposit.
-     * @param amount Amount of tokens to deposit. Will be amount of tokens to receive less fees.
-     * @param destinationChainId Denotes network where user will receive funds from SpokePool by a relayer.
-     * @param relayerFeePct % of deposit amount taken out to incentivize a fast relayer.
-     * @param message Arbitrary data that can be used to pass additional information to the recipient along with the tokens.
-     * Note: this is intended to be used to pass along instructions for how a contract should use or allocate the tokens.
-     * @param maxCount used to protect the depositor from frontrunning to guarantee their quote remains valid.
-     */
-    /// @custom:audit FOLLOWING FUNCTION TO BE DEPRECATED
-    function depositNow(
-        address recipient,
-        address originToken,
-        uint256 amount,
-        uint256 destinationChainId,
-        int64 relayerFeePct,
-        bytes memory message,
-        uint256 maxCount
-    ) public payable {
-        deposit(
-            recipient,
-            originToken,
-            amount,
-            destinationChainId,
-            relayerFeePct,
-            uint32(getCurrentTime()),
-            message,
-            maxCount
-        );
-    }
-
-    /**
-     * @notice This is a simple wrapper for depositFor() that sets the quoteTimestamp to the current SpokePool timestamp.
-     * @notice This function is intended for multisig depositors who can accept some LP fee uncertainty in order to lift
-     * the quoteTimestamp buffer constraint.
-     * @dev Re-orgs may produce invalid fills if the quoteTimestamp moves across a change in HubPool utilisation.
-     * @dev The existing function modifiers are already enforced by depositFor(), so no additional modifiers are imposed.
-     * @param depositor Address who is credited for depositing funds on origin chain and can speed up the deposit.
-     * @param recipient Address to receive funds at on destination chain.
-     * @param originToken Token to lock into this contract to initiate deposit.
-     * @param amount Amount of tokens to deposit. Will be amount of tokens to receive less fees.
-     * @param destinationChainId Denotes network where user will receive funds from SpokePool by a relayer.
-     * @param relayerFeePct % of deposit amount taken out to incentivize a fast relayer.
-     * @param message Arbitrary data that can be used to pass additional information to the recipient along with the tokens.
-     * Note: this is intended to be used to pass along instructions for how a contract should use or allocate the tokens.
-     * @param maxCount used to protect the depositor from frontrunning to guarantee their quote remains valid.
-     */
-    /// @custom:audit FOLLOWING FUNCTION TO BE DEPRECATED
-    function depositForNow(
-        address depositor,
-        address recipient,
-        address originToken,
-        uint256 amount,
-        uint256 destinationChainId,
-        int64 relayerFeePct,
-        bytes memory message,
-        uint256 maxCount
-    ) public payable {
-        depositFor(
-            depositor,
-            recipient,
-            originToken,
-            amount,
-            destinationChainId,
-            relayerFeePct,
-            uint32(getCurrentTime()),
-            message,
-            maxCount
-        );
-    }
-
-    /**
-     * @notice Convenience method that depositor can use to signal to relayer to use updated fee.
-     * @notice Relayer should only use events emitted by this function to submit fills with updated fees, otherwise they
-     * risk their fills getting disputed for being invalid, for example if the depositor never actually signed the
-     * update fee message.
-     * @notice This function will revert if the depositor did not sign a message containing the updated fee for the
-     * deposit ID stored in this contract. If the deposit ID is for another contract, or the depositor address is
-     * incorrect, or the updated fee is incorrect, then the signature will not match and this function will revert.
-     * @notice This function is not subject to a deposit pause on the off chance that deposits sent before all deposits
-     * are paused have very low fees and the user wants to entice a relayer to fill them with a higher fee.
-     * @param depositor Signer of the update fee message who originally submitted the deposit. If the deposit doesn't
-     * exist, then the relayer will not be able to fill any relay, so the caller should validate that the depositor
-     * did in fact submit a relay.
-     * @param updatedRelayerFeePct New relayer fee that relayers can use.
-     * @param depositId Deposit to update fee for that originated in this contract.
-     * @param updatedRecipient New recipient address that should receive the tokens.
-     * @param updatedMessage New message that should be provided to the recipient.
-     * @param depositorSignature Signed message containing the depositor address, this contract chain ID, the updated
-     * relayer fee %, and the deposit ID. This signature is produced by signing a hash of data according to the
-     * EIP-712 standard. See more in the _verifyUpdateRelayerFeeMessage() comments.
-     */
-    /// @custom:audit FOLLOWING FUNCTION TO BE DEPRECATED
-    function speedUpDeposit(
-        address depositor,
-        int64 updatedRelayerFeePct,
-        uint32 depositId,
-        address updatedRecipient,
-        bytes memory updatedMessage,
-        bytes memory depositorSignature
-    ) public override nonReentrant {
-        require(SignedMath.abs(updatedRelayerFeePct) < 0.5e18, "Invalid relayer fee");
-
-        _verifyUpdateDepositMessage(
-            depositor,
-            depositId,
-            chainId(),
-            updatedRelayerFeePct,
-            updatedRecipient,
-            updatedMessage,
-            depositorSignature
-        );
-
-        // Assuming the above checks passed, a relayer can take the signature and the updated relayer fee information
-        // from the following event to submit a fill with an updated fee %.
-        emit RequestedSpeedUpDeposit(
-            updatedRelayerFeePct,
-            depositId,
-            depositor,
-            updatedRecipient,
-            updatedMessage,
-            depositorSignature
-        );
-    }
-
->>>>>>> 172899ae
     /********************************************
      *            DEPOSITOR FUNCTIONS           *
      ********************************************/
@@ -1068,30 +852,6 @@
     }
 
     /**
-<<<<<<< HEAD
-     * @notice Executes a relayer refund leaf stored as part of a root bundle relayed by the HubPool. Sends
-     * to relayers their amount refunded by the system for successfully filling relays.
-     * @param relayerRefundLeaf Contains all data necessary to uniquely identify refunds for this chain. This struct is
-     * hashed and included in a merkle root that is relayed to all spoke pools. See V3RelayerRefundLeaf struct
-     * for more detailed comments.
-     * - amountToReturn: amount of tokens to return to HubPool out of this contract.
-     * - refundAmounts: array of amounts to refund to relayers.
-     * - refundAddresses: array of relayer addresses to refund
-     * - relayData: struct containing all the data needed to identify the original deposit to be slow filled.
-     * - chainId: chain identifier where relayer refund leaf should be executed. If this doesn't match this chain's
-     * chainId, then this function will revert.
-     * - leafId: index of this leaf within the merkle root, used to track whether this leaf has been executed.
-     * - fillsRefundedRoot: Merkle root of all successful fills refunded by this leaf. Can be used by third parties
-     * to track which fills were successful.
-     * - fillsRefundedHash: Unique identifier where anyone can find the full fills refunded tree.
-     * @param rootBundleId Unique ID of root bundle containing relayer refund root that this leaf is contained in.
-     * @param proof Inclusion proof for this leaf in relayer refund root in root bundle.
-     */
-    function executeV3RelayerRefundLeaf(
-        uint32 rootBundleId,
-        V3SpokePoolInterface.V3RelayerRefundLeaf calldata relayerRefundLeaf,
-        bytes32[] calldata proof
-=======
      * @notice Executes a relayer refund leaf stored as part of a root bundle. Will send the relayer the amount they
      * sent to the recipient plus a relayer fee.
      * @param rootBundleId Unique ID of root bundle containing relayer refund root that this leaf is contained in.
@@ -1103,7 +863,6 @@
         uint32 rootBundleId,
         SpokePoolInterface.RelayerRefundLeaf memory relayerRefundLeaf,
         bytes32[] memory proof
->>>>>>> 172899ae
     ) public payable virtual override nonReentrant {
         _preExecuteLeafHook(relayerRefundLeaf.l2TokenAddress);
 
@@ -1113,14 +872,9 @@
 
         // Check that proof proves that relayerRefundLeaf is contained within the relayer refund root.
         // Note: This should revert if the relayerRefundRoot is uninitialized.
-<<<<<<< HEAD
-        if (!MerkleLib.verifyV3RelayerRefund(rootBundle.relayerRefundRoot, relayerRefundLeaf, proof))
-            revert InvalidMerkleProof();
-=======
         if (!MerkleLib.verifyRelayerRefund(rootBundle.relayerRefundRoot, relayerRefundLeaf, proof))
             revert InvalidMerkleProof();
 
->>>>>>> 172899ae
         _setClaimedLeaf(rootBundleId, relayerRefundLeaf.leafId);
 
         _distributeRelayerRefunds(
@@ -1132,11 +886,7 @@
             relayerRefundLeaf.refundAddresses
         );
 
-<<<<<<< HEAD
-        emit ExecutedV3RelayerRefundRoot(
-=======
         emit ExecutedRelayerRefundRoot(
->>>>>>> 172899ae
             relayerRefundLeaf.amountToReturn,
             relayerRefundLeaf.chainId,
             relayerRefundLeaf.refundAmounts,
@@ -1261,7 +1011,7 @@
         if (amountToReturn > 0) {
             _bridgeTokensToHubPool(amountToReturn, l2TokenAddress);
 
-            emit TokensBridged(amountToReturn, _chainId, leafId, l2TokenAddress, msg.sender);
+            emit TokensBridged(amountToReturn, _chainId, leafId, l2TokenAddress);
         }
     }
 
@@ -1382,149 +1132,6 @@
         }
     }
 
-<<<<<<< HEAD
-    function _preHandleMessageHook() internal virtual {
-        // This method by default is a no-op.
-=======
-    /**
-     * @notice Caller specifies the max amount of tokens to send to user. Based on this amount and the amount of the
-     * relay remaining (as stored in the relayFills mapping), pull the amount of tokens from the caller
-     * and send to the recipient.
-     * @dev relayFills keeps track of pre-fee fill amounts as a convenience to relayers who want to specify round
-     * numbers for the maxTokensToSend parameter or convenient numbers like 100 (i.e. relayers who will fully
-     * fill any relay up to 100 tokens, and partial fill with 100 tokens for larger relays).
-     * @dev Caller must approve this contract to transfer up to maxTokensToSend of the relayData.destinationToken.
-     * The amount to be sent might end up less if there is insufficient relay amount remaining to be sent.
-     */
-    /// @custom:audit FOLLOWING FUNCTION TO BE DEPRECATED
-    function _fillRelay(RelayExecution memory relayExecution) internal returns (uint256 fillAmountPreFees) {
-        RelayData memory relayData = relayExecution.relay;
-        // We limit the relay fees to prevent the user spending all their funds on fees. Note that 0.5e18 (i.e. 50%)
-        // fees are just magic numbers. The important point is to prevent the total fee from being 100%, otherwise
-        // computing the amount pre fees runs into divide-by-0 issues.
-        require(
-            SignedMath.abs(relayExecution.updatedRelayerFeePct) < 0.5e18 &&
-                SignedMath.abs(relayData.realizedLpFeePct) < 0.5e18,
-            "invalid fees"
-        );
-
-        require(relayData.amount <= MAX_TRANSFER_SIZE, "Amount too large");
-
-        // Check that the relay has not already been completely filled. Note that the relays mapping will point to
-        // the amount filled so far for a particular relayHash, so this will start at 0 and increment with each fill.
-        require(DEPRECATED_relayFills[relayExecution.relayHash] < relayData.amount, "relay filled");
-
-        // Derive the amount of the relay filled if the caller wants to send exactly maxTokensToSend tokens to
-        // the recipient. For example, if the user wants to send 10 tokens to the recipient, the full relay amount
-        // is 100, and the fee %'s total 5%, then this computation would return ~10.5, meaning that to fill 10.5/100
-        // of the full relay size, the caller would need to send 10 tokens to the user.
-        // This is equivalent to the amount to be sent by the relayer before fees have been taken out.
-        fillAmountPreFees = _computeAmountPreFees(
-            relayExecution.maxTokensToSend,
-            (relayData.realizedLpFeePct + relayExecution.updatedRelayerFeePct)
-        );
-        // If fill amount minus fees, which is possible with small fill amounts and negative fees, then
-        // revert.
-        require(fillAmountPreFees > 0, "fill amount pre fees is 0");
-
-        // If user's specified max amount to send is greater than the amount of the relay remaining pre-fees,
-        // we'll pull exactly enough tokens to complete the relay.
-        uint256 amountRemainingInRelay = relayData.amount - DEPRECATED_relayFills[relayExecution.relayHash];
-        if (amountRemainingInRelay < fillAmountPreFees) {
-            fillAmountPreFees = amountRemainingInRelay;
-        }
-
-        // Apply post-fees computation to amount that relayer will send to user. Rounding errors are possible
-        // when computing fillAmountPreFees and then amountToSend, and we just want to enforce that
-        // the error added to amountToSend is consistently applied to partial and full fills.
-        uint256 amountToSend = _computeAmountPostFees(
-            fillAmountPreFees,
-            relayData.realizedLpFeePct + relayExecution.updatedRelayerFeePct
-        );
-
-        // This can only happen in a slow fill, where the contract is funding the relay.
-        if (relayExecution.payoutAdjustmentPct != 0) {
-            // If payoutAdjustmentPct is positive, then the recipient will receive more than the amount they
-            // were originally expecting. If it is negative, then the recipient will receive less.
-            // -1e18 is -100%. Because we cannot pay out negative values, that is the minimum.
-            require(relayExecution.payoutAdjustmentPct >= -1e18, "payoutAdjustmentPct too small");
-
-            // Allow the payout adjustment to go up to 1000% (i.e. 11x).
-            // This is a sanity check to ensure the payouts do not grow too large via some sort of issue in bundle
-            // construction.
-            require(relayExecution.payoutAdjustmentPct <= 100e18, "payoutAdjustmentPct too large");
-
-            // Note: since _computeAmountPostFees is typically intended for fees, the signage must be reversed.
-            amountToSend = _computeAmountPostFees(amountToSend, -relayExecution.payoutAdjustmentPct);
-
-            // Note: this error should never happen, since the maxTokensToSend is expected to be set much higher than
-            // the amount, but it is here as a sanity check.
-            require(amountToSend <= relayExecution.maxTokensToSend, "Somehow hit maxTokensToSend!");
-        }
-
-        // Since the first partial fill is used to update the fill counter for the entire refund amount, we don't have
-        // a simple way to handle the case where follow-up partial fills take repayment on different chains. We'd
-        // need a way to decrement the fill counter in this case (or increase deposit counter) to ensure that users
-        // have adequate frontrunning protections.
-        // Instead of adding complexity, we require that all partial fills set repayment chain equal to destination chain.
-        // Note: .slowFill is checked because slow fills set repaymentChainId to 0.
-        bool localRepayment = relayExecution.repaymentChainId == relayExecution.relay.destinationChainId;
-        require(
-            localRepayment || relayExecution.relay.amount == fillAmountPreFees || relayExecution.slowFill,
-            "invalid repayment chain"
-        );
-
-        // relayFills keeps track of pre-fee fill amounts as a convenience to relayers who want to specify round
-        // numbers for the maxTokensToSend parameter or convenient numbers like 100 (i.e. relayers who will fully
-        // fill any relay up to 100 tokens, and partial fill with 100 tokens for larger relays).
-        DEPRECATED_relayFills[relayExecution.relayHash] += fillAmountPreFees;
-
-        // If relayer and receiver are the same address, there is no need to do any transfer, as it would result in no
-        // net movement of funds.
-        // Note: this is important because it means that relayers can intentionally self-relay in a capital efficient
-        // way (no need to have funds on the destination).
-        // If this is a slow fill, we can't exit early since we still need to send funds out of this contract
-        // since there is no "relayer".
-        if (msg.sender == relayExecution.updatedRecipient && !relayExecution.slowFill) return fillAmountPreFees;
-
-        // If relay token is wrappedNativeToken then unwrap and send native token.
-        if (relayData.destinationToken == address(wrappedNativeToken)) {
-            // Note: useContractFunds is True if we want to send funds to the recipient directly out of this contract,
-            // otherwise we expect the caller to send funds to the recipient. If useContractFunds is True and the
-            // recipient wants wrappedNativeToken, then we can assume that wrappedNativeToken is already in the
-            // contract, otherwise we'll need the user to send wrappedNativeToken to this contract. Regardless, we'll
-            // need to unwrap it to native token before sending to the user.
-            if (!relayExecution.slowFill)
-                IERC20Upgradeable(relayData.destinationToken).safeTransferFrom(msg.sender, address(this), amountToSend);
-            _unwrapwrappedNativeTokenTo(payable(relayExecution.updatedRecipient), amountToSend);
-            // Else, this is a normal ERC20 token. Send to recipient.
-        } else {
-            // Note: Similar to note above, send token directly from the contract to the user in the slow relay case.
-            if (!relayExecution.slowFill)
-                IERC20Upgradeable(relayData.destinationToken).safeTransferFrom(
-                    msg.sender,
-                    relayExecution.updatedRecipient,
-                    amountToSend
-                );
-            else
-                IERC20Upgradeable(relayData.destinationToken).safeTransfer(
-                    relayExecution.updatedRecipient,
-                    amountToSend
-                );
-        }
-
-        if (relayExecution.updatedRecipient.isContract() && relayExecution.updatedMessage.length > 0) {
-            AcrossMessageHandler(relayExecution.updatedRecipient).handleAcrossMessage(
-                relayData.destinationToken,
-                amountToSend,
-                DEPRECATED_relayFills[relayExecution.relayHash] >= relayData.amount,
-                msg.sender,
-                relayExecution.updatedMessage
-            );
-        }
->>>>>>> 172899ae
-    }
-
     // @param relayer: relayer who is actually credited as filling this deposit. Can be different from
     // exclusiveRelayer if passed exclusivityDeadline or if slow fill.
     function _fillRelayV3(
