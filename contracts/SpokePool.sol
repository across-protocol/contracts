--- conflicted
+++ resolved
@@ -1155,10 +1155,7 @@
         _setClaimedLeaf(rootBundleId, relayerRefundLeaf.leafId);
 
         _distributeRelayerRefunds(
-<<<<<<< HEAD
-=======
             relayerRefundLeaf.chainId,
->>>>>>> 68bdc4ba
             relayerRefundLeaf.amountToReturn,
             relayerRefundLeaf.refundAmounts,
             relayerRefundLeaf.leafId,
@@ -1185,11 +1182,7 @@
      * refund relayer. This data structure is explained in detail in the SpokePoolInterface.
      * @param proof Inclusion proof for this leaf in relayer refund root in root bundle.
      */
-<<<<<<< HEAD
-    function executeRelayerRefundLeafUSS(
-=======
     function executeUSSRelayerRefundLeaf(
->>>>>>> 68bdc4ba
         uint32 rootBundleId,
         USSSpokePoolInterface.USSRelayerRefundLeaf memory relayerRefundLeaf,
         bytes32[] memory proof
@@ -1206,19 +1199,12 @@
 
         // Check that proof proves that relayerRefundLeaf is contained within the relayer refund root.
         // Note: This should revert if the relayerRefundRoot is uninitialized.
-<<<<<<< HEAD
-        require(MerkleLib.verifyRelayerRefundUSS(rootBundle.relayerRefundRoot, relayerRefundLeaf, proof), "Bad Proof");
-=======
         require(MerkleLib.verifyUSSRelayerRefund(rootBundle.relayerRefundRoot, relayerRefundLeaf, proof), "Bad Proof");
->>>>>>> 68bdc4ba
 
         _setClaimedLeaf(rootBundleId, relayerRefundLeaf.leafId);
 
         _distributeRelayerRefunds(
-<<<<<<< HEAD
-=======
             relayerRefundLeaf.chainId,
->>>>>>> 68bdc4ba
             relayerRefundLeaf.amountToReturn,
             relayerRefundLeaf.refundAmounts,
             relayerRefundLeaf.leafId,
@@ -1226,11 +1212,7 @@
             relayerRefundLeaf.refundAddresses
         );
 
-<<<<<<< HEAD
-        emit USSExecutedRelayerRefundRoot(
-=======
         emit ExecutedUSSRelayerRefundRoot(
->>>>>>> 68bdc4ba
             relayerRefundLeaf.amountToReturn,
             relayerRefundLeaf.chainId,
             relayerRefundLeaf.refundAmounts,
@@ -1333,10 +1315,7 @@
     }
 
     function _distributeRelayerRefunds(
-<<<<<<< HEAD
-=======
         uint256 _chainId,
->>>>>>> 68bdc4ba
         uint256 amountToReturn,
         uint256[] memory refundAmounts,
         uint32 leafId,
@@ -1366,11 +1345,7 @@
         if (amountToReturn > 0) {
             _bridgeTokensToHubPool(amountToReturn, l2TokenAddress);
 
-<<<<<<< HEAD
-            emit TokensBridged(amountToReturn, chainId(), leafId, l2TokenAddress);
-=======
             emit TokensBridged(amountToReturn, _chainId, leafId, l2TokenAddress);
->>>>>>> 68bdc4ba
         }
     }
 
