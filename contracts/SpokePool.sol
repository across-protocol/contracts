// SPDX-License-Identifier: GPL-3.0-only
pragma solidity ^0.8.0;

import "./MerkleLib.sol";
import "./interfaces/WETH9.sol";
import "./SpokePoolInterface.sol";
import "./upgradeable/TestableUpgradeable.sol";
import "./upgradeable/LockableUpgradeable.sol";

import "@openzeppelin/contracts/token/ERC20/utils/SafeERC20.sol";
import "@openzeppelin/contracts/token/ERC20/IERC20.sol";
<<<<<<< HEAD
=======
import "@openzeppelin/contracts/utils/Address.sol";

import "@openzeppelin/contracts/utils/cryptography/SignatureChecker.sol";
>>>>>>> c78b87d6
import "@openzeppelin/contracts/utils/cryptography/ECDSA.sol";
import "@openzeppelin/contracts-upgradeable/utils/AddressUpgradeable.sol";
import "@openzeppelin/contracts-upgradeable/proxy/utils/UUPSUpgradeable.sol";
import "@uma/core/contracts/common/implementation/MultiCaller.sol";

/**
 * @title SpokePool
 * @notice Base contract deployed on source and destination chains enabling depositors to transfer assets from source to
 * destination. Deposit orders are fulfilled by off-chain relayers who also interact with this contract. Deposited
 * tokens are locked on the source chain and relayers send the recipient the desired token currency and amount
 * on the destination chain. Locked source chain tokens are later sent over the canonical token bridge to L1 HubPool.
 * Relayers are refunded with destination tokens out of this contract after another off-chain actor, a "data worker",
 * submits a proof that the relayer correctly submitted a relay on this SpokePool.
 */
abstract contract SpokePool is
    SpokePoolInterface,
    UUPSUpgradeable,
    TestableUpgradeable,
    LockableUpgradeable,
    MultiCaller
{
    using SafeERC20 for IERC20;
    using AddressUpgradeable for address;

    // Address of the L1 contract that acts as the owner of this SpokePool. This should normally be set to the HubPool
    // address. The crossDomainAdmin address is unused when the SpokePool is deployed to the same chain as the HubPool.
    address public crossDomainAdmin;

    // Address of the L1 contract that will send tokens to and receive tokens from this contract to fund relayer
    // refunds and slow relays.
    address public hubPool;

    // Address of wrappedNativeToken contract for this network. If an origin token matches this, then the caller can
    // optionally instruct this contract to wrap native tokens when depositing (ie ETH->WETH or MATIC->WMATIC).
    WETH9 public wrappedNativeToken;

    // Any deposit quote times greater than or less than this value to the current contract time is blocked. Forces
    // caller to use an approximately "current" realized fee. Defaults to 10 minutes.
    uint32 public depositQuoteTimeBuffer;

    // Count of deposits is used to construct a unique deposit identifier for this spoke pool.
    uint32 public numberOfDeposits;

    // Whether deposits and fills are disabled.
    bool public pausedFills;
    bool public pausedDeposits;

    // This contract can store as many root bundles as the HubPool chooses to publish here.
    RootBundle[] public rootBundles;

    // Origin token to destination token routings can be turned on or off, which can enable or disable deposits.
    mapping(address => mapping(uint256 => bool)) public enabledDepositRoutes;

    // Each relay is associated with the hash of parameters that uniquely identify the original deposit and a relay
    // attempt for that deposit. The relay itself is just represented as the amount filled so far. The total amount to
    // relay, the fees, and the agents are all parameters included in the hash key.
    mapping(bytes32 => uint256) public relayFills;

    /****************************************
     *                EVENTS                *
     ****************************************/
    event SetXDomainAdmin(address indexed newAdmin);
    event SetHubPool(address indexed newHubPool);
    event EnabledDepositRoute(address indexed originToken, uint256 indexed destinationChainId, bool enabled);
    event SetDepositQuoteTimeBuffer(uint32 newBuffer);
    event FundsDeposited(
        uint256 amount,
        uint256 originChainId,
        uint256 destinationChainId,
        uint64 relayerFeePct,
        uint32 indexed depositId,
        uint32 quoteTimestamp,
        address indexed originToken,
        address recipient,
        address indexed depositor
    );
    event RequestedSpeedUpDeposit(
        uint64 newRelayerFeePct,
        uint32 indexed depositId,
        address indexed depositor,
        bytes depositorSignature
    );
    event FilledRelay(
        uint256 amount,
        uint256 totalFilledAmount,
        uint256 fillAmount,
        uint256 repaymentChainId,
        uint256 originChainId,
        uint256 destinationChainId,
        uint64 relayerFeePct,
        uint64 appliedRelayerFeePct,
        uint64 realizedLpFeePct,
        uint32 indexed depositId,
        address destinationToken,
        address indexed relayer,
        address indexed depositor,
        address recipient,
        bool isSlowRelay
    );
    event RelayedRootBundle(
        uint32 indexed rootBundleId,
        bytes32 indexed relayerRefundRoot,
        bytes32 indexed slowRelayRoot
    );
    event ExecutedRelayerRefundRoot(
        uint256 amountToReturn,
        uint256 indexed chainId,
        uint256[] refundAmounts,
        uint32 indexed rootBundleId,
        uint32 indexed leafId,
        address l2TokenAddress,
        address[] refundAddresses,
        address caller
    );
    event TokensBridged(
        uint256 amountToReturn,
        uint256 indexed chainId,
        uint32 indexed leafId,
        address indexed l2TokenAddress,
        address caller
    );
    event EmergencyDeleteRootBundle(uint256 indexed rootBundleId);
    event PausedDeposits(bool isPaused);
    event PausedFills(bool isPaused);

    /**
     * Do not leave an implementation contract uninitialized. An uninitialized implementation contract can be
     * taken over by an attacker, which may impact the proxy. To prevent the implementation contract from being
     * used, you should invoke the _disableInitializers function in the constructor to automatically lock it when
     * it is deployed: */
    /// @custom:oz-upgrades-unsafe-allow constructor
    constructor() {
        _disableInitializers();
    }

    /**
     * @notice Construct the base SpokePool.
     * @param _initialDepositId Starting deposit ID. Set to 0 unless this is a re-deployment in order to mitigate
     * relay hash collisions.
     * @param _crossDomainAdmin Cross domain admin to set. Can be changed by admin.
     * @param _hubPool Hub pool address to set. Can be changed by admin.
     * @param _wrappedNativeTokenAddress wrappedNativeToken address for this network to set.
     * @param _timerAddress Timer address to set.
     */
<<<<<<< HEAD
    function __SpokePool_init(
        address _crossDomainAdmin,
        address _hubPool,
        address _wrappedNativeTokenAddress,
        address _timerAddress
    ) public onlyInitializing {
        __UUPSUpgradeable_init();
        __Lockable_init();
        depositQuoteTimeBuffer = 600;
        __Testable_init(_timerAddress);
=======
    constructor(
        uint32 _initialDepositId,
        address _crossDomainAdmin,
        address _hubPool,
        address _wrappedNativeTokenAddress,
        address timerAddress
    ) Testable(timerAddress) {
        numberOfDeposits = _initialDepositId;
>>>>>>> c78b87d6
        _setCrossDomainAdmin(_crossDomainAdmin);
        _setHubPool(_hubPool);
        wrappedNativeToken = WETH9(_wrappedNativeTokenAddress);
    }

    /****************************************
     *               MODIFIERS              *
     ****************************************/

    /**
     * @dev Function that should revert when `msg.sender` is not authorized to upgrade the contract. Called by
     * {upgradeTo} and {upgradeToAndCall}.
     * @dev This should be set to cross domain admin for specific SpokePool.
     */
    modifier onlyAdmin() {
        _requireAdminSender();
        _;
    }

    modifier unpausedDeposits() {
        require(!pausedDeposits, "Paused deposits");
        _;
    }

    modifier unpausedFills() {
        require(!pausedFills, "Paused fills");
        _;
    }

    /**************************************
     *          ADMIN FUNCTIONS           *
     **************************************/

    // Allows cross domain admin to upgrade UUPS proxy implementation.
    function _authorizeUpgrade(address newImplementation) internal override onlyAdmin {}

    /**
     * @notice Pauses deposit and fill functions. This is intended to be used during upgrades or when
     * something goes awry.
     * @param pause true if the call is meant to pause the system, false if the call is meant to unpause it.
     */
    function pauseDeposits(bool pause) public override onlyAdmin nonReentrant {
        pausedDeposits = pause;
        emit PausedDeposits(pause);
    }

    function pauseFills(bool pause) public override onlyAdmin nonReentrant {
        pausedFills = pause;
        emit PausedFills(pause);
    }

    /**
     * @notice Change cross domain admin address. Callable by admin only.
     * @param newCrossDomainAdmin New cross domain admin.
     */
    function setCrossDomainAdmin(address newCrossDomainAdmin) public override onlyAdmin nonReentrant {
        _setCrossDomainAdmin(newCrossDomainAdmin);
    }

    /**
     * @notice Change L1 hub pool address. Callable by admin only.
     * @param newHubPool New hub pool.
     */
    function setHubPool(address newHubPool) public override onlyAdmin nonReentrant {
        _setHubPool(newHubPool);
    }

    /**
     * @notice Enable/Disable an origin token => destination chain ID route for deposits. Callable by admin only.
     * @param originToken Token that depositor can deposit to this contract.
     * @param destinationChainId Chain ID for where depositor wants to receive funds.
     * @param enabled True to enable deposits, False otherwise.
     */
    function setEnableRoute(
        address originToken,
        uint256 destinationChainId,
        bool enabled
    ) public override onlyAdmin nonReentrant {
        enabledDepositRoutes[originToken][destinationChainId] = enabled;
        emit EnabledDepositRoute(originToken, destinationChainId, enabled);
    }

    /**
     * @notice Change allowance for deposit quote time to differ from current block time. Callable by admin only.
     * @param newDepositQuoteTimeBuffer New quote time buffer.
     */
    function setDepositQuoteTimeBuffer(uint32 newDepositQuoteTimeBuffer) public override onlyAdmin nonReentrant {
        depositQuoteTimeBuffer = newDepositQuoteTimeBuffer;
        emit SetDepositQuoteTimeBuffer(newDepositQuoteTimeBuffer);
    }

    /**
     * @notice This method stores a new root bundle in this contract that can be executed to refund relayers, fulfill
     * slow relays, and send funds back to the HubPool on L1. This method can only be called by the admin and is
     * designed to be called as part of a cross-chain message from the HubPool's executeRootBundle method.
     * @param relayerRefundRoot Merkle root containing relayer refund leaves that can be individually executed via
     * executeRelayerRefundLeaf().
     * @param slowRelayRoot Merkle root containing slow relay fulfillment leaves that can be individually executed via
     * executeSlowRelayLeaf().
     */
    function relayRootBundle(bytes32 relayerRefundRoot, bytes32 slowRelayRoot) public override onlyAdmin nonReentrant {
        uint32 rootBundleId = uint32(rootBundles.length);
        RootBundle storage rootBundle = rootBundles.push();
        rootBundle.relayerRefundRoot = relayerRefundRoot;
        rootBundle.slowRelayRoot = slowRelayRoot;
        emit RelayedRootBundle(rootBundleId, relayerRefundRoot, slowRelayRoot);
    }

    /**
     * @notice This method is intended to only be used in emergencies where a bad root bundle has reached the
     * SpokePool.
     * @param rootBundleId Index of the root bundle that needs to be deleted. Note: this is intentionally a uint256
     * to ensure that a small input range doesn't limit which indices this method is able to reach.
     */
    function emergencyDeleteRootBundle(uint256 rootBundleId) public override onlyAdmin nonReentrant {
        delete rootBundles[rootBundleId];
        emit EmergencyDeleteRootBundle(rootBundleId);
    }

    /**************************************
     *         DEPOSITOR FUNCTIONS        *
     **************************************/

    /**
     * @notice Called by user to bridge funds from origin to destination chain. Depositor will effectively lock
     * tokens in this contract and receive a destination token on the destination chain. The origin => destination
     * token mapping is stored on the L1 HubPool.
     * @notice The caller must first approve this contract to spend amount of originToken.
     * @notice The originToken => destinationChainId must be enabled.
     * @notice This method is payable because the caller is able to deposit native token if the originToken is
     * wrappedNativeToken and this function will handle wrapping the native token to wrappedNativeToken.
     * @param recipient Address to receive funds at on destination chain.
     * @param originToken Token to lock into this contract to initiate deposit.
     * @param amount Amount of tokens to deposit. Will be amount of tokens to receive less fees.
     * @param destinationChainId Denotes network where user will receive funds from SpokePool by a relayer.
     * @param relayerFeePct % of deposit amount taken out to incentivize a fast relayer.
     * @param quoteTimestamp Timestamp used by relayers to compute this deposit's realizedLPFeePct which is paid
     * to LP pool on HubPool.
     */
    function deposit(
        address recipient,
        address originToken,
        uint256 amount,
        uint256 destinationChainId,
        uint64 relayerFeePct,
        uint32 quoteTimestamp
    ) public payable override nonReentrant unpausedDeposits {
        // Check that deposit route is enabled.
        require(enabledDepositRoutes[originToken][destinationChainId], "Disabled route");

        // We limit the relay fees to prevent the user spending all their funds on fees.
        require(relayerFeePct < 0.5e18, "invalid relayer fee");
        // This function assumes that L2 timing cannot be compared accurately and consistently to L1 timing. Therefore,
        // block.timestamp is different from the L1 EVM's. Therefore, the quoteTimestamp must be within a configurable
        // buffer of this contract's block time to allow for this variance.
        // Note also that quoteTimestamp cannot be less than the buffer otherwise the following arithmetic can result
        // in underflow. This isn't a problem as the deposit will revert, but the error might be unexpected for clients.
        require(
            getCurrentTime() >= quoteTimestamp - depositQuoteTimeBuffer &&
                getCurrentTime() <= quoteTimestamp + depositQuoteTimeBuffer,
            "invalid quote time"
        );
        // If the address of the origin token is a wrappedNativeToken contract and there is a msg.value with the
        // transaction then the user is sending ETH. In this case, the ETH should be deposited to wrappedNativeToken.
        if (originToken == address(wrappedNativeToken) && msg.value > 0) {
            require(msg.value == amount, "msg.value must match amount");
            wrappedNativeToken.deposit{ value: msg.value }();
            // Else, it is a normal ERC20. In this case pull the token from the user's wallet as per normal.
            // Note: this includes the case where the L2 user has WETH (already wrapped ETH) and wants to bridge them.
            // In this case the msg.value will be set to 0, indicating a "normal" ERC20 bridging action.
        } else IERC20(originToken).safeTransferFrom(msg.sender, address(this), amount);

        _emitDeposit(
            amount,
            chainId(),
            destinationChainId,
            relayerFeePct,
            numberOfDeposits,
            quoteTimestamp,
            originToken,
            recipient,
            msg.sender
        );

        // Increment count of deposits so that deposit ID for this spoke pool is unique.
        // @dev: Use pre-increment to save gas:
        // i++ --> Load, Store, Add, Store
        // ++i --> Load, Add, Store
        ++numberOfDeposits;
    }

    /**
     * @notice Convenience method that depositor can use to signal to relayer to use updated fee.
     * @notice Relayer should only use events emitted by this function to submit fills with updated fees, otherwise they
     * risk their fills getting disputed for being invalid, for example if the depositor never actually signed the
     * update fee message.
     * @notice This function will revert if the depositor did not sign a message containing the updated fee for the
     * deposit ID stored in this contract. If the deposit ID is for another contract, or the depositor address is
     * incorrect, or the updated fee is incorrect, then the signature will not match and this function will revert.
     * @notice This function is not subject to a deposit pause on the off chance that deposits sent before all deposits
     * are paused have very low fees and the user wants to entice a relayer to fill them with a higher fee.
     * @param depositor Signer of the update fee message who originally submitted the deposit. If the deposit doesn't
     * exist, then the relayer will not be able to fill any relay, so the caller should validate that the depositor
     * did in fact submit a relay.
     * @param newRelayerFeePct New relayer fee that relayers can use.
     * @param depositId Deposit to update fee for that originated in this contract.
     * @param depositorSignature Signed message containing the depositor address, this contract chain ID, the updated
     * relayer fee %, and the deposit ID. This signature is produced by signing a hash of data according to the
     * EIP-1271 standard. See more in the _verifyUpdateRelayerFeeMessage() comments.
     */
    function speedUpDeposit(
        address depositor,
        uint64 newRelayerFeePct,
        uint32 depositId,
        bytes memory depositorSignature
    ) public override nonReentrant {
        require(newRelayerFeePct < 0.5e18, "invalid relayer fee");

        _verifyUpdateRelayerFeeMessage(depositor, chainId(), newRelayerFeePct, depositId, depositorSignature);

        // Assuming the above checks passed, a relayer can take the signature and the updated relayer fee information
        // from the following event to submit a fill with an updated fee %.
        emit RequestedSpeedUpDeposit(newRelayerFeePct, depositId, depositor, depositorSignature);
    }

    /**************************************
     *         RELAYER FUNCTIONS          *
     **************************************/

    /**
     * @notice Called by relayer to fulfill part of a deposit by sending destination tokens to the recipient.
     * Relayer is expected to pass in unique identifying information for deposit that they want to fulfill, and this
     * relay submission will be validated by off-chain data workers who can dispute this relay if any part is invalid.
     * If the relay is valid, then the relayer will be refunded on their desired repayment chain. If relay is invalid,
     * then relayer will not receive any refund.
     * @notice All of the deposit data can be found via on-chain events from the origin SpokePool, except for the
     * realizedLpFeePct which is a function of the HubPool's utilization at the deposit quote time. This fee %
     * is deterministic based on the quote time, so the relayer should just compute it using the canonical algorithm
     * as described in a UMIP linked to the HubPool's identifier.
     * @param depositor Depositor on origin chain who set this chain as the destination chain.
     * @param recipient Specified recipient on this chain.
     * @param destinationToken Token to send to recipient. Should be mapped to the origin token, origin chain ID
     * and this chain ID via a mapping on the HubPool.
     * @param amount Full size of the deposit.
     * @param maxTokensToSend Max amount of tokens to send recipient. If higher than amount, then caller will
     * send recipient the full relay amount.
     * @param repaymentChainId Chain of SpokePool where relayer wants to be refunded after the challenge window has
     * passed.
     * @param originChainId Chain of SpokePool where deposit originated.
     * @param realizedLpFeePct Fee % based on L1 HubPool utilization at deposit quote time. Deterministic based on
     * quote time.
     * @param relayerFeePct Fee % to keep as relayer, specified by depositor.
     * @param depositId Unique deposit ID on origin spoke pool.
     */
    function fillRelay(
        address depositor,
        address recipient,
        address destinationToken,
        uint256 amount,
        uint256 maxTokensToSend,
        uint256 repaymentChainId,
        uint256 originChainId,
        uint64 realizedLpFeePct,
        uint64 relayerFeePct,
        uint32 depositId
    ) public nonReentrant unpausedFills {
        // Each relay attempt is mapped to the hash of data uniquely identifying it, which includes the deposit data
        // such as the origin chain ID and the deposit ID, and the data in a relay attempt such as who the recipient
        // is, which chain and currency the recipient wants to receive funds on, and the relay fees.
        SpokePoolInterface.RelayData memory relayData = SpokePoolInterface.RelayData({
            depositor: depositor,
            recipient: recipient,
            destinationToken: destinationToken,
            amount: amount,
            realizedLpFeePct: realizedLpFeePct,
            relayerFeePct: relayerFeePct,
            depositId: depositId,
            originChainId: originChainId,
            destinationChainId: chainId()
        });
        bytes32 relayHash = _getRelayHash(relayData);

        uint256 fillAmountPreFees = _fillRelay(relayHash, relayData, maxTokensToSend, relayerFeePct, false);

        _emitFillRelay(relayHash, fillAmountPreFees, repaymentChainId, relayerFeePct, relayData, false);
    }

    /**
     * @notice Called by relayer to execute same logic as calling fillRelay except that relayer is using an updated
     * relayer fee %. The fee % must have been emitted in a message cryptographically signed by the depositor.
     * @notice By design, the depositor probably emitted the message with the updated fee by calling speedUpRelay().
     * @param depositor Depositor on origin chain who set this chain as the destination chain.
     * @param recipient Specified recipient on this chain.
     * @param destinationToken Token to send to recipient. Should be mapped to the origin token, origin chain ID
     * and this chain ID via a mapping on the HubPool.
     * @param amount Full size of the deposit.
     * @param maxTokensToSend Max amount of tokens to send recipient. If higher than amount, then caller will
     * send recipient the full relay amount.
     * @param repaymentChainId Chain of SpokePool where relayer wants to be refunded after the challenge window has
     * passed.
     * @param originChainId Chain of SpokePool where deposit originated.
     * @param realizedLpFeePct Fee % based on L1 HubPool utilization at deposit quote time. Deterministic based on
     * quote time.
     * @param relayerFeePct Original fee % to keep as relayer set by depositor.
     * @param newRelayerFeePct New fee % to keep as relayer also specified by depositor.
     * @param depositId Unique deposit ID on origin spoke pool.
     * @param depositorSignature Depositor-signed message containing updated fee %.
     */
    function fillRelayWithUpdatedFee(
        address depositor,
        address recipient,
        address destinationToken,
        uint256 amount,
        uint256 maxTokensToSend,
        uint256 repaymentChainId,
        uint256 originChainId,
        uint64 realizedLpFeePct,
        uint64 relayerFeePct,
        uint64 newRelayerFeePct,
        uint32 depositId,
        bytes memory depositorSignature
    ) public override nonReentrant unpausedFills {
        _verifyUpdateRelayerFeeMessage(depositor, originChainId, newRelayerFeePct, depositId, depositorSignature);

        // Now follow the default fillRelay flow with the updated fee and the original relay hash.
        RelayData memory relayData = RelayData({
            depositor: depositor,
            recipient: recipient,
            destinationToken: destinationToken,
            amount: amount,
            realizedLpFeePct: realizedLpFeePct,
            relayerFeePct: relayerFeePct,
            depositId: depositId,
            originChainId: originChainId,
            destinationChainId: chainId()
        });
        bytes32 relayHash = _getRelayHash(relayData);
        uint256 fillAmountPreFees = _fillRelay(relayHash, relayData, maxTokensToSend, newRelayerFeePct, false);

        _emitFillRelay(relayHash, fillAmountPreFees, repaymentChainId, newRelayerFeePct, relayData, false);
    }

    /**************************************
     *         DATA WORKER FUNCTIONS      *
     **************************************/

    /**
     * @notice Executes a slow relay leaf stored as part of a root bundle. Will send the full amount remaining in the
     * relay to the recipient, less fees.
     * @dev This function assumes that the relay's destination chain ID is the current chain ID, which prevents
     * the caller from executing a slow relay intended for another chain on this chain.
     * @param depositor Depositor on origin chain who set this chain as the destination chain.
     * @param recipient Specified recipient on this chain.
     * @param destinationToken Token to send to recipient. Should be mapped to the origin token, origin chain ID
     * and this chain ID via a mapping on the HubPool.
     * @param amount Full size of the deposit.
     * @param originChainId Chain of SpokePool where deposit originated.
     * @param realizedLpFeePct Fee % based on L1 HubPool utilization at deposit quote time. Deterministic based on
     * quote time.
     * @param relayerFeePct Original fee % to keep as relayer set by depositor.
     * @param depositId Unique deposit ID on origin spoke pool.
     * @param rootBundleId Unique ID of root bundle containing slow relay root that this leaf is contained in.
     * @param proof Inclusion proof for this leaf in slow relay root in root bundle.
     */
    function executeSlowRelayLeaf(
        address depositor,
        address recipient,
        address destinationToken,
        uint256 amount,
        uint256 originChainId,
        uint64 realizedLpFeePct,
        uint64 relayerFeePct,
        uint32 depositId,
        uint32 rootBundleId,
        bytes32[] memory proof
    ) public virtual override nonReentrant {
        _executeSlowRelayLeaf(
            depositor,
            recipient,
            destinationToken,
            amount,
            originChainId,
            chainId(),
            realizedLpFeePct,
            relayerFeePct,
            depositId,
            rootBundleId,
            proof
        );
    }

    /**
     * @notice Executes a relayer refund leaf stored as part of a root bundle. Will send the relayer the amount they
     * sent to the recipient plus a relayer fee.
     * @param rootBundleId Unique ID of root bundle containing relayer refund root that this leaf is contained in.
     * @param relayerRefundLeaf Contains all data necessary to reconstruct leaf contained in root bundle and to
     * refund relayer. This data structure is explained in detail in the SpokePoolInterface.
     * @param proof Inclusion proof for this leaf in relayer refund root in root bundle.
     */
    function executeRelayerRefundLeaf(
        uint32 rootBundleId,
        SpokePoolInterface.RelayerRefundLeaf memory relayerRefundLeaf,
        bytes32[] memory proof
    ) public virtual override nonReentrant {
        _executeRelayerRefundLeaf(rootBundleId, relayerRefundLeaf, proof);
    }

    /**************************************
     *           VIEW FUNCTIONS           *
     **************************************/

    /**
     * @notice Returns chain ID for this network.
     * @dev Some L2s like ZKSync don't support the CHAIN_ID opcode so we allow the implementer to override this.
     */
    function chainId() public view virtual override returns (uint256) {
        return block.chainid;
    }

    /**************************************
     *         INTERNAL FUNCTIONS         *
     **************************************/

    // Verifies inclusion proof of leaf in root, sends relayer their refund, and sends to HubPool any rebalance
    // transfers.
    function _executeRelayerRefundLeaf(
        uint32 rootBundleId,
        SpokePoolInterface.RelayerRefundLeaf memory relayerRefundLeaf,
        bytes32[] memory proof
    ) internal {
        // Check integrity of leaf structure:
        require(relayerRefundLeaf.chainId == chainId(), "Invalid chainId");
        require(relayerRefundLeaf.refundAddresses.length == relayerRefundLeaf.refundAmounts.length, "invalid leaf");

        RootBundle storage rootBundle = rootBundles[rootBundleId];

        // Check that inclusionProof proves that relayerRefundLeaf is contained within the relayer refund root.
        // Note: This should revert if the relayerRefundRoot is uninitialized.
        require(MerkleLib.verifyRelayerRefund(rootBundle.relayerRefundRoot, relayerRefundLeaf, proof), "Bad Proof");

        // Verify the leafId in the leaf has not yet been claimed.
        require(!MerkleLib.isClaimed(rootBundle.claimedBitmap, relayerRefundLeaf.leafId), "Already claimed");

        // Set leaf as claimed in bitmap. This is passed by reference to the storage rootBundle.
        MerkleLib.setClaimed(rootBundle.claimedBitmap, relayerRefundLeaf.leafId);

        // Send each relayer refund address the associated refundAmount for the L2 token address.
        // Note: Even if the L2 token is not enabled on this spoke pool, we should still refund relayers.
        uint256 length = relayerRefundLeaf.refundAmounts.length;
        for (uint256 i = 0; i < length; ) {
            uint256 amount = relayerRefundLeaf.refundAmounts[i];
            if (amount > 0)
                IERC20(relayerRefundLeaf.l2TokenAddress).safeTransfer(relayerRefundLeaf.refundAddresses[i], amount);

            // OK because we assume refund array length won't be > types(uint256).max.
            // Based on the stress test results in /test/gas-analytics/SpokePool.RelayerRefundLeaf.ts, the UMIP should
            // limit the refund count in valid proposals to be ~800 so any RelayerRefundLeaves with > 800 refunds should
            // not make it to this stage.

            unchecked {
                ++i;
            }
        }

        // If leaf's amountToReturn is positive, then send L2 --> L1 message to bridge tokens back via
        // chain-specific bridging method.
        if (relayerRefundLeaf.amountToReturn > 0) {
            _bridgeTokensToHubPool(relayerRefundLeaf);

            emit TokensBridged(
                relayerRefundLeaf.amountToReturn,
                relayerRefundLeaf.chainId,
                relayerRefundLeaf.leafId,
                relayerRefundLeaf.l2TokenAddress,
                msg.sender
            );
        }

        emit ExecutedRelayerRefundRoot(
            relayerRefundLeaf.amountToReturn,
            relayerRefundLeaf.chainId,
            relayerRefundLeaf.refundAmounts,
            rootBundleId,
            relayerRefundLeaf.leafId,
            relayerRefundLeaf.l2TokenAddress,
            relayerRefundLeaf.refundAddresses,
            msg.sender
        );
    }

    // Verifies inclusion proof of leaf in root and sends recipient remainder of relay. Marks relay as filled.
    function _executeSlowRelayLeaf(
        address depositor,
        address recipient,
        address destinationToken,
        uint256 amount,
        uint256 originChainId,
        uint256 destinationChainId,
        uint64 realizedLpFeePct,
        uint64 relayerFeePct,
        uint32 depositId,
        uint32 rootBundleId,
        bytes32[] memory proof
    ) internal {
        RelayData memory relayData = RelayData({
            depositor: depositor,
            recipient: recipient,
            destinationToken: destinationToken,
            amount: amount,
            originChainId: originChainId,
            destinationChainId: destinationChainId,
            realizedLpFeePct: realizedLpFeePct,
            relayerFeePct: relayerFeePct,
            depositId: depositId
        });

        require(
            MerkleLib.verifySlowRelayFulfillment(rootBundles[rootBundleId].slowRelayRoot, relayData, proof),
            "Invalid proof"
        );

        bytes32 relayHash = _getRelayHash(relayData);

        // Note: use relayAmount as the max amount to send, so the relay is always completely filled by the contract's
        // funds in all cases. As this is a slow relay we set the relayerFeePct to 0. This effectively refunds the
        // relayer component of the relayerFee thereby only charging the depositor the LpFee.
        uint256 fillAmountPreFees = _fillRelay(relayHash, relayData, relayData.amount, 0, true);

        // Note: Set repayment chain ID to 0 to indicate that there is no repayment to be made. The off-chain data
        // worker can use repaymentChainId=0 as a signal to ignore such relays for refunds. Also, set the relayerFeePct
        // to 0 as slow relays do not pay the caller of this method (depositor is refunded this fee).
        _emitFillRelay(relayHash, fillAmountPreFees, 0, 0, relayData, true);
    }

    function _setCrossDomainAdmin(address newCrossDomainAdmin) internal {
        require(newCrossDomainAdmin != address(0), "Bad bridge router address");
        crossDomainAdmin = newCrossDomainAdmin;
        emit SetXDomainAdmin(newCrossDomainAdmin);
    }

    function _setHubPool(address newHubPool) internal {
        require(newHubPool != address(0), "Bad hub pool address");
        hubPool = newHubPool;
        emit SetHubPool(newHubPool);
    }

    // Should be overriden by implementing contract depending on how L2 handles sending tokens to L1.
    function _bridgeTokensToHubPool(SpokePoolInterface.RelayerRefundLeaf memory relayerRefundLeaf) internal virtual;

    function _verifyUpdateRelayerFeeMessage(
        address depositor,
        uint256 originChainId,
        uint64 newRelayerFeePct,
        uint32 depositId,
        bytes memory depositorSignature
    ) internal view {
        // A depositor can request to speed up an un-relayed deposit by signing a hash containing the relayer
        // fee % to update to and information uniquely identifying the deposit to relay. This information ensures
        // that this signature cannot be re-used for other deposits. The version string is included as a precaution
        // in case this contract is upgraded.
        // Note: we use encode instead of encodePacked because it is more secure, more in the "warning" section
        // here: https://docs.soliditylang.org/en/v0.8.11/abi-spec.html#non-standard-packed-mode
        bytes32 expectedDepositorMessageHash = keccak256(
            abi.encode("ACROSS-V2-FEE-2.0", newRelayerFeePct, depositId, originChainId)
        );

        // Check the hash corresponding to the https://eth.wiki/json-rpc/API#eth_sign[eth_sign]
        // If the depositor signed a message with a different updated fee (or any other param included in the
        // above keccak156 hash), then this will revert.
        bytes32 ethSignedMessageHash = ECDSA.toEthSignedMessageHash(expectedDepositorMessageHash);

        _verifyDepositorUpdateFeeMessage(depositor, ethSignedMessageHash, depositorSignature);
    }

    // This function is isolated and made virtual to allow different L2's to implement chain specific recovery of
    // signers from signatures because some L2s might not support ecrecover. To be safe, consider always reverting
    // this function for L2s where ecrecover is different from how it works on Ethereum, otherwise there is the
    // potential to forge a signature from the depositor using a different private key than the original depositor's.
    function _verifyDepositorUpdateFeeMessage(
        address depositor,
        bytes32 ethSignedMessageHash,
        bytes memory depositorSignature
    ) internal view virtual {
        // Note:
        // - We don't need to worry about reentrancy from a contract deployed at the depositor address since the method
        //   `SignatureChecker.isValidSignatureNow` is a view method. Re-entrancy can happen, but it cannot affect state.
        // - EIP-1271 signatures are supported. This means that a signature valid now, may not be valid later and vice-versa.
        // - For an EIP-1271 signature to work, the depositor contract address must map to a deployed contract on the destination
        //   chain that can validate the signature.
        // - Regular signatures from an EOA are also supported.
        bool isValid = SignatureChecker.isValidSignatureNow(depositor, ethSignedMessageHash, depositorSignature);
        require(isValid, "invalid signature");
    }

    function _computeAmountPreFees(uint256 amount, uint64 feesPct) private pure returns (uint256) {
        return (1e18 * amount) / (1e18 - feesPct);
    }

    function _computeAmountPostFees(uint256 amount, uint64 feesPct) private pure returns (uint256) {
        return (amount * (1e18 - feesPct)) / 1e18;
    }

    function _getRelayHash(SpokePoolInterface.RelayData memory relayData) private pure returns (bytes32) {
        return keccak256(abi.encode(relayData));
    }

    // Unwraps ETH and does a transfer to a recipient address. If the recipient is a smart contract then sends wrappedNativeToken.
    function _unwrapwrappedNativeTokenTo(address payable to, uint256 amount) internal {
        if (address(to).isContract()) {
            IERC20(address(wrappedNativeToken)).safeTransfer(to, amount);
        } else {
            wrappedNativeToken.withdraw(amount);
            to.transfer(amount);
        }
    }

    /**
     * @notice Caller specifies the max amount of tokens to send to user. Based on this amount and the amount of the
     * relay remaining (as stored in the relayFills mapping), pull the amount of tokens from the caller
     * and send to the recipient.
     * @dev relayFills keeps track of pre-fee fill amounts as a convenience to relayers who want to specify round
     * numbers for the maxTokensToSend parameter or convenient numbers like 100 (i.e. relayers who will fully
     * fill any relay up to 100 tokens, and partial fill with 100 tokens for larger relays).
     * @dev Caller must approve this contract to transfer up to maxTokensToSend of the relayData.destinationToken.
     * The amount to be sent might end up less if there is insufficient relay amount remaining to be sent.
     */
    function _fillRelay(
        bytes32 relayHash,
        RelayData memory relayData,
        uint256 maxTokensToSend,
        uint64 updatableRelayerFeePct,
        bool useContractFunds
    ) internal returns (uint256 fillAmountPreFees) {
        // We limit the relay fees to prevent the user spending all their funds on fees. Note that 0.5e18 (i.e. 50%)
        // fees are just magic numbers. The important point is to prevent the total fee from being 100%, otherwise
        // computing the amount pre fees runs into divide-by-0 issues.
        require(updatableRelayerFeePct < 0.5e18 && relayData.realizedLpFeePct < 0.5e18, "invalid fees");

        // Check that the relay has not already been completely filled. Note that the relays mapping will point to
        // the amount filled so far for a particular relayHash, so this will start at 0 and increment with each fill.
        require(relayFills[relayHash] < relayData.amount, "relay filled");

        // Stores the equivalent amount to be sent by the relayer before fees have been taken out.
        if (maxTokensToSend == 0) return 0;

        // Derive the amount of the relay filled if the caller wants to send exactly maxTokensToSend tokens to
        // the recipient. For example, if the user wants to send 10 tokens to the recipient, the full relay amount
        // is 100, and the fee %'s total 5%, then this computation would return ~10.5, meaning that to fill 10.5/100
        // of the full relay size, the caller would need to send 10 tokens to the user.
        fillAmountPreFees = _computeAmountPreFees(
            maxTokensToSend,
            (relayData.realizedLpFeePct + updatableRelayerFeePct)
        );
        // If user's specified max amount to send is greater than the amount of the relay remaining pre-fees,
        // we'll pull exactly enough tokens to complete the relay.
        uint256 amountToSend = maxTokensToSend;
        uint256 amountRemainingInRelay = relayData.amount - relayFills[relayHash];
        if (amountRemainingInRelay < fillAmountPreFees) {
            fillAmountPreFees = amountRemainingInRelay;

            // The user will fulfill the remainder of the relay, so we need to compute exactly how many tokens post-fees
            // that they need to send to the recipient. Note that if the relayer is filled using contract funds then
            // this is a slow relay.
            amountToSend = _computeAmountPostFees(
                fillAmountPreFees,
                relayData.realizedLpFeePct + updatableRelayerFeePct
            );
        }

        // relayFills keeps track of pre-fee fill amounts as a convenience to relayers who want to specify round
        // numbers for the maxTokensToSend parameter or convenient numbers like 100 (i.e. relayers who will fully
        // fill any relay up to 100 tokens, and partial fill with 100 tokens for larger relays).
        relayFills[relayHash] += fillAmountPreFees;

        // If relay token is wrappedNativeToken then unwrap and send native token.
        if (relayData.destinationToken == address(wrappedNativeToken)) {
            // Note: useContractFunds is True if we want to send funds to the recipient directly out of this contract,
            // otherwise we expect the caller to send funds to the recipient. If useContractFunds is True and the
            // recipient wants wrappedNativeToken, then we can assume that wrappedNativeToken is already in the
            // contract, otherwise we'll need the user to send wrappedNativeToken to this contract. Regardless, we'll
            // need to unwrap it to native token before sending to the user.
            if (!useContractFunds)
                IERC20(relayData.destinationToken).safeTransferFrom(msg.sender, address(this), amountToSend);
            _unwrapwrappedNativeTokenTo(payable(relayData.recipient), amountToSend);
            // Else, this is a normal ERC20 token. Send to recipient.
        } else {
            // Note: Similar to note above, send token directly from the contract to the user in the slow relay case.
            if (!useContractFunds)
                IERC20(relayData.destinationToken).safeTransferFrom(msg.sender, relayData.recipient, amountToSend);
            else IERC20(relayData.destinationToken).safeTransfer(relayData.recipient, amountToSend);
        }
    }

    // The following internal methods emit events with many params to overcome solidity stack too deep issues.
    function _emitFillRelay(
        bytes32 relayHash,
        uint256 fillAmount,
        uint256 repaymentChainId,
        uint64 appliedRelayerFeePct,
        RelayData memory relayData,
        bool isSlowRelay
    ) internal {
        emit FilledRelay(
            relayData.amount,
            relayFills[relayHash],
            fillAmount,
            repaymentChainId,
            relayData.originChainId,
            relayData.destinationChainId,
            relayData.relayerFeePct,
            appliedRelayerFeePct,
            relayData.realizedLpFeePct,
            relayData.depositId,
            relayData.destinationToken,
            msg.sender,
            relayData.depositor,
            relayData.recipient,
            isSlowRelay
        );
    }

    function _emitDeposit(
        uint256 amount,
        uint256 originChainId,
        uint256 destinationChainId,
        uint64 relayerFeePct,
        uint32 depositId,
        uint32 quoteTimestamp,
        address originToken,
        address recipient,
        address depositor
    ) internal {
        emit FundsDeposited(
            amount,
            originChainId,
            destinationChainId,
            relayerFeePct,
            depositId,
            quoteTimestamp,
            originToken,
            recipient,
            depositor
        );
    }

    // Implementing contract needs to override this to ensure that only the appropriate cross chain admin can execute
    // certain admin functions. For L2 contracts, the cross chain admin refers to some L1 address or contract, and for
    // L1, this would just be the same admin of the HubPool.
    function _requireAdminSender() internal virtual;

    // Added to enable the this contract to receive native token (ETH). Used when unwrapping wrappedNativeToken.
    receive() external payable {}
}<|MERGE_RESOLUTION|>--- conflicted
+++ resolved
@@ -9,12 +9,9 @@
 
 import "@openzeppelin/contracts/token/ERC20/utils/SafeERC20.sol";
 import "@openzeppelin/contracts/token/ERC20/IERC20.sol";
-<<<<<<< HEAD
-=======
 import "@openzeppelin/contracts/utils/Address.sol";
 
 import "@openzeppelin/contracts/utils/cryptography/SignatureChecker.sol";
->>>>>>> c78b87d6
 import "@openzeppelin/contracts/utils/cryptography/ECDSA.sol";
 import "@openzeppelin/contracts-upgradeable/utils/AddressUpgradeable.sol";
 import "@openzeppelin/contracts-upgradeable/proxy/utils/UUPSUpgradeable.sol";
@@ -159,27 +156,18 @@
      * @param _wrappedNativeTokenAddress wrappedNativeToken address for this network to set.
      * @param _timerAddress Timer address to set.
      */
-<<<<<<< HEAD
     function __SpokePool_init(
+        uint32 _initialDepositId,
         address _crossDomainAdmin,
         address _hubPool,
         address _wrappedNativeTokenAddress,
         address _timerAddress
     ) public onlyInitializing {
+        numberOfDeposits = _initialDepositId;
         __UUPSUpgradeable_init();
         __Lockable_init();
         depositQuoteTimeBuffer = 600;
         __Testable_init(_timerAddress);
-=======
-    constructor(
-        uint32 _initialDepositId,
-        address _crossDomainAdmin,
-        address _hubPool,
-        address _wrappedNativeTokenAddress,
-        address timerAddress
-    ) Testable(timerAddress) {
-        numberOfDeposits = _initialDepositId;
->>>>>>> c78b87d6
         _setCrossDomainAdmin(_crossDomainAdmin);
         _setHubPool(_hubPool);
         wrappedNativeToken = WETH9(_wrappedNativeTokenAddress);
