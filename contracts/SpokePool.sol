--- conflicted
+++ resolved
@@ -983,9 +983,6 @@
     }
 
     /**
-<<<<<<< HEAD
-     *
-=======
      * @notice Fills a single leg of a particular order on the destination chain
      * @dev ERC-7683 fill function.
      * @param orderId Unique order identifier for this order
@@ -1011,7 +1008,6 @@
     }
 
     /**************************************
->>>>>>> d86f7270
      *         DATA WORKER FUNCTIONS      *
      *
      */
