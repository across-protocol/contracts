--- conflicted
+++ resolved
@@ -18,20 +18,6 @@
 
 // This interface is expected to be implemented by any contract that expects to receive messages from the SpokePool.
 interface AcrossMessageHandler {
-<<<<<<< HEAD
-=======
-    /// @custom:audit FOLLOWING FUNCTION TO BE DEPRECATED
-    function handleAcrossMessage(
-        address tokenSent,
-        uint256 amount,
-        bool fillCompleted,
-        address relayer,
-        bytes memory message
-    ) external;
-
-    // New function interface to be used with USS functions since fillCompleted no longer has any
-    // meaning now that partial fills are impossible.
->>>>>>> 3f69bf17
     function handleUSSAcrossMessage(
         address tokenSent,
         uint256 amount,
@@ -143,23 +129,6 @@
 
     uint256 public constant MAX_TRANSFER_SIZE = 1e36;
 
-<<<<<<< HEAD
-=======
-    // Note: this needs to be larger than the max transfer size to ensure that all slow fills are fillable, even if
-    // their fees are negative.
-    // It's important that it isn't too large, however, as it should be multipliable by ~2e18 without overflowing.
-    // 1e40 * 2e18 = 2e58 << 2^255 ~= 5e76
-    /// @custom:audit FOLLOWING VARIABLE TO BE DEPRECATED
-    uint256 public constant SLOW_FILL_MAX_TOKENS_TO_SEND = 1e40;
-
-    // Set max payout adjustment to something
-    /// @custom:audit FOLLOWING VARIABLE TO BE DEPRECATED
-    bytes32 public constant UPDATE_DEPOSIT_DETAILS_HASH =
-        keccak256(
-            "UpdateDepositDetails(uint32 depositId,uint256 originChainId,int64 updatedRelayerFeePct,address updatedRecipient,bytes updatedMessage)"
-        );
-
->>>>>>> 3f69bf17
     bytes32 public constant UPDATE_USS_DEPOSIT_DETAILS_HASH =
         keccak256(
             "UpdateDepositDetails(uint32 depositId,uint256 originChainId,uint256 updatedOutputAmount,address updatedRecipient,bytes updatedMessage)"
@@ -170,66 +139,11 @@
     event SetXDomainAdmin(address indexed newAdmin);
     event SetHubPool(address indexed newHubPool);
     event EnabledDepositRoute(address indexed originToken, uint256 indexed destinationChainId, bool enabled);
-<<<<<<< HEAD
-=======
-    /// @custom:audit FOLLOWING EVENT TO BE DEPRECATED
-    event RequestedSpeedUpDeposit(
-        int64 newRelayerFeePct,
-        uint32 indexed depositId,
-        address indexed depositor,
-        address updatedRecipient,
-        bytes updatedMessage,
-        bytes depositorSignature
-    );
-    /// @custom:audit FOLLOWING EVENT TO BE DEPRECATED
-    event FilledRelay(
-        uint256 amount,
-        uint256 totalFilledAmount,
-        uint256 fillAmount,
-        uint256 repaymentChainId,
-        uint256 indexed originChainId,
-        uint256 destinationChainId,
-        int64 relayerFeePct,
-        int64 realizedLpFeePct,
-        uint32 indexed depositId,
-        address destinationToken,
-        address relayer,
-        address indexed depositor,
-        address recipient,
-        bytes message,
-        RelayExecutionInfo updatableRelayData
-    );
-    /// @custom:audit FOLLOWING EVENT TO BE DEPRECATED
-    event RefundRequested(
-        address indexed relayer,
-        address refundToken,
-        uint256 amount,
-        uint256 indexed originChainId,
-        uint256 destinationChainId,
-        int64 realizedLpFeePct,
-        uint32 indexed depositId,
-        uint256 fillBlock,
-        uint256 previousIdenticalRequests
-    );
->>>>>>> 3f69bf17
     event RelayedRootBundle(
         uint32 indexed rootBundleId,
         bytes32 indexed relayerRefundRoot,
         bytes32 indexed slowRelayRoot
     );
-<<<<<<< HEAD
-=======
-    /// @custom:audit FOLLOWING EVENT TO BE DEPRECATED
-    event ExecutedRelayerRefundRoot(
-        uint256 amountToReturn,
-        uint256 indexed chainId,
-        uint256[] refundAmounts,
-        uint32 indexed rootBundleId,
-        uint32 indexed leafId,
-        address l2TokenAddress,
-        address[] refundAddresses
-    );
->>>>>>> 3f69bf17
     event TokensBridged(
         uint256 amountToReturn,
         uint256 indexed chainId,
@@ -241,57 +155,6 @@
     event PausedFills(bool isPaused);
 
     /**
-<<<<<<< HEAD
-=======
-     * @notice Represents data used to fill a deposit.
-     * @param relay Relay containing original data linked to deposit. Contains fields that can be
-     * overridden by other parameters in the RelayExecution struct.
-     * @param relayHash Hash of the relay data.
-     * @param updatedRelayerFeePct Actual relayer fee pct to use for this relay.
-     * @param updatedRecipient Actual recipient to use for this relay.
-     * @param updatedMessage Actual message to use for this relay.
-     * @param repaymentChainId Chain ID of the network that the relayer will receive refunds on.
-     * @param maxTokensToSend Max number of tokens to pull from relayer.
-     * @param maxCount Max count to protect the relayer from frontrunning.
-     * @param slowFill Whether this is a slow fill.
-     * @param payoutAdjustmentPct Adjustment to the payout amount. Can be used to increase or decrease the payout to
-     * allow for rewards or penalties. Used in slow fills.
-     */
-    /// @custom:audit FOLLOWING STRUCT TO BE DEPRECATED
-    struct RelayExecution {
-        RelayData relay;
-        bytes32 relayHash;
-        int64 updatedRelayerFeePct;
-        address updatedRecipient;
-        bytes updatedMessage;
-        uint256 repaymentChainId;
-        uint256 maxTokensToSend;
-        uint256 maxCount;
-        bool slowFill;
-        int256 payoutAdjustmentPct;
-    }
-
-    /**
-     * @notice Packs together information to include in FilledRelay event.
-     * @dev This struct is emitted as opposed to its constituent parameters due to the limit on number of
-     * parameters in an event.
-     * @param recipient Recipient of the relayed funds.
-     * @param message Message included in the relay.
-     * @param relayerFeePct Relayer fee pct used for this relay.
-     * @param isSlowRelay Whether this is a slow relay.
-     * @param payoutAdjustmentPct Adjustment to the payout amount.
-     */
-    /// @custom:audit FOLLOWING STRUCT TO BE DEPRECATED
-    struct RelayExecutionInfo {
-        address recipient;
-        bytes message;
-        int64 relayerFeePct;
-        bool isSlowRelay;
-        int256 payoutAdjustmentPct;
-    }
-
-    /**
->>>>>>> 3f69bf17
      * @notice Construct the SpokePool. Normally, logic contracts used in upgradeable proxies shouldn't
      * have constructors since the following code will be executed within the logic contract's state, not the
      * proxy contract's state. However, if we restrict the constructor to setting only immutable variables, then
@@ -500,175 +363,6 @@
         );
     }
 
-<<<<<<< HEAD
-=======
-    /**
-     * @notice The only difference between depositFor and deposit is that the depositor address stored
-     * in the relay hash can be overridden by the caller. This means that the passed in depositor
-     * can speed up the deposit, which is useful if the deposit is taken from the end user to a middle layer
-     * contract, like an aggregator or the SpokePoolVerifier, before calling deposit on this contract.
-     * @notice The caller must first approve this contract to spend amount of originToken.
-     * @notice The originToken => destinationChainId must be enabled.
-     * @notice This method is payable because the caller is able to deposit native token if the originToken is
-     * wrappedNativeToken and this function will handle wrapping the native token to wrappedNativeToken.
-     * @param depositor Address who is credited for depositing funds on origin chain and can speed up the deposit.
-     * @param recipient Address to receive funds at on destination chain.
-     * @param originToken Token to lock into this contract to initiate deposit.
-     * @param amount Amount of tokens to deposit. Will be amount of tokens to receive less fees.
-     * @param destinationChainId Denotes network where user will receive funds from SpokePool by a relayer.
-     * @param relayerFeePct % of deposit amount taken out to incentivize a fast relayer.
-     * @param quoteTimestamp Timestamp used by relayers to compute this deposit's realizedLPFeePct which is paid
-     * to LP pool on HubPool.
-     * @param message Arbitrary data that can be used to pass additional information to the recipient along with the tokens.
-     * Note: this is intended to be used to pass along instructions for how a contract should use or allocate the tokens.
-     */
-    /// @custom:audit FOLLOWING FUNCTION TO BE DEPRECATED
-    function depositFor(
-        address depositor,
-        address recipient,
-        address originToken,
-        uint256 amount,
-        uint256 destinationChainId,
-        int64 relayerFeePct,
-        uint32 quoteTimestamp,
-        bytes memory message,
-        uint256 // maxCount. Deprecated.
-    ) public payable nonReentrant unpausedDeposits {
-        _deposit(depositor, recipient, originToken, amount, destinationChainId, relayerFeePct, quoteTimestamp, message);
-    }
-
-    /**
-     * @notice This is a simple wrapper for deposit() that sets the quoteTimestamp to the current SpokePool timestamp.
-     * @notice This function is intended for multisig depositors who can accept some LP fee uncertainty in order to lift
-     * the quoteTimestamp buffer constraint.
-     * @dev Re-orgs may produce invalid fills if the quoteTimestamp moves across a change in HubPool utilisation.
-     * @dev The existing function modifiers are already enforced by _deposit(), so no additional modifiers are imposed.
-     * @param recipient Address to receive funds at on destination chain.
-     * @param originToken Token to lock into this contract to initiate deposit.
-     * @param amount Amount of tokens to deposit. Will be amount of tokens to receive less fees.
-     * @param destinationChainId Denotes network where user will receive funds from SpokePool by a relayer.
-     * @param relayerFeePct % of deposit amount taken out to incentivize a fast relayer.
-     * @param message Arbitrary data that can be used to pass additional information to the recipient along with the tokens.
-     * Note: this is intended to be used to pass along instructions for how a contract should use or allocate the tokens.
-     * @param maxCount used to protect the depositor from frontrunning to guarantee their quote remains valid.
-     */
-    /// @custom:audit FOLLOWING FUNCTION TO BE DEPRECATED
-    function depositNow(
-        address recipient,
-        address originToken,
-        uint256 amount,
-        uint256 destinationChainId,
-        int64 relayerFeePct,
-        bytes memory message,
-        uint256 maxCount
-    ) public payable {
-        deposit(
-            recipient,
-            originToken,
-            amount,
-            destinationChainId,
-            relayerFeePct,
-            uint32(getCurrentTime()),
-            message,
-            maxCount
-        );
-    }
-
-    /**
-     * @notice This is a simple wrapper for depositFor() that sets the quoteTimestamp to the current SpokePool timestamp.
-     * @notice This function is intended for multisig depositors who can accept some LP fee uncertainty in order to lift
-     * the quoteTimestamp buffer constraint.
-     * @dev Re-orgs may produce invalid fills if the quoteTimestamp moves across a change in HubPool utilisation.
-     * @dev The existing function modifiers are already enforced by _deposit(), so no additional modifiers are imposed.
-     * @param depositor Address who is credited for depositing funds on origin chain and can speed up the deposit.
-     * @param recipient Address to receive funds at on destination chain.
-     * @param originToken Token to lock into this contract to initiate deposit.
-     * @param amount Amount of tokens to deposit. Will be amount of tokens to receive less fees.
-     * @param destinationChainId Denotes network where user will receive funds from SpokePool by a relayer.
-     * @param relayerFeePct % of deposit amount taken out to incentivize a fast relayer.
-     * @param message Arbitrary data that can be used to pass additional information to the recipient along with the tokens.
-     * Note: this is intended to be used to pass along instructions for how a contract should use or allocate the tokens.
-     * @param maxCount used to protect the depositor from frontrunning to guarantee their quote remains valid.
-     */
-    /// @custom:audit FOLLOWING FUNCTION TO BE DEPRECATED
-    function depositForNow(
-        address depositor,
-        address recipient,
-        address originToken,
-        uint256 amount,
-        uint256 destinationChainId,
-        int64 relayerFeePct,
-        bytes memory message,
-        uint256 maxCount
-    ) public payable {
-        depositFor(
-            depositor,
-            recipient,
-            originToken,
-            amount,
-            destinationChainId,
-            relayerFeePct,
-            uint32(getCurrentTime()),
-            message,
-            maxCount
-        );
-    }
-
-    /**
-     * @notice Convenience method that depositor can use to signal to relayer to use updated fee.
-     * @notice Relayer should only use events emitted by this function to submit fills with updated fees, otherwise they
-     * risk their fills getting disputed for being invalid, for example if the depositor never actually signed the
-     * update fee message.
-     * @notice This function will revert if the depositor did not sign a message containing the updated fee for the
-     * deposit ID stored in this contract. If the deposit ID is for another contract, or the depositor address is
-     * incorrect, or the updated fee is incorrect, then the signature will not match and this function will revert.
-     * @notice This function is not subject to a deposit pause on the off chance that deposits sent before all deposits
-     * are paused have very low fees and the user wants to entice a relayer to fill them with a higher fee.
-     * @param depositor Signer of the update fee message who originally submitted the deposit. If the deposit doesn't
-     * exist, then the relayer will not be able to fill any relay, so the caller should validate that the depositor
-     * did in fact submit a relay.
-     * @param updatedRelayerFeePct New relayer fee that relayers can use.
-     * @param depositId Deposit to update fee for that originated in this contract.
-     * @param updatedRecipient New recipient address that should receive the tokens.
-     * @param updatedMessage New message that should be provided to the recipient.
-     * @param depositorSignature Signed message containing the depositor address, this contract chain ID, the updated
-     * relayer fee %, and the deposit ID. This signature is produced by signing a hash of data according to the
-     * EIP-712 standard. See more in the _verifyUpdateRelayerFeeMessage() comments.
-     */
-    /// @custom:audit FOLLOWING FUNCTION TO BE DEPRECATED
-    function speedUpDeposit(
-        address depositor,
-        int64 updatedRelayerFeePct,
-        uint32 depositId,
-        address updatedRecipient,
-        bytes memory updatedMessage,
-        bytes memory depositorSignature
-    ) public override nonReentrant {
-        require(SignedMath.abs(updatedRelayerFeePct) < 0.5e18, "Invalid relayer fee");
-
-        _verifyUpdateDepositMessage(
-            depositor,
-            depositId,
-            chainId(),
-            updatedRelayerFeePct,
-            updatedRecipient,
-            updatedMessage,
-            depositorSignature
-        );
-
-        // Assuming the above checks passed, a relayer can take the signature and the updated relayer fee information
-        // from the following event to submit a fill with an updated fee %.
-        emit RequestedSpeedUpDeposit(
-            updatedRelayerFeePct,
-            depositId,
-            depositor,
-            updatedRecipient,
-            updatedMessage,
-            depositorSignature
-        );
-    }
-
->>>>>>> 3f69bf17
     /********************************************
      *            DEPOSITOR FUNCTIONS           *
      ********************************************/
@@ -893,171 +587,6 @@
      *         RELAYER FUNCTIONS          *
      **************************************/
 
-<<<<<<< HEAD
-=======
-    /**
-    /**
-     * @notice Called by relayer to fulfill part of a deposit by sending destination tokens to the recipient.
-     * Relayer is expected to pass in unique identifying information for deposit that they want to fulfill, and this
-     * relay submission will be validated by off-chain data workers who can dispute this relay if any part is invalid.
-     * If the relay is valid, then the relayer will be refunded on their desired repayment chain. If relay is invalid,
-     * then relayer will not receive any refund.
-     * @notice All of the deposit data can be found via on-chain events from the origin SpokePool, except for the
-     * realizedLpFeePct which is a function of the HubPool's utilization at the deposit quote time. This fee %
-     * is deterministic based on the quote time, so the relayer should just compute it using the canonical algorithm
-     * as described in a UMIP linked to the HubPool's identifier.
-     * @param depositor Depositor on origin chain who set this chain as the destination chain.
-     * @param recipient Specified recipient on this chain.
-     * @param destinationToken Token to send to recipient. Should be mapped to the origin token, origin chain ID
-     * and this chain ID via a mapping on the HubPool.
-     * @param amount Full size of the deposit.
-     * @param maxTokensToSend Max amount of tokens to send recipient. If higher than amount, then caller will
-     * send recipient the full relay amount.
-     * @param repaymentChainId Chain of SpokePool where relayer wants to be refunded after the challenge window has
-     * passed.
-     * @param originChainId Chain of SpokePool where deposit originated.
-     * @param realizedLpFeePct Fee % based on L1 HubPool utilization at deposit quote time. Deterministic based on
-     * quote time.
-     * @param relayerFeePct Fee % to keep as relayer, specified by depositor.
-     * @param depositId Unique deposit ID on origin spoke pool.
-     * @param message Message to send to recipient along with tokens.
-     * @param maxCount Max count to protect the relayer from frontrunning.
-     */
-    /// @custom:audit FOLLOWING FUNCTION TO BE DEPRECATED
-    function fillRelay(
-        address depositor,
-        address recipient,
-        address destinationToken,
-        uint256 amount,
-        uint256 maxTokensToSend,
-        uint256 repaymentChainId,
-        uint256 originChainId,
-        int64 realizedLpFeePct,
-        int64 relayerFeePct,
-        uint32 depositId,
-        bytes memory message,
-        uint256 maxCount
-    ) public nonReentrant unpausedFills {
-        // Each relay attempt is mapped to the hash of data uniquely identifying it, which includes the deposit data
-        // such as the origin chain ID and the deposit ID, and the data in a relay attempt such as who the recipient
-        // is, which chain and currency the recipient wants to receive funds on, and the relay fees.
-        RelayExecution memory relayExecution = RelayExecution({
-            relay: SpokePoolInterface.RelayData({
-                depositor: depositor,
-                recipient: recipient,
-                destinationToken: destinationToken,
-                amount: amount,
-                realizedLpFeePct: realizedLpFeePct,
-                relayerFeePct: relayerFeePct,
-                depositId: depositId,
-                originChainId: originChainId,
-                destinationChainId: chainId(),
-                message: message
-            }),
-            relayHash: bytes32(0),
-            updatedRelayerFeePct: relayerFeePct,
-            updatedRecipient: recipient,
-            updatedMessage: message,
-            repaymentChainId: repaymentChainId,
-            maxTokensToSend: maxTokensToSend,
-            slowFill: false,
-            payoutAdjustmentPct: 0,
-            maxCount: maxCount
-        });
-        relayExecution.relayHash = _getRelayHash(relayExecution.relay);
-
-        uint256 fillAmountPreFees = _fillRelay(relayExecution);
-        _emitFillRelay(relayExecution, fillAmountPreFees);
-    }
-
-    /**
-     * @notice Called by relayer to execute same logic as calling fillRelay except that relayer is using an updated
-     * relayer fee %. The fee % must have been emitted in a message cryptographically signed by the depositor.
-     * @notice By design, the depositor probably emitted the message with the updated fee by calling speedUpDeposit().
-     * @param depositor Depositor on origin chain who set this chain as the destination chain.
-     * @param recipient Specified recipient on this chain.
-     * @param destinationToken Token to send to recipient. Should be mapped to the origin token, origin chain ID
-     * and this chain ID via a mapping on the HubPool.
-     * @param amount Full size of the deposit.
-     * @param maxTokensToSend Max amount of tokens to send recipient. If higher than amount, then caller will
-     * send recipient the full relay amount.
-     * @param repaymentChainId Chain of SpokePool where relayer wants to be refunded after the challenge window has
-     * passed.
-     * @param originChainId Chain of SpokePool where deposit originated.
-     * @param realizedLpFeePct Fee % based on L1 HubPool utilization at deposit quote time. Deterministic based on
-     * quote time.
-     * @param relayerFeePct Original fee % to keep as relayer set by depositor.
-     * @param updatedRelayerFeePct New fee % to keep as relayer also specified by depositor.
-     * @param depositId Unique deposit ID on origin spoke pool.
-     * @param message Original message that was sent along with this deposit.
-     * @param updatedMessage Modified message that the depositor signed when updating parameters.
-     * @param depositorSignature Signed message containing the depositor address, this contract chain ID, the updated
-     * relayer fee %, and the deposit ID. This signature is produced by signing a hash of data according to the
-     * EIP-712 standard. See more in the _verifyUpdateRelayerFeeMessage() comments.
-     * @param maxCount Max fill count to protect the relayer from frontrunning.
-     */
-    /// @custom:audit FOLLOWING FUNCTION TO BE DEPRECATED
-    function fillRelayWithUpdatedDeposit(
-        address depositor,
-        address recipient,
-        address updatedRecipient,
-        address destinationToken,
-        uint256 amount,
-        uint256 maxTokensToSend,
-        uint256 repaymentChainId,
-        uint256 originChainId,
-        int64 realizedLpFeePct,
-        int64 relayerFeePct,
-        int64 updatedRelayerFeePct,
-        uint32 depositId,
-        bytes memory message,
-        bytes memory updatedMessage,
-        bytes memory depositorSignature,
-        uint256 maxCount
-    ) public override nonReentrant unpausedFills {
-        RelayExecution memory relayExecution = RelayExecution({
-            relay: SpokePoolInterface.RelayData({
-                depositor: depositor,
-                recipient: recipient,
-                destinationToken: destinationToken,
-                amount: amount,
-                realizedLpFeePct: realizedLpFeePct,
-                relayerFeePct: relayerFeePct,
-                depositId: depositId,
-                originChainId: originChainId,
-                destinationChainId: chainId(),
-                message: message
-            }),
-            relayHash: bytes32(0),
-            updatedRelayerFeePct: updatedRelayerFeePct,
-            updatedRecipient: updatedRecipient,
-            updatedMessage: updatedMessage,
-            repaymentChainId: repaymentChainId,
-            maxTokensToSend: maxTokensToSend,
-            slowFill: false,
-            payoutAdjustmentPct: 0,
-            maxCount: maxCount
-        });
-        relayExecution.relayHash = _getRelayHash(relayExecution.relay);
-
-        _verifyUpdateDepositMessage(
-            depositor,
-            depositId,
-            originChainId,
-            updatedRelayerFeePct,
-            updatedRecipient,
-            updatedMessage,
-            depositorSignature
-        );
-        uint256 fillAmountPreFees = _fillRelay(relayExecution);
-        _emitFillRelay(relayExecution, fillAmountPreFees);
-    }
-
-    /******************************************
-     *         USS RELAYER FUNCTIONS          *
-     ******************************************/
-
->>>>>>> 3f69bf17
     /**
      * @notice Fulfill request to bridge cross chain by sending specified output tokens to the recipient.
      * @dev The fee paid to relayers and the system should be captured in the spread between output
@@ -1219,63 +748,6 @@
      **************************************/
 
     /**
-<<<<<<< HEAD
-=======
-     * @notice Executes a slow relay leaf stored as part of a root bundle. Will send the full amount remaining in the
-     * relay to the recipient, less fees.
-     * @dev This function assumes that the relay's destination chain ID is the current chain ID, which prevents
-     * the caller from executing a slow relay intended for another chain on this chain.
-     * @param depositor Depositor on origin chain who set this chain as the destination chain.
-     * @param recipient Specified recipient on this chain.
-     * @param destinationToken Token to send to recipient. Should be mapped to the origin token, origin chain ID
-     * and this chain ID via a mapping on the HubPool.
-     * @param amount Full size of the deposit.
-     * @param originChainId Chain of SpokePool where deposit originated.
-     * @param realizedLpFeePct Fee % based on L1 HubPool utilization at deposit quote time. Deterministic based on
-     * quote time.
-     * @param relayerFeePct Original fee % to keep as relayer set by depositor.
-     * @param depositId Unique deposit ID on origin spoke pool.
-     * @param rootBundleId Unique ID of root bundle containing slow relay root that this leaf is contained in.
-     * @param message Message to send to the recipient if the recipient is a contract.
-     * @param payoutAdjustment Adjustment to the payout amount. Can be used to increase or decrease the payout to allow
-     * for rewards or penalties.
-     * @param proof Inclusion proof for this leaf in slow relay root in root bundle.
-     */
-    /// @custom:audit FOLLOWING FUNCTION TO BE DEPRECATED
-    function executeSlowRelayLeaf(
-        address depositor,
-        address recipient,
-        address destinationToken,
-        uint256 amount,
-        uint256 originChainId,
-        int64 realizedLpFeePct,
-        int64 relayerFeePct,
-        uint32 depositId,
-        uint32 rootBundleId,
-        bytes memory message,
-        int256 payoutAdjustment,
-        bytes32[] memory proof
-    ) public override nonReentrant {
-        _preExecuteLeafHook(destinationToken);
-        _executeSlowRelayLeaf(
-            depositor,
-            recipient,
-            destinationToken,
-            amount,
-            originChainId,
-            chainId(),
-            realizedLpFeePct,
-            relayerFeePct,
-            depositId,
-            rootBundleId,
-            message,
-            payoutAdjustment,
-            proof
-        );
-    }
-
-    /**
->>>>>>> 3f69bf17
      * @notice Executes a slow relay leaf stored as part of a root bundle relayed by the HubPool.
      * @dev Executing a slow fill leaf is equivalent to filling the relayData so this function cannot be used to
      * double fill a recipient. The relayData that is filled is included in the slowFillLeaf and is hashed
@@ -1489,64 +961,6 @@
         }
     }
 
-<<<<<<< HEAD
-=======
-    // Verifies inclusion proof of leaf in root and sends recipient remainder of relay. Marks relay as filled.
-    /// @custom:audit FOLLOWING FUNCTION TO BE DEPRECATED
-    function _executeSlowRelayLeaf(
-        address depositor,
-        address recipient,
-        address destinationToken,
-        uint256 amount,
-        uint256 originChainId,
-        uint256 destinationChainId,
-        int64 realizedLpFeePct,
-        int64 relayerFeePct,
-        uint32 depositId,
-        uint32 rootBundleId,
-        bytes memory message,
-        int256 payoutAdjustmentPct,
-        bytes32[] memory proof
-    ) internal {
-        RelayExecution memory relayExecution = RelayExecution({
-            relay: SpokePoolInterface.RelayData({
-                depositor: depositor,
-                recipient: recipient,
-                destinationToken: destinationToken,
-                amount: amount,
-                realizedLpFeePct: realizedLpFeePct,
-                relayerFeePct: relayerFeePct,
-                depositId: depositId,
-                originChainId: originChainId,
-                destinationChainId: destinationChainId,
-                message: message
-            }),
-            relayHash: bytes32(0),
-            updatedRelayerFeePct: 0,
-            updatedRecipient: recipient,
-            updatedMessage: message,
-            repaymentChainId: 0,
-            maxTokensToSend: SLOW_FILL_MAX_TOKENS_TO_SEND,
-            slowFill: true,
-            payoutAdjustmentPct: payoutAdjustmentPct,
-            maxCount: type(uint256).max
-        });
-        relayExecution.relayHash = _getRelayHash(relayExecution.relay);
-
-        _verifySlowFill(relayExecution, rootBundleId, proof);
-
-        // Note: use relayAmount as the max amount to send, so the relay is always completely filled by the contract's
-        // funds in all cases. As this is a slow relay we set the relayerFeePct to 0. This effectively refunds the
-        // relayer component of the relayerFee thereby only charging the depositor the LpFee.
-        uint256 fillAmountPreFees = _fillRelay(relayExecution);
-
-        // Note: Set repayment chain ID to 0 to indicate that there is no repayment to be made. The off-chain data
-        // worker can use repaymentChainId=0 as a signal to ignore such relays for refunds. Also, set the relayerFeePct
-        // to 0 as slow relays do not pay the caller of this method (depositor is refunded this fee).
-        _emitFillRelay(relayExecution, fillAmountPreFees);
-    }
-
->>>>>>> 3f69bf17
     function _setCrossDomainAdmin(address newCrossDomainAdmin) internal {
         if (newCrossDomainAdmin == address(0)) revert InvalidCrossDomainAdmin();
         crossDomainAdmin = newCrossDomainAdmin;
@@ -1578,43 +992,6 @@
         MerkleLib.setClaimed(rootBundle.claimedBitmap, leafId);
     }
 
-<<<<<<< HEAD
-=======
-    /// @custom:audit FOLLOWING FUNCTION TO BE DEPRECATED
-    function _verifyUpdateDepositMessage(
-        address depositor,
-        uint32 depositId,
-        uint256 originChainId,
-        int64 updatedRelayerFeePct,
-        address updatedRecipient,
-        bytes memory updatedMessage,
-        bytes memory depositorSignature
-    ) internal view {
-        // A depositor can request to modify an un-relayed deposit by signing a hash containing the updated
-        // details and information uniquely identifying the deposit to relay. This information ensures
-        // that this signature cannot be re-used for other deposits.
-        // Note: We use the EIP-712 (https://eips.ethereum.org/EIPS/eip-712) standard for hashing and signing typed data.
-        // Specifically, we use the version of the encoding known as "v4", as implemented by the JSON RPC method
-        // `eth_signedTypedDataV4` in MetaMask (https://docs.metamask.io/guide/signing-data.html).
-        bytes32 expectedTypedDataV4Hash = _hashTypedDataV4(
-            // EIP-712 compliant hash struct: https://eips.ethereum.org/EIPS/eip-712#definition-of-hashstruct
-            keccak256(
-                abi.encode(
-                    UPDATE_DEPOSIT_DETAILS_HASH,
-                    depositId,
-                    originChainId,
-                    updatedRelayerFeePct,
-                    updatedRecipient,
-                    keccak256(updatedMessage)
-                )
-            ),
-            // By passing in the origin chain id, we enable the verification of the signature on a different chain
-            originChainId
-        );
-        _verifyDepositorSignature(depositor, expectedTypedDataV4Hash, depositorSignature);
-    }
-
->>>>>>> 3f69bf17
     function _verifyUpdateUSSDepositMessage(
         address depositor,
         uint32 depositId,
@@ -1665,28 +1042,7 @@
         //   chain that can validate the signature.
         // - Regular signatures from an EOA are also supported.
         bool isValid = SignatureChecker.isValidSignatureNow(depositor, ethSignedMessageHash, depositorSignature);
-<<<<<<< HEAD
         if (!isValid) revert InvalidDepositorSignature();
-=======
-        require(isValid, "invalid signature");
-    }
-
-    /// @custom:audit FOLLOWING FUNCTION TO BE DEPRECATED
-    function _verifySlowFill(
-        RelayExecution memory relayExecution,
-        uint32 rootBundleId,
-        bytes32[] memory proof
-    ) internal view {
-        SlowFill memory slowFill = SlowFill({
-            relayData: relayExecution.relay,
-            payoutAdjustmentPct: relayExecution.payoutAdjustmentPct
-        });
-
-        require(
-            MerkleLib.verifySlowRelayFulfillment(rootBundles[rootBundleId].slowRelayRoot, slowFill, proof),
-            "Invalid slow relay proof"
-        );
->>>>>>> 3f69bf17
     }
 
     function _verifyUSSSlowFill(
@@ -1704,26 +1060,10 @@
             revert InvalidMerkleProof();
     }
 
-<<<<<<< HEAD
-=======
-    /// @custom:audit FOLLOWING FUNCTION TO BE DEPRECATED
-    function _computeAmountPreFees(uint256 amount, int64 feesPct) private pure returns (uint256) {
-        return (1e18 * amount) / uint256((int256(1e18) - feesPct));
-    }
-
->>>>>>> 3f69bf17
     function _computeAmountPostFees(uint256 amount, int256 feesPct) private pure returns (uint256) {
         return (amount * uint256(int256(1e18) - feesPct)) / 1e18;
     }
 
-<<<<<<< HEAD
-=======
-    /// @custom:audit FOLLOWING FUNCTION TO BE DEPRECATED
-    function _getRelayHash(SpokePoolInterface.RelayData memory relayData) private pure returns (bytes32) {
-        return keccak256(abi.encode(relayData));
-    }
-
->>>>>>> 3f69bf17
     function _getUSSRelayHash(USSRelayData memory relayData) private view returns (bytes32) {
         return keccak256(abi.encode(relayData, chainId()));
     }
@@ -1738,148 +1078,6 @@
         }
     }
 
-<<<<<<< HEAD
-=======
-    /**
-     * @notice Caller specifies the max amount of tokens to send to user. Based on this amount and the amount of the
-     * relay remaining (as stored in the relayFills mapping), pull the amount of tokens from the caller
-     * and send to the recipient.
-     * @dev relayFills keeps track of pre-fee fill amounts as a convenience to relayers who want to specify round
-     * numbers for the maxTokensToSend parameter or convenient numbers like 100 (i.e. relayers who will fully
-     * fill any relay up to 100 tokens, and partial fill with 100 tokens for larger relays).
-     * @dev Caller must approve this contract to transfer up to maxTokensToSend of the relayData.destinationToken.
-     * The amount to be sent might end up less if there is insufficient relay amount remaining to be sent.
-     */
-    /// @custom:audit FOLLOWING FUNCTION TO BE DEPRECATED
-    function _fillRelay(RelayExecution memory relayExecution) internal returns (uint256 fillAmountPreFees) {
-        RelayData memory relayData = relayExecution.relay;
-        // We limit the relay fees to prevent the user spending all their funds on fees. Note that 0.5e18 (i.e. 50%)
-        // fees are just magic numbers. The important point is to prevent the total fee from being 100%, otherwise
-        // computing the amount pre fees runs into divide-by-0 issues.
-        require(
-            SignedMath.abs(relayExecution.updatedRelayerFeePct) < 0.5e18 &&
-                SignedMath.abs(relayData.realizedLpFeePct) < 0.5e18,
-            "invalid fees"
-        );
-
-        require(relayData.amount <= MAX_TRANSFER_SIZE, "Amount too large");
-
-        // Check that the relay has not already been completely filled. Note that the relays mapping will point to
-        // the amount filled so far for a particular relayHash, so this will start at 0 and increment with each fill.
-        require(DEPRECATED_relayFills[relayExecution.relayHash] < relayData.amount, "relay filled");
-
-        // Derive the amount of the relay filled if the caller wants to send exactly maxTokensToSend tokens to
-        // the recipient. For example, if the user wants to send 10 tokens to the recipient, the full relay amount
-        // is 100, and the fee %'s total 5%, then this computation would return ~10.5, meaning that to fill 10.5/100
-        // of the full relay size, the caller would need to send 10 tokens to the user.
-        // This is equivalent to the amount to be sent by the relayer before fees have been taken out.
-        fillAmountPreFees = _computeAmountPreFees(
-            relayExecution.maxTokensToSend,
-            (relayData.realizedLpFeePct + relayExecution.updatedRelayerFeePct)
-        );
-        // If fill amount minus fees, which is possible with small fill amounts and negative fees, then
-        // revert.
-        require(fillAmountPreFees > 0, "fill amount pre fees is 0");
-
-        // If user's specified max amount to send is greater than the amount of the relay remaining pre-fees,
-        // we'll pull exactly enough tokens to complete the relay.
-        uint256 amountRemainingInRelay = relayData.amount - DEPRECATED_relayFills[relayExecution.relayHash];
-        if (amountRemainingInRelay < fillAmountPreFees) {
-            fillAmountPreFees = amountRemainingInRelay;
-        }
-
-        // Apply post-fees computation to amount that relayer will send to user. Rounding errors are possible
-        // when computing fillAmountPreFees and then amountToSend, and we just want to enforce that
-        // the error added to amountToSend is consistently applied to partial and full fills.
-        uint256 amountToSend = _computeAmountPostFees(
-            fillAmountPreFees,
-            relayData.realizedLpFeePct + relayExecution.updatedRelayerFeePct
-        );
-
-        // This can only happen in a slow fill, where the contract is funding the relay.
-        if (relayExecution.payoutAdjustmentPct != 0) {
-            // If payoutAdjustmentPct is positive, then the recipient will receive more than the amount they
-            // were originally expecting. If it is negative, then the recipient will receive less.
-            // -1e18 is -100%. Because we cannot pay out negative values, that is the minimum.
-            require(relayExecution.payoutAdjustmentPct >= -1e18, "payoutAdjustmentPct too small");
-
-            // Allow the payout adjustment to go up to 1000% (i.e. 11x).
-            // This is a sanity check to ensure the payouts do not grow too large via some sort of issue in bundle
-            // construction.
-            require(relayExecution.payoutAdjustmentPct <= 100e18, "payoutAdjustmentPct too large");
-
-            // Note: since _computeAmountPostFees is typically intended for fees, the signage must be reversed.
-            amountToSend = _computeAmountPostFees(amountToSend, -relayExecution.payoutAdjustmentPct);
-
-            // Note: this error should never happen, since the maxTokensToSend is expected to be set much higher than
-            // the amount, but it is here as a sanity check.
-            require(amountToSend <= relayExecution.maxTokensToSend, "Somehow hit maxTokensToSend!");
-        }
-
-        // Since the first partial fill is used to update the fill counter for the entire refund amount, we don't have
-        // a simple way to handle the case where follow-up partial fills take repayment on different chains. We'd
-        // need a way to decrement the fill counter in this case (or increase deposit counter) to ensure that users
-        // have adequate frontrunning protections.
-        // Instead of adding complexity, we require that all partial fills set repayment chain equal to destination chain.
-        // Note: .slowFill is checked because slow fills set repaymentChainId to 0.
-        bool localRepayment = relayExecution.repaymentChainId == relayExecution.relay.destinationChainId;
-        require(
-            localRepayment || relayExecution.relay.amount == fillAmountPreFees || relayExecution.slowFill,
-            "invalid repayment chain"
-        );
-
-        // relayFills keeps track of pre-fee fill amounts as a convenience to relayers who want to specify round
-        // numbers for the maxTokensToSend parameter or convenient numbers like 100 (i.e. relayers who will fully
-        // fill any relay up to 100 tokens, and partial fill with 100 tokens for larger relays).
-        DEPRECATED_relayFills[relayExecution.relayHash] += fillAmountPreFees;
-
-        // If relayer and receiver are the same address, there is no need to do any transfer, as it would result in no
-        // net movement of funds.
-        // Note: this is important because it means that relayers can intentionally self-relay in a capital efficient
-        // way (no need to have funds on the destination).
-        // If this is a slow fill, we can't exit early since we still need to send funds out of this contract
-        // since there is no "relayer".
-        if (msg.sender == relayExecution.updatedRecipient && !relayExecution.slowFill) return fillAmountPreFees;
-
-        // If relay token is wrappedNativeToken then unwrap and send native token.
-        if (relayData.destinationToken == address(wrappedNativeToken)) {
-            // Note: useContractFunds is True if we want to send funds to the recipient directly out of this contract,
-            // otherwise we expect the caller to send funds to the recipient. If useContractFunds is True and the
-            // recipient wants wrappedNativeToken, then we can assume that wrappedNativeToken is already in the
-            // contract, otherwise we'll need the user to send wrappedNativeToken to this contract. Regardless, we'll
-            // need to unwrap it to native token before sending to the user.
-            if (!relayExecution.slowFill)
-                IERC20Upgradeable(relayData.destinationToken).safeTransferFrom(msg.sender, address(this), amountToSend);
-            _unwrapwrappedNativeTokenTo(payable(relayExecution.updatedRecipient), amountToSend);
-            // Else, this is a normal ERC20 token. Send to recipient.
-        } else {
-            // Note: Similar to note above, send token directly from the contract to the user in the slow relay case.
-            if (!relayExecution.slowFill)
-                IERC20Upgradeable(relayData.destinationToken).safeTransferFrom(
-                    msg.sender,
-                    relayExecution.updatedRecipient,
-                    amountToSend
-                );
-            else
-                IERC20Upgradeable(relayData.destinationToken).safeTransfer(
-                    relayExecution.updatedRecipient,
-                    amountToSend
-                );
-        }
-
-        if (relayExecution.updatedRecipient.isContract() && relayExecution.updatedMessage.length > 0) {
-            _preHandleMessageHook();
-            AcrossMessageHandler(relayExecution.updatedRecipient).handleAcrossMessage(
-                relayData.destinationToken,
-                amountToSend,
-                DEPRECATED_relayFills[relayExecution.relayHash] >= relayData.amount,
-                msg.sender,
-                relayExecution.updatedMessage
-            );
-        }
-    }
-
->>>>>>> 3f69bf17
     function _preHandleMessageHook() internal virtual {
         // This method by default is a no-op.
     }
@@ -1986,38 +1184,6 @@
         }
     }
 
-<<<<<<< HEAD
-=======
-    /// @custom:audit FOLLOWING FUNCTION TO BE DEPRECATED
-    function _emitFillRelay(RelayExecution memory relayExecution, uint256 fillAmountPreFees) internal {
-        RelayExecutionInfo memory relayExecutionInfo = RelayExecutionInfo({
-            relayerFeePct: relayExecution.updatedRelayerFeePct,
-            recipient: relayExecution.updatedRecipient,
-            message: relayExecution.updatedMessage,
-            isSlowRelay: relayExecution.slowFill,
-            payoutAdjustmentPct: relayExecution.payoutAdjustmentPct
-        });
-
-        emit FilledRelay(
-            relayExecution.relay.amount,
-            DEPRECATED_relayFills[relayExecution.relayHash],
-            fillAmountPreFees,
-            relayExecution.repaymentChainId,
-            relayExecution.relay.originChainId,
-            relayExecution.relay.destinationChainId,
-            relayExecution.relay.relayerFeePct,
-            relayExecution.relay.realizedLpFeePct,
-            relayExecution.relay.depositId,
-            relayExecution.relay.destinationToken,
-            msg.sender,
-            relayExecution.relay.depositor,
-            relayExecution.relay.recipient,
-            relayExecution.relay.message,
-            relayExecutionInfo
-        );
-    }
-
->>>>>>> 3f69bf17
     // Implementing contract needs to override this to ensure that only the appropriate cross chain admin can execute
     // certain admin functions. For L2 contracts, the cross chain admin refers to some L1 address or contract, and for
     // L1, this would just be the same admin of the HubPool.
