// SPDX-License-Identifier: GPL-3.0-only
pragma solidity ^0.8.0;

import "./MerkleLib.sol";
import "./interfaces/WETH9.sol";

import "@openzeppelin/contracts/token/ERC20/utils/SafeERC20.sol";
import "@openzeppelin/contracts/token/ERC20/IERC20.sol";
import "@openzeppelin/contracts/utils/Address.sol";

import "@openzeppelin/contracts/utils/cryptography/SignatureChecker.sol";
import "@openzeppelin/contracts/utils/cryptography/ECDSA.sol";

import "@uma/core/contracts/common/implementation/Testable.sol";
import "@uma/core/contracts/common/implementation/MultiCaller.sol";
import "./Lockable.sol";
import "./MerkleLib.sol";
import "./SpokePoolInterface.sol";

/**
 * @title SpokePool
 * @notice Base contract deployed on source and destination chains enabling depositors to transfer assets from source to
 * destination. Deposit orders are fulfilled by off-chain relayers who also interact with this contract. Deposited
 * tokens are locked on the source chain and relayers send the recipient the desired token currency and amount
 * on the destination chain. Locked source chain tokens are later sent over the canonical token bridge to L1 HubPool.
 * Relayers are refunded with destination tokens out of this contract after another off-chain actor, a "data worker",
 * submits a proof that the relayer correctly submitted a relay on this SpokePool.
 */
abstract contract SpokePool is SpokePoolInterface, Testable, Lockable, MultiCaller {
    using SafeERC20 for IERC20;
    using Address for address;

    // Address of the L1 contract that acts as the owner of this SpokePool. If this contract is deployed on Ethereum,
    // then this address should be set to the same owner as the HubPool and the whole system.
    address public crossDomainAdmin;

    // Address of the L1 contract that will send tokens to and receive tokens from this contract to fund relayer
    // refunds and slow relays.
    address public hubPool;

    // Address of WETH contract for this network. If an origin token matches this, then the caller can optionally
    // instruct this contract to wrap ETH when depositing.
    WETH9 public weth;

    // Timestamp when contract was constructed. Relays cannot have a quote time before this.
    uint32 public deploymentTime;

    // Any deposit quote times greater than or less than this value to the current contract time is blocked. Forces
    // caller to use an approximately "current" realized fee. Defaults to 10 minutes.
    uint32 public depositQuoteTimeBuffer = 600;

    // Count of deposits is used to construct a unique deposit identifier for this spoke pool.
    uint32 public numberOfDeposits;

    // Origin token to destination token routings can be turned on or off, which can enable or disable deposits.
    // A reverse mapping is stored on the L1 HubPool to enable or disable rebalance transfers from the HubPool to this
    // contract.
    mapping(address => mapping(uint256 => bool)) public enabledDepositRoutes;

    // Stores collection of merkle roots that can be published to this contract from the HubPool, which are referenced
    // by "data workers" via inclusion proofs to execute leaves in the roots.
    struct RootBundle {
        // Merkle root of slow relays that were not fully filled and whose recipient is still owed funds from the LP pool.
        bytes32 slowRelayRoot;
        // Merkle root of relayer refunds for successful relays.
        bytes32 relayerRefundRoot;
        // This is a 2D bitmap tracking which leafs in the relayer refund root have been claimed, with max size of
        // 256x256 leaves per root.
        mapping(uint256 => uint256) claimedBitmap;
    }

    // This contract can store as many root bundles as the HubPool chooses to publish here.
    RootBundle[] public rootBundles;

    // Each relay is associated with the hash of parameters that uniquely identify the original deposit and a relay
    // attempt for that deposit. The relay itself is just represented as the amount filled so far. The total amount to
    // relay, the fees, and the agents are all parameters included in the hash key.
    mapping(bytes32 => uint256) public relayFills;

    /****************************************
     *                EVENTS                *
     ****************************************/
    event SetXDomainAdmin(address indexed newAdmin);
    event SetHubPool(address indexed newHubPool);
    event EnabledDepositRoute(address indexed originToken, uint256 indexed destinationChainId, bool enabled);
    event SetDepositQuoteTimeBuffer(uint32 newBuffer);
    event FundsDeposited(
        uint256 amount,
        uint256 destinationChainId,
        uint64 relayerFeePct,
        uint32 indexed depositId,
        uint32 quoteTimestamp,
        address indexed originToken,
        address recipient,
        address indexed depositor
    );
    event RequestedSpeedUpDeposit(
        uint64 newRelayerFeePct,
        uint32 indexed depositId,
        address indexed depositor,
        bytes depositorSignature
    );
    event FilledRelay(
        bytes32 indexed relayHash,
        uint256 amount,
        uint256 totalFilledAmount,
        uint256 fillAmount,
        uint256 repaymentChainId,
        uint256 originChainId,
        uint64 relayerFeePct,
        uint64 realizedLpFeePct,
        uint32 depositId,
        address destinationToken,
        address indexed relayer,
        address indexed depositor,
        address recipient,
        bool isSlowRelay
    );
    event RelayedRootBundle(uint32 indexed rootBundleId, bytes32 relayerRefundRoot, bytes32 slowRelayRoot);
    event ExecutedRelayerRefundRoot(
        uint256 amountToReturn,
        uint256 indexed chainId,
        uint256[] refundAmounts,
        uint32 indexed rootBundleId,
        uint32 indexed leafId,
        address l2TokenAddress,
        address[] refundAddresses,
        address caller
    );
    event TokensBridged(
        uint256 amountToReturn,
        uint256 indexed chainId,
        uint32 indexed leafId,
        address indexed l2TokenAddress,
        address caller
    );

    /**
     * @notice Construct the base SpokePool.
     * @param _crossDomainAdmin Cross domain admin to set. Can be changed by admin.
     * @param _hubPool Hub pool address to set. Can be changed by admin.
     * @param _wethAddress Weth address for this network to set.
     * @param timerAddress Timer address to set.
     */
    constructor(
        address _crossDomainAdmin,
        address _hubPool,
        address _wethAddress,
        address timerAddress
    ) Testable(timerAddress) {
        _setCrossDomainAdmin(_crossDomainAdmin);
        _setHubPool(_hubPool);
        deploymentTime = uint32(getCurrentTime());
        weth = WETH9(_wethAddress);
    }

    /****************************************
     *               MODIFIERS              *
     ****************************************/

    modifier onlyEnabledRoute(address originToken, uint256 destinationId) {
        require(enabledDepositRoutes[originToken][destinationId], "Disabled route");
        _;
    }

    // Implementing contract needs to override _requireAdminSender() to ensure that admin functions are protected
    // appropriately.
    modifier onlyAdmin() {
        _requireAdminSender();
        _;
    }

    /**************************************
     *          ADMIN FUNCTIONS           *
     **************************************/

    /**
     * @notice Change cross domain admin address. Callable by admin only.
     * @param newCrossDomainAdmin New cross domain admin.
     */
    function setCrossDomainAdmin(address newCrossDomainAdmin) public override onlyAdmin {
        _setCrossDomainAdmin(newCrossDomainAdmin);
    }

    /**
     * @notice Change L1 hub pool address. Callable by admin only.
     * @param newHubPool New hub pool.
     */
    function setHubPool(address newHubPool) public override onlyAdmin {
        _setHubPool(newHubPool);
    }

    /**
     * @notice Enable/Disable an origin token => destination chain ID route for deposits. Callable by admin only.
     * @param originToken Token that depositor can deposit to this contract.
     * @param destinationChainId Chain ID for where depositor wants to receive funds.
     * @param enabled True to enable deposits, False otherwise.
     */
    function setEnableRoute(
        address originToken,
        uint256 destinationChainId,
        bool enabled
    ) public override onlyAdmin {
        enabledDepositRoutes[originToken][destinationChainId] = enabled;
        emit EnabledDepositRoute(originToken, destinationChainId, enabled);
    }

    /**
     * @notice Change allowance for deposit quote time to differ from current block time. Callable by admin only.
     * @param newDepositQuoteTimeBuffer New quote time buffer.
     */
    function setDepositQuoteTimeBuffer(uint32 newDepositQuoteTimeBuffer) public override onlyAdmin {
        depositQuoteTimeBuffer = newDepositQuoteTimeBuffer;
        emit SetDepositQuoteTimeBuffer(newDepositQuoteTimeBuffer);
    }

    /**
     * @notice This method stores a new root bundle in this contract that can be executed to refund relayers, fulfill
     * slow relays, and send funds back to the HubPool on L1. This method can only be called by the admin and is
     * designed to be called as part of a cross-chain message from the HubPool's executeRootBundle method.
     * @param relayerRefundRoot Merkle root containing relayer refund leaves that can be individually executed via
     * executeRelayerRefundRoot().
     * @param slowRelayRoot Merkle root containing slow relay fulfillment leaves that can be individually executed via
     * executeSlowRelayRoot().
     */
    function relayRootBundle(bytes32 relayerRefundRoot, bytes32 slowRelayRoot) public override onlyAdmin {
        uint32 rootBundleId = uint32(rootBundles.length);
        RootBundle storage rootBundle = rootBundles.push();
        rootBundle.relayerRefundRoot = relayerRefundRoot;
        rootBundle.slowRelayRoot = slowRelayRoot;
        emit RelayedRootBundle(rootBundleId, relayerRefundRoot, slowRelayRoot);
    }

    /**************************************
     *         DEPOSITOR FUNCTIONS        *
     **************************************/

    /**
     * @notice Called by user to bridge funds from origin to destination chain. Depositor will effectively lock
     * tokens in this contract and receive a destination token on the destination chain. The origin => destination
     * token mapping is stored on the L1 HubPool.
     * @notice The caller must first approve this contract to spend amount of originToken.
     * @notice The originToken => destinationChainId must be enabled.
     * @notice This method is payable because the caller is able to deposit ETH if the originToken is WETH and this
     * function will handle wrapping ETH.
     * @param recipient Address to receive funds at on destination chain.
     * @param originToken Token to lock into this contract to initiate deposit.
     * @param amount Amount of tokens to deposit. Will be amount of tokens to receive less fees.
     * @param destinationChainId Denotes network where user will receive funds from SpokePool by a relayer.
     * @param relayerFeePct % of deposit amount taken out to incentivize a fast relayer.
     * @param quoteTimestamp Timestamp used by relayers to compute this deposit's realizedLPFeePct which is paid
     * to LP pool on HubPool.
     */
    function deposit(
        address recipient,
        address originToken,
        uint256 amount,
        uint256 destinationChainId,
        uint64 relayerFeePct,
        uint32 quoteTimestamp
    ) public payable override onlyEnabledRoute(originToken, destinationChainId) nonReentrant {
        // We limit the relay fees to prevent the user spending all their funds on fees.
        require(relayerFeePct < 0.5e18, "invalid relayer fee");
        // This function assumes that L2 timing cannot be compared accurately and consistently to L1 timing. Therefore,
        // block.timestamp is different from the L1 EVM's. Therefore, the quoteTimestamp must be within a configurable
        // buffer of this contract's block time to allow for this variance.
        // Note also that quoteTimestamp cannot be less than the buffer otherwise the following arithmetic can result
        // in underflow. This isn't a problem as the deposit will revert, but the error might be unexpected for clients.
        require(
            getCurrentTime() >= quoteTimestamp - depositQuoteTimeBuffer &&
                getCurrentTime() <= quoteTimestamp + depositQuoteTimeBuffer,
            "invalid quote time"
        );
        // If the address of the origin token is a WETH contract and there is a msg.value with the transaction
        // then the user is sending ETH. In this case, the ETH should be deposited to WETH.
        if (originToken == address(weth) && msg.value > 0) {
            require(msg.value == amount, "msg.value must match amount");
            weth.deposit{ value: msg.value }();
            // Else, it is a normal ERC20. In this case pull the token from the users wallet as per normal.
            // Note: this includes the case where the L2 user has WETH (already wrapped ETH) and wants to bridge them.
            // In this case the msg.value will be set to 0, indicating a "normal" ERC20 bridging action.
        } else IERC20(originToken).safeTransferFrom(msg.sender, address(this), amount);

        emit FundsDeposited(
            amount,
            destinationChainId,
            relayerFeePct,
            numberOfDeposits,
            quoteTimestamp,
            originToken,
            recipient,
            msg.sender
        );

        // Increment count of deposits so that deposit ID for this spoke pool is unique.
        numberOfDeposits += 1;
    }

    /**
     * @notice Convenience method that depositor can use to signal to relayer to use updated fee.
     * @notice Relayer should only use events emitted by this function to submit fills with updated fees, otherwise they
     * risk their fills getting disputed for being invalid, for example if the depositor never actually signed the
     * update fee message.
     * @notice This function will revert if the depositor did not sign a message containing the updated fee for the
     * deposit ID stored in this contract. If the deposit ID is for another contract, or the depositor address is
     * incorrect, or the updated fee is incorrect, then the signature will not match and this function will revert.
     * @param depositor Signer of the update fee message who originally submitted the deposit. If the deposit doesn't
     * exist, then the relayer will not be able to fill any relay, so the caller should validate that the depositor
     * did in fact submit a relay.
     * @param newRelayerFeePct New relayer fee that relayers can use.
     * @param depositId Deposit to update fee for that originated in this contract.
     * @param depositorSignature Signed message containing the depositor address, this contract chain ID, the updated
     * relayer fee %, and the deposit ID. This signature is produced by signing a hash of data according to the
     * EIP-191 standard. See more in the _verifyUpdateRelayerFeeMessage() comments.
     */
    function speedUpDeposit(
        address depositor,
        uint64 newRelayerFeePct,
        uint32 depositId,
        bytes memory depositorSignature
    ) public override nonReentrant {
        _verifyUpdateRelayerFeeMessage(depositor, chainId(), newRelayerFeePct, depositId, depositorSignature);

        // Assuming the above checks passed, a relayer can take the signature and the updated relayer fee information
        // from the following event to submit a fill with an updated fee %.
        emit RequestedSpeedUpDeposit(newRelayerFeePct, depositId, depositor, depositorSignature);
    }

    /**************************************
     *         RELAYER FUNCTIONS          *
     **************************************/

    /**
     * @notice Called by relayer to fulfill part of a deposit by sending destination tokens to the receipient.
     * Relayer is expected to pass in unique identifying information for deposit that they want to fulfill, and this
     * relay submission will be validated by off-chain data workers who can dispute this relay if any part is invalid.
     * If the relay is valid, then the relayer will be refunded on their desired repayment chain. If relay is invalid,
     * then relayer will not receive any refund.
     * @notice All of the deposit data can be found via on-chain events from the origin SpokePool, except for the
     * realizedLpFeePct which is a function of the HubPool's utilization at the deposit quote time. This fee %
     * is deterministic based on the quote time, so the relayer should just compute it using the canonical algorithm
     * as described in a UMIP linked to the HubPool's identifier.
     * @param depositor Depositor on origin chain who set this chain as the destination chain.
     * @param recipient Specified recipient on this chain.
     * @param destinationToken Token to send to recipient. Should be mapped to the origin token, origin chain ID
     * and this chain ID via a mapping on the HubPool.
     * @param amount Full size of the deposit.
     * @param maxTokensToSend Max amount of tokens to send recipient. If higher than amount, then caller will
     * send recipient the full relay amount.
     * @param repaymentChainId Chain of SpokePool where relayer wants to be refunded after the challenge window has
     * passed.
     * @param originChainId Chain of SpokePool where deposit originated.
     * @param realizedLpFeePct Fee % based on L1 HubPool utilization at deposit quote time. Deterministic based on
     * quote time.
     * @param relayerFeePct Fee % to keep as relayer, specified by depositor.
     * @param depositId Unique deposit ID on origin spoke pool.
     */
    function fillRelay(
        address depositor,
        address recipient,
        address destinationToken,
        uint256 amount,
        uint256 maxTokensToSend,
        uint256 repaymentChainId,
        uint256 originChainId,
        uint64 realizedLpFeePct,
        uint64 relayerFeePct,
        uint32 depositId
    ) public nonReentrant {
        // Each relay attempt is mapped to the hash of data uniquely identifying it, which includes the deposit data
        // such as the origin chain ID and the deposit ID, and the data in a relay attempt such as who the recipient
        // is, which chain and currency the recipient wants to receive funds on, and the relay fees.
        SpokePoolInterface.RelayData memory relayData = SpokePoolInterface.RelayData({
            depositor: depositor,
            recipient: recipient,
            destinationToken: destinationToken,
            amount: amount,
            realizedLpFeePct: realizedLpFeePct,
            relayerFeePct: relayerFeePct,
            depositId: depositId,
            originChainId: originChainId
        });
        bytes32 relayHash = _getRelayHash(relayData);

        uint256 fillAmountPreFees = _fillRelay(relayHash, relayData, maxTokensToSend, relayerFeePct, false);

        _emitFillRelay(relayHash, fillAmountPreFees, repaymentChainId, relayerFeePct, relayData, false);
    }

    /**
     * @notice Called by relayer to execute same logic as calling fillRelay except that relayer is using an updated
     * relayer fee %. The fee % must have been emitted in a message cryptographically signed by the depositor.
     * @notice By design, the depositor probably emitted the message with the updated fee by calling speedUpRelay().
     * @param depositor Depositor on origin chain who set this chain as the destination chain.
     * @param recipient Specified recipient on this chain.
     * @param destinationToken Token to send to recipient. Should be mapped to the origin token, origin chain ID
     * and this chain ID via a mapping on the HubPool.
     * @param amount Full size of the deposit.
     * @param maxTokensToSend Max amount of tokens to send recipient. If higher than amount, then caller will
     * send recipient the full relay amount.
     * @param repaymentChainId Chain of SpokePool where relayer wants to be refunded after the challenge window has
     * passed.
     * @param originChainId Chain of SpokePool where deposit originated.
     * @param realizedLpFeePct Fee % based on L1 HubPool utilization at deposit quote time. Deterministic based on
     * quote time.
     * @param relayerFeePct Original fee % to keep as relayer set by depositor.
     * @param newRelayerFeePct New fee % to keep as relayer also specified by depositor.
     * @param depositId Unique deposit ID on origin spoke pool.
     * @param depositorSignature Depositor-signed message containing updated fee %.
     */
    function fillRelayWithUpdatedFee(
        address depositor,
        address recipient,
        address destinationToken,
        uint256 amount,
        uint256 maxTokensToSend,
        uint256 repaymentChainId,
        uint256 originChainId,
        uint64 realizedLpFeePct,
        uint64 relayerFeePct,
        uint64 newRelayerFeePct,
        uint32 depositId,
        bytes memory depositorSignature
    ) public override nonReentrant {
        _verifyUpdateRelayerFeeMessage(depositor, originChainId, newRelayerFeePct, depositId, depositorSignature);

        // Now follow the default fillRelay flow with the updated fee and the original relay hash.
        RelayData memory relayData = RelayData({
            depositor: depositor,
            recipient: recipient,
            destinationToken: destinationToken,
            amount: amount,
            realizedLpFeePct: realizedLpFeePct,
            relayerFeePct: relayerFeePct,
            depositId: depositId,
            originChainId: originChainId
        });
        bytes32 relayHash = _getRelayHash(relayData);
        uint256 fillAmountPreFees = _fillRelay(relayHash, relayData, maxTokensToSend, newRelayerFeePct, false);

        _emitFillRelay(relayHash, fillAmountPreFees, repaymentChainId, newRelayerFeePct, relayData, false);
    }

    /**************************************
     *         DATA WORKER FUNCTIONS      *
     **************************************/

    /**
     * @notice Executes a slow relay leaf stored as part of a root bundle. Will send the full amount remaining in the
     * relay to the recipient, less fees.
     * @param depositor Depositor on origin chain who set this chain as the destination chain.
     * @param recipient Specified recipient on this chain.
     * @param destinationToken Token to send to recipient. Should be mapped to the origin token, origin chain ID
     * and this chain ID via a mapping on the HubPool.
     * @param amount Full size of the deposit.
     * @param originChainId Chain of SpokePool where deposit originated.
     * @param realizedLpFeePct Fee % based on L1 HubPool utilization at deposit quote time. Deterministic based on
     * quote time.
     * @param relayerFeePct Original fee % to keep as relayer set by depositor.
     * @param depositId Unique deposit ID on origin spoke pool.
     * @param rootBundleId Unique ID of root bundle containing slow relay root that this leaf is contained in.
     * @param proof Inclusion proof for this leaf in slow relay root in root bundle.
     */
    function executeSlowRelayRoot(
        address depositor,
        address recipient,
        address destinationToken,
        uint256 amount,
        uint256 originChainId,
        uint64 realizedLpFeePct,
        uint64 relayerFeePct,
        uint32 depositId,
        uint32 rootBundleId,
        bytes32[] memory proof
    ) public virtual override nonReentrant {
        _executeSlowRelayRoot(
            depositor,
            recipient,
            destinationToken,
            amount,
            originChainId,
            realizedLpFeePct,
            relayerFeePct,
            depositId,
            rootBundleId,
            proof
        );
    }

    /**
     * @notice Executes a relayer refund leaf stored as part of a root bundle. Will send the relayer the amount they
     * sent to the recipient plus a relayer fee.
     * @param rootBundleId Unique ID of root bundle containing relayer refund root that this leaf is contained in.
     * @param relayerRefundLeaf Contains all data neccessary to reconstruct leaf contained in root bundle and to
     * refund relayer. This data structure is explained in detail in the SpokePoolInterface.
     * @param proof Inclusion proof for this leaf in relayer refund root in root bundle.
     */
    function executeRelayerRefundRoot(
        uint32 rootBundleId,
        SpokePoolInterface.RelayerRefundLeaf memory relayerRefundLeaf,
        bytes32[] memory proof
    ) public virtual override nonReentrant {
        _executeRelayerRefundRoot(rootBundleId, relayerRefundLeaf, proof);
    }

    /**************************************
     *           VIEW FUNCTIONS           *
     **************************************/

    /**
     * @notice Returns chain ID for this network.
     * @dev Some L2s like ZKSync don't support the CHAIN_ID opcode so we allow the implementer to override this.
     */
    function chainId() public view override returns (uint256) {
        return block.chainid;
    }

    /**************************************
     *         INTERNAL FUNCTIONS         *
     **************************************/

    // Verifies inclusion proof of leaf in root, sends relayer their refund, and sends to HubPool any rebalance
    // transfers.
    function _executeRelayerRefundRoot(
        uint32 rootBundleId,
        SpokePoolInterface.RelayerRefundLeaf memory relayerRefundLeaf,
        bytes32[] memory proof
    ) internal {
        // Check integrity of leaf structure:
        require(relayerRefundLeaf.chainId == chainId(), "Invalid chainId");
        require(relayerRefundLeaf.refundAddresses.length == relayerRefundLeaf.refundAmounts.length, "invalid leaf");

        RootBundle storage rootBundle = rootBundles[rootBundleId];

        // Check that inclusionProof proves that relayerRefundLeaf is contained within the relayer refund root.
        // Note: This should revert if the relayerRefundRoot is uninitialized.
        require(MerkleLib.verifyRelayerRefund(rootBundle.relayerRefundRoot, relayerRefundLeaf, proof), "Bad Proof");

        // Verify the leafId in the leaf has not yet been claimed.
        require(!MerkleLib.isClaimed(rootBundle.claimedBitmap, relayerRefundLeaf.leafId), "Already claimed");

        // Set leaf as claimed in bitmap. This is passed by reference to the storage rootBundle.
        MerkleLib.setClaimed(rootBundle.claimedBitmap, relayerRefundLeaf.leafId);

        // Send each relayer refund address the associated refundAmount for the L2 token address.
        // Note: Even if the L2 token is not enabled on this spoke pool, we should still refund relayers.
        for (uint32 i = 0; i < relayerRefundLeaf.refundAmounts.length; i++) {
            uint256 amount = relayerRefundLeaf.refundAmounts[i];
            if (amount > 0)
                IERC20(relayerRefundLeaf.l2TokenAddress).safeTransfer(relayerRefundLeaf.refundAddresses[i], amount);
        }

        // If leaf's amountToReturn is positive, then send L2 --> L1 message to bridge tokens back via
        // chain-specific bridging method.
        if (relayerRefundLeaf.amountToReturn > 0) {
            _bridgeTokensToHubPool(relayerRefundLeaf);

            emit TokensBridged(
                relayerRefundLeaf.amountToReturn,
                relayerRefundLeaf.chainId,
                relayerRefundLeaf.leafId,
                relayerRefundLeaf.l2TokenAddress,
                msg.sender
            );
        }

        emit ExecutedRelayerRefundRoot(
            relayerRefundLeaf.amountToReturn,
            relayerRefundLeaf.chainId,
            relayerRefundLeaf.refundAmounts,
            rootBundleId,
            relayerRefundLeaf.leafId,
            relayerRefundLeaf.l2TokenAddress,
            relayerRefundLeaf.refundAddresses,
            msg.sender
        );
    }

    // Verifies inclusion proof of leaf in root and sends recipient remainder of relay. Marks relay as filled.
    function _executeSlowRelayRoot(
        address depositor,
        address recipient,
        address destinationToken,
        uint256 amount,
        uint256 originChainId,
        uint64 realizedLpFeePct,
        uint64 relayerFeePct,
        uint32 depositId,
        uint32 rootBundleId,
        bytes32[] memory proof
    ) internal {
        RelayData memory relayData = RelayData({
            depositor: depositor,
            recipient: recipient,
            destinationToken: destinationToken,
            amount: amount,
            originChainId: originChainId,
            realizedLpFeePct: realizedLpFeePct,
            relayerFeePct: relayerFeePct,
            depositId: depositId
        });

        require(
            MerkleLib.verifySlowRelayFulfillment(rootBundles[rootBundleId].slowRelayRoot, relayData, proof),
            "Invalid proof"
        );

        bytes32 relayHash = _getRelayHash(relayData);

        // Note: use relayAmount as the max amount to send, so the relay is always completely filled by the contract's
        // funds in all cases. As this is a slow relay we set the relayerFeePct to 0. This effectively refunds the
        // relayer component of the relayerFee thereby only charging the depositor the LpFee.
        uint256 fillAmountPreFees = _fillRelay(relayHash, relayData, relayData.amount, 0, true);

<<<<<<< HEAD
        _emitExecutedSlowRelayRoot(relayHash, fillAmountPreFees, relayData);

        // Note: Set repayment chain ID to 0 to indicate that there is no repayment to be made. The off-chain data
        // worker can use repaymentChainId=0 as a signal to ignore such relays for refunds. Also, set the relayerFeePct
        // to 0 as slow relays do not pay the caller of this method (depositor is refunded this fee).
        _emitFillRelay(relayHash, fillAmountPreFees, 0, 0, relayData);
=======
        // Note: Set repayment chain ID to 0 arbitrarily for slow relays.
        _emitFillRelay(relayHash, fillAmountPreFees, 0, relayerFeePct, relayData, true);
>>>>>>> 07c081d1
    }

    function _setCrossDomainAdmin(address newCrossDomainAdmin) internal {
        require(newCrossDomainAdmin != address(0), "Bad bridge router address");
        crossDomainAdmin = newCrossDomainAdmin;
        emit SetXDomainAdmin(crossDomainAdmin);
    }

    function _setHubPool(address newHubPool) internal {
        require(newHubPool != address(0), "Bad hub pool address");
        hubPool = newHubPool;
        emit SetHubPool(hubPool);
    }

    // Should be overriden by implementing contract depending on how L2 handles sending tokens to L1.
    function _bridgeTokensToHubPool(SpokePoolInterface.RelayerRefundLeaf memory relayerRefundLeaf) internal virtual;

    function _verifyUpdateRelayerFeeMessage(
        address depositor,
        uint256 originChainId,
        uint64 newRelayerFeePct,
        uint32 depositId,
        bytes memory depositorSignature
    ) internal view {
        // A depositor can request to speed up an un-relayed deposit by signing a hash containing the relayer
        // fee % to update to and information uniquely identifying the deposit to relay. This information ensures
        // that this signature cannot be re-used for other deposits. The version string is included as a precaution
        // in case this contract is upgraded.
        // Note: we use encode instead of encodePacked because it is more secure, more in the "warning" section
        // here: https://docs.soliditylang.org/en/v0.8.11/abi-spec.html#non-standard-packed-mode
        bytes32 expectedDepositorMessageHash = keccak256(
            abi.encode("ACROSS-V2-FEE-1.0", newRelayerFeePct, depositId, originChainId)
        );

        // Check the hash corresponding to the https://eth.wiki/json-rpc/API#eth_sign[eth_sign]
        // JSON-RPC method as part of EIP-191. We use OZ's signature checker library which adds support for
        // EIP-1271 which can verify messages signed by smart contract wallets like Argent and Gnosis safes.
        // If the depositor signed a message with a different updated fee (or any other param included in the
        // above keccak156 hash), then this will revert.
        bytes32 ethSignedMessageHash = ECDSA.toEthSignedMessageHash(expectedDepositorMessageHash);

        _verifyDepositorUpdateFeeMessage(depositor, ethSignedMessageHash, depositorSignature);
    }

    // This function is isolated and made virtual to allow different L2's to implement chain specific recovery of
    // signers from signatures because some L2s might not support ecrecover, such as those with account abstraction
    // like ZKSync.
    function _verifyDepositorUpdateFeeMessage(
        address depositor,
        bytes32 ethSignedMessageHash,
        bytes memory depositorSignature
    ) internal view virtual {
        // Note: no need to worry about reentrancy from contract deployed at depositor address since
        // SignatureChecker.isValidSignatureNow is a non state-modifying STATICCALL:
        // - https://github.com/OpenZeppelin/openzeppelin-contracts/blob/63b466901fb015538913f811c5112a2775042177/contracts/utils/cryptography/SignatureChecker.sol#L35
        // - https://github.com/ethereum/EIPs/pull/214
        require(
            SignatureChecker.isValidSignatureNow(depositor, ethSignedMessageHash, depositorSignature),
            "invalid signature"
        );
    }

    function _computeAmountPreFees(uint256 amount, uint64 feesPct) private pure returns (uint256) {
        return (1e18 * amount) / (1e18 - feesPct);
    }

    function _computeAmountPostFees(uint256 amount, uint64 feesPct) private pure returns (uint256) {
        return (amount * (1e18 - feesPct)) / 1e18;
    }

    function _getRelayHash(SpokePoolInterface.RelayData memory relayData) private pure returns (bytes32) {
        return keccak256(abi.encode(relayData));
    }

    // Unwraps ETH and does a transfer to a recipient address. If the recipient is a smart contract then sends WETH.
    function _unwrapWETHTo(address payable to, uint256 amount) internal {
        if (address(to).isContract()) {
            IERC20(address(weth)).safeTransfer(to, amount);
        } else {
            weth.withdraw(amount);
            to.transfer(amount);
        }
    }

    // @notice Caller specifies the max amount of tokens to send to user. Based on this amount and the amount of the
    // relay remaining (as stored in the relayFills mapping), pull the amount of tokens from the caller ancillaryData
    // and send to the caller.
    // @dev relayFills keeps track of pre-fee fill amounts as a convenience to relayers who want to specify round
    // numbers for the maxTokensToSend parameter or convenient numbers like 100 (i.e. relayers who will fully
    // fill any relay up to 100 tokens, and partial fill with 100 tokens for larger relays).
    function _fillRelay(
        bytes32 relayHash,
        RelayData memory relayData,
        uint256 maxTokensToSend,
        uint64 updatableRelayerFeePct,
        bool useContractFunds
    ) internal returns (uint256 fillAmountPreFees) {
        // We limit the relay fees to prevent the user spending all their funds on fees. Note that 0.5e18 (i.e. 50%)
        // fees are just magic numbers. The important point is to prevent the total fee from being 100%, otherwise
        // computing the amount pre fees runs into divide-by-0 issues.
        require(updatableRelayerFeePct < 0.5e18 && relayData.realizedLpFeePct < 0.5e18, "invalid fees");

        // Check that the relay has not already been completely filled. Note that the relays mapping will point to
        // the amount filled so far for a particular relayHash, so this will start at 0 and increment with each fill.
        require(relayFills[relayHash] < relayData.amount, "relay filled");

        // Stores the equivalent amount to be sent by the relayer before fees have been taken out.
        if (maxTokensToSend == 0) return 0;

        // Derive the amount of the relay filled if the caller wants to send exactly maxTokensToSend tokens to
        // the recipient. For example, if the user wants to send 10 tokens to the recipient, the full relay amount
        // is 100, and the fee %'s total 5%, then this computation would return ~10.5, meaning that to fill 10.5/100
        // of the full relay size, the caller would need to send 10 tokens to the user.
        fillAmountPreFees = _computeAmountPreFees(
            maxTokensToSend,
            (relayData.realizedLpFeePct + updatableRelayerFeePct)
        );
        // If user's specified max amount to send is greater than the amount of the relay remaining pre-fees,
        // we'll pull exactly enough tokens to complete the relay.
        uint256 amountToSend = maxTokensToSend;
        uint256 amountRemainingInRelay = relayData.amount - relayFills[relayHash];
        if (amountRemainingInRelay < fillAmountPreFees) {
            fillAmountPreFees = amountRemainingInRelay;

            // The user will fulfill the remainder of the relay, so we need to compute exactly how many tokens post-fees
            // that they need to send to the recipient. Note that if the relayer is filled using contract funds then
            // this is a slow relay.
            amountToSend = _computeAmountPostFees(
                fillAmountPreFees,
                relayData.realizedLpFeePct + updatableRelayerFeePct
            );
        }

        // relayFills keeps track of pre-fee fill amounts as a convenience to relayers who want to specify round
        // numbers for the maxTokensToSend parameter or convenient numbers like 100 (i.e. relayers who will fully
        // fill any relay up to 100 tokens, and partial fill with 100 tokens for larger relays).
        relayFills[relayHash] += fillAmountPreFees;

        // If relay token is weth then unwrap and send eth.
        if (relayData.destinationToken == address(weth)) {
            // Note: useContractFunds is True if we want to send funds to the recipient directly out of this contract,
            // otherwise we expect the caller to send funds to the recipient. If useContractFunds is True and the
            // recipient wants WETH, then we can assume that WETH is already in the contract, otherwise we'll need the
            // the user to send WETH to this contract. Regardless, we'll need to unwrap it before sending to the user.
            if (!useContractFunds)
                IERC20(relayData.destinationToken).safeTransferFrom(msg.sender, address(this), amountToSend);
            _unwrapWETHTo(payable(relayData.recipient), amountToSend);
            // Else, this is a normal ERC20 token. Send to recipient.
        } else {
            // Note: Similar to note above, send token directly from the contract to the user in the slow relay case.
            if (!useContractFunds)
                IERC20(relayData.destinationToken).safeTransferFrom(msg.sender, relayData.recipient, amountToSend);
            else IERC20(relayData.destinationToken).safeTransfer(relayData.recipient, amountToSend);
        }
    }

    // The following internal methods emit events with many params to overcome solidity stack too deep issues.
    function _emitFillRelay(
        bytes32 relayHash,
        uint256 fillAmount,
        uint256 repaymentChainId,
        uint64 relayerFeePct,
        RelayData memory relayData,
        bool isSlowRelay
    ) internal {
        emit FilledRelay(
            relayHash,
            relayData.amount,
            relayFills[relayHash],
            fillAmount,
            repaymentChainId,
            relayData.originChainId,
            relayerFeePct,
            relayData.realizedLpFeePct,
            relayData.depositId,
            relayData.destinationToken,
            msg.sender,
            relayData.depositor,
            relayData.recipient,
            isSlowRelay
        );
    }

    // Implementing contract needs to override this to ensure that only the appropriate cross chain admin can execute
    // certain admin functions. For L2 contracts, the cross chain admin refers to some L1 address or contract, and for
    // L1, this would just be the same admin of the HubPool.
    function _requireAdminSender() internal virtual;

    // Added to enable the this contract to receive ETH. Used when unwrapping Weth.
    receive() external payable {}
}<|MERGE_RESOLUTION|>--- conflicted
+++ resolved
@@ -612,17 +612,10 @@
         // relayer component of the relayerFee thereby only charging the depositor the LpFee.
         uint256 fillAmountPreFees = _fillRelay(relayHash, relayData, relayData.amount, 0, true);
 
-<<<<<<< HEAD
-        _emitExecutedSlowRelayRoot(relayHash, fillAmountPreFees, relayData);
-
         // Note: Set repayment chain ID to 0 to indicate that there is no repayment to be made. The off-chain data
         // worker can use repaymentChainId=0 as a signal to ignore such relays for refunds. Also, set the relayerFeePct
         // to 0 as slow relays do not pay the caller of this method (depositor is refunded this fee).
-        _emitFillRelay(relayHash, fillAmountPreFees, 0, 0, relayData);
-=======
-        // Note: Set repayment chain ID to 0 arbitrarily for slow relays.
-        _emitFillRelay(relayHash, fillAmountPreFees, 0, relayerFeePct, relayData, true);
->>>>>>> 07c081d1
+        _emitFillRelay(relayHash, fillAmountPreFees, 0, 0, relayData, true);
     }
 
     function _setCrossDomainAdmin(address newCrossDomainAdmin) internal {
