// SPDX-License-Identifier: GPL-3.0-only
pragma solidity ^0.8.0;

import "./MerkleLib.sol";
import "./interfaces/WETH9.sol";

import "@openzeppelin/contracts/token/ERC20/utils/SafeERC20.sol";
import "@openzeppelin/contracts/token/ERC20/IERC20.sol";
import "@openzeppelin/contracts/utils/Address.sol";

import "@openzeppelin/contracts/utils/cryptography/ECDSA.sol";

import "@uma/core/contracts/common/implementation/Testable.sol";
import "@uma/core/contracts/common/implementation/MultiCaller.sol";
import "./Lockable.sol";
import "./MerkleLib.sol";
import "./SpokePoolInterface.sol";

/**
 * @title SpokePool
 * @notice Base contract deployed on source and destination chains enabling depositors to transfer assets from source to
 * destination. Deposit orders are fulfilled by off-chain relayers who also interact with this contract. Deposited
 * tokens are locked on the source chain and relayers send the recipient the desired token currency and amount
 * on the destination chain. Locked source chain tokens are later sent over the canonical token bridge to L1 HubPool.
 * Relayers are refunded with destination tokens out of this contract after another off-chain actor, a "data worker",
 * submits a proof that the relayer correctly submitted a relay on this SpokePool.
 */
abstract contract SpokePool is SpokePoolInterface, Testable, Lockable, MultiCaller {
    using SafeERC20 for IERC20;
    using Address for address;

    // Address of the L1 contract that acts as the owner of this SpokePool. If this contract is deployed on Ethereum,
    // then this address should be set to the same owner as the HubPool and the whole system.
    address public crossDomainAdmin;

    // Address of the L1 contract that will send tokens to and receive tokens from this contract to fund relayer
    // refunds and slow relays.
    address public hubPool;

    // Address of WETH contract for this network. If an origin token matches this, then the caller can optionally
    // instruct this contract to wrap ETH when depositing.
    WETH9 public immutable weth;

<<<<<<< HEAD
    // Timestamp when contract was constructed. Relays cannot have a quote time before this.
    uint32 public immutable deploymentTime;

=======
>>>>>>> e29618ea
    // Any deposit quote times greater than or less than this value to the current contract time is blocked. Forces
    // caller to use an approximately "current" realized fee. Defaults to 10 minutes.
    uint32 public depositQuoteTimeBuffer = 600;

    // Count of deposits is used to construct a unique deposit identifier for this spoke pool.
    uint32 public numberOfDeposits;

    // Stores collection of merkle roots that can be published to this contract from the HubPool, which are referenced
    // by "data workers" via inclusion proofs to execute leaves in the roots.
    struct RootBundle {
        // Merkle root of slow relays that were not fully filled and whose recipient is still owed funds from the LP pool.
        bytes32 slowRelayRoot;
        // Merkle root of relayer refunds for successful relays.
        bytes32 relayerRefundRoot;
        // This is a 2D bitmap tracking which leafs in the relayer refund root have been claimed, with max size of
        // 256x256 leaves per root.
        mapping(uint256 => uint256) claimedBitmap;
    }

    // This contract can store as many root bundles as the HubPool chooses to publish here.
    RootBundle[] public rootBundles;

    // Origin token to destination token routings can be turned on or off, which can enable or disable deposits.
    // A reverse mapping is stored on the L1 HubPool to enable or disable rebalance transfers from the HubPool to this
    // contract.
    mapping(address => mapping(uint256 => bool)) public enabledDepositRoutes;

    // Each relay is associated with the hash of parameters that uniquely identify the original deposit and a relay
    // attempt for that deposit. The relay itself is just represented as the amount filled so far. The total amount to
    // relay, the fees, and the agents are all parameters included in the hash key.
    mapping(bytes32 => uint256) public relayFills;

    /****************************************
     *                EVENTS                *
     ****************************************/
    event SetXDomainAdmin(address indexed newAdmin);
    event SetHubPool(address indexed newHubPool);
    event EnabledDepositRoute(address indexed originToken, uint256 indexed destinationChainId, bool enabled);
    event SetDepositQuoteTimeBuffer(uint32 newBuffer);
    event FundsDeposited(
        uint256 amount,
        uint256 originChainId,
        uint256 destinationChainId,
        uint64 relayerFeePct,
        uint32 indexed depositId,
        uint32 quoteTimestamp,
        address indexed originToken,
        address recipient,
        address indexed depositor
    );
    event RequestedSpeedUpDeposit(
        uint64 newRelayerFeePct,
        uint32 indexed depositId,
        address indexed depositor,
        bytes depositorSignature
    );
    event FilledRelay(
        bytes32 indexed relayHash,
        uint256 amount,
        uint256 totalFilledAmount,
        uint256 fillAmount,
        uint256 repaymentChainId,
        uint256 originChainId,
        uint256 destinationChainId,
        uint64 relayerFeePct,
        uint64 realizedLpFeePct,
        uint32 depositId,
        address destinationToken,
        address indexed relayer,
        address indexed depositor,
        address recipient,
        bool isSlowRelay
    );
    event RelayedRootBundle(uint32 indexed rootBundleId, bytes32 relayerRefundRoot, bytes32 slowRelayRoot);
    event ExecutedRelayerRefundRoot(
        uint256 amountToReturn,
        uint256 indexed chainId,
        uint256[] refundAmounts,
        uint32 indexed rootBundleId,
        uint32 indexed leafId,
        address l2TokenAddress,
        address[] refundAddresses,
        address caller
    );
    event TokensBridged(
        uint256 amountToReturn,
        uint256 indexed chainId,
        uint32 indexed leafId,
        address indexed l2TokenAddress,
        address caller
    );
    event EmergencyDeleteRootBundle(uint256 indexed rootBundleId);

    /**
     * @notice Construct the base SpokePool.
     * @param _crossDomainAdmin Cross domain admin to set. Can be changed by admin.
     * @param _hubPool Hub pool address to set. Can be changed by admin.
     * @param _wethAddress Weth address for this network to set.
     * @param timerAddress Timer address to set.
     */
    constructor(
        address _crossDomainAdmin,
        address _hubPool,
        address _wethAddress,
        address timerAddress
    ) Testable(timerAddress) {
        _setCrossDomainAdmin(_crossDomainAdmin);
        _setHubPool(_hubPool);
        weth = WETH9(_wethAddress);
    }

    /****************************************
     *               MODIFIERS              *
     ****************************************/

    modifier onlyEnabledRoute(address originToken, uint256 destinationId) {
        require(enabledDepositRoutes[originToken][destinationId], "Disabled route");
        _;
    }

    // Implementing contract needs to override _requireAdminSender() to ensure that admin functions are protected
    // appropriately.
    modifier onlyAdmin() {
        _requireAdminSender();
        _;
    }

    /**************************************
     *          ADMIN FUNCTIONS           *
     **************************************/

    /**
     * @notice Change cross domain admin address. Callable by admin only.
     * @param newCrossDomainAdmin New cross domain admin.
     */
    function setCrossDomainAdmin(address newCrossDomainAdmin) public override onlyAdmin {
        _setCrossDomainAdmin(newCrossDomainAdmin);
    }

    /**
     * @notice Change L1 hub pool address. Callable by admin only.
     * @param newHubPool New hub pool.
     */
    function setHubPool(address newHubPool) public override onlyAdmin {
        _setHubPool(newHubPool);
    }

    /**
     * @notice Enable/Disable an origin token => destination chain ID route for deposits. Callable by admin only.
     * @param originToken Token that depositor can deposit to this contract.
     * @param destinationChainId Chain ID for where depositor wants to receive funds.
     * @param enabled True to enable deposits, False otherwise.
     */
    function setEnableRoute(
        address originToken,
        uint256 destinationChainId,
        bool enabled
    ) public override onlyAdmin {
        enabledDepositRoutes[originToken][destinationChainId] = enabled;
        emit EnabledDepositRoute(originToken, destinationChainId, enabled);
    }

    /**
     * @notice Change allowance for deposit quote time to differ from current block time. Callable by admin only.
     * @param newDepositQuoteTimeBuffer New quote time buffer.
     */
    function setDepositQuoteTimeBuffer(uint32 newDepositQuoteTimeBuffer) public override onlyAdmin {
        depositQuoteTimeBuffer = newDepositQuoteTimeBuffer;
        emit SetDepositQuoteTimeBuffer(newDepositQuoteTimeBuffer);
    }

    /**
     * @notice This method stores a new root bundle in this contract that can be executed to refund relayers, fulfill
     * slow relays, and send funds back to the HubPool on L1. This method can only be called by the admin and is
     * designed to be called as part of a cross-chain message from the HubPool's executeRootBundle method.
     * @param relayerRefundRoot Merkle root containing relayer refund leaves that can be individually executed via
     * executeRelayerRefundRoot().
     * @param slowRelayRoot Merkle root containing slow relay fulfillment leaves that can be individually executed via
     * executeSlowRelayRoot().
     */
    function relayRootBundle(bytes32 relayerRefundRoot, bytes32 slowRelayRoot) public override onlyAdmin {
        uint32 rootBundleId = uint32(rootBundles.length);
        RootBundle storage rootBundle = rootBundles.push();
        rootBundle.relayerRefundRoot = relayerRefundRoot;
        rootBundle.slowRelayRoot = slowRelayRoot;
        emit RelayedRootBundle(rootBundleId, relayerRefundRoot, slowRelayRoot);
    }

    /**
     * @notice This method is intended to only be used in emergencies where a bad root bundle has reached the
     * SpokePool.
     * @param rootBundleId Index of the root bundle that needs to be deleted. Note: this is intentionally a uint256
     * to ensure that a small input range doesn't limit which indices this method is able to reach.
     */
    function emergencyDeleteRootBundle(uint256 rootBundleId) public override onlyAdmin {
        delete rootBundles[rootBundleId];
        emit EmergencyDeleteRootBundle(rootBundleId);
    }

    /**************************************
     *         DEPOSITOR FUNCTIONS        *
     **************************************/

    /**
     * @notice Called by user to bridge funds from origin to destination chain. Depositor will effectively lock
     * tokens in this contract and receive a destination token on the destination chain. The origin => destination
     * token mapping is stored on the L1 HubPool.
     * @notice The caller must first approve this contract to spend amount of originToken.
     * @notice The originToken => destinationChainId must be enabled.
     * @notice This method is payable because the caller is able to deposit ETH if the originToken is WETH and this
     * function will handle wrapping ETH.
     * @param recipient Address to receive funds at on destination chain.
     * @param originToken Token to lock into this contract to initiate deposit.
     * @param amount Amount of tokens to deposit. Will be amount of tokens to receive less fees.
     * @param destinationChainId Denotes network where user will receive funds from SpokePool by a relayer.
     * @param relayerFeePct % of deposit amount taken out to incentivize a fast relayer.
     * @param quoteTimestamp Timestamp used by relayers to compute this deposit's realizedLPFeePct which is paid
     * to LP pool on HubPool.
     */
    function deposit(
        address recipient,
        address originToken,
        uint256 amount,
        uint256 destinationChainId,
        uint64 relayerFeePct,
        uint32 quoteTimestamp
    ) public payable override onlyEnabledRoute(originToken, destinationChainId) nonReentrant {
        // We limit the relay fees to prevent the user spending all their funds on fees.
        require(relayerFeePct < 0.5e18, "invalid relayer fee");
        // This function assumes that L2 timing cannot be compared accurately and consistently to L1 timing. Therefore,
        // block.timestamp is different from the L1 EVM's. Therefore, the quoteTimestamp must be within a configurable
        // buffer of this contract's block time to allow for this variance.
        // Note also that quoteTimestamp cannot be less than the buffer otherwise the following arithmetic can result
        // in underflow. This isn't a problem as the deposit will revert, but the error might be unexpected for clients.
        require(
            getCurrentTime() >= quoteTimestamp - depositQuoteTimeBuffer &&
                getCurrentTime() <= quoteTimestamp + depositQuoteTimeBuffer,
            "invalid quote time"
        );
        // If the address of the origin token is a WETH contract and there is a msg.value with the transaction
        // then the user is sending ETH. In this case, the ETH should be deposited to WETH.
        if (originToken == address(weth) && msg.value > 0) {
            require(msg.value == amount, "msg.value must match amount");
            weth.deposit{ value: msg.value }();
            // Else, it is a normal ERC20. In this case pull the token from the users wallet as per normal.
            // Note: this includes the case where the L2 user has WETH (already wrapped ETH) and wants to bridge them.
            // In this case the msg.value will be set to 0, indicating a "normal" ERC20 bridging action.
        } else IERC20(originToken).safeTransferFrom(msg.sender, address(this), amount);

        _emitDeposit(
            amount,
            chainId(),
            destinationChainId,
            relayerFeePct,
            numberOfDeposits,
            quoteTimestamp,
            originToken,
            recipient,
            msg.sender
        );

        // Increment count of deposits so that deposit ID for this spoke pool is unique.
        // @dev: Use pre-increment to save gas:
        // i++ --> Load, Store, Add, Store
        // ++i --> Load, Add, Store
        ++numberOfDeposits;
    }

    /**
     * @notice Convenience method that depositor can use to signal to relayer to use updated fee.
     * @notice Relayer should only use events emitted by this function to submit fills with updated fees, otherwise they
     * risk their fills getting disputed for being invalid, for example if the depositor never actually signed the
     * update fee message.
     * @notice This function will revert if the depositor did not sign a message containing the updated fee for the
     * deposit ID stored in this contract. If the deposit ID is for another contract, or the depositor address is
     * incorrect, or the updated fee is incorrect, then the signature will not match and this function will revert.
     * @param depositor Signer of the update fee message who originally submitted the deposit. If the deposit doesn't
     * exist, then the relayer will not be able to fill any relay, so the caller should validate that the depositor
     * did in fact submit a relay.
     * @param newRelayerFeePct New relayer fee that relayers can use.
     * @param depositId Deposit to update fee for that originated in this contract.
     * @param depositorSignature Signed message containing the depositor address, this contract chain ID, the updated
     * relayer fee %, and the deposit ID. This signature is produced by signing a hash of data according to the
     * EIP-191 standard. See more in the _verifyUpdateRelayerFeeMessage() comments.
     */
    function speedUpDeposit(
        address depositor,
        uint64 newRelayerFeePct,
        uint32 depositId,
        bytes memory depositorSignature
    ) public override nonReentrant {
        require(newRelayerFeePct < 0.5e18, "invalid relayer fee");

        _verifyUpdateRelayerFeeMessage(depositor, chainId(), newRelayerFeePct, depositId, depositorSignature);

        // Assuming the above checks passed, a relayer can take the signature and the updated relayer fee information
        // from the following event to submit a fill with an updated fee %.
        emit RequestedSpeedUpDeposit(newRelayerFeePct, depositId, depositor, depositorSignature);
    }

    /**************************************
     *         RELAYER FUNCTIONS          *
     **************************************/

    /**
     * @notice Called by relayer to fulfill part of a deposit by sending destination tokens to the receipient.
     * Relayer is expected to pass in unique identifying information for deposit that they want to fulfill, and this
     * relay submission will be validated by off-chain data workers who can dispute this relay if any part is invalid.
     * If the relay is valid, then the relayer will be refunded on their desired repayment chain. If relay is invalid,
     * then relayer will not receive any refund.
     * @notice All of the deposit data can be found via on-chain events from the origin SpokePool, except for the
     * realizedLpFeePct which is a function of the HubPool's utilization at the deposit quote time. This fee %
     * is deterministic based on the quote time, so the relayer should just compute it using the canonical algorithm
     * as described in a UMIP linked to the HubPool's identifier.
     * @param depositor Depositor on origin chain who set this chain as the destination chain.
     * @param recipient Specified recipient on this chain.
     * @param destinationToken Token to send to recipient. Should be mapped to the origin token, origin chain ID
     * and this chain ID via a mapping on the HubPool.
     * @param amount Full size of the deposit.
     * @param maxTokensToSend Max amount of tokens to send recipient. If higher than amount, then caller will
     * send recipient the full relay amount.
     * @param repaymentChainId Chain of SpokePool where relayer wants to be refunded after the challenge window has
     * passed.
     * @param originChainId Chain of SpokePool where deposit originated.
     * @param realizedLpFeePct Fee % based on L1 HubPool utilization at deposit quote time. Deterministic based on
     * quote time.
     * @param relayerFeePct Fee % to keep as relayer, specified by depositor.
     * @param depositId Unique deposit ID on origin spoke pool.
     */
    function fillRelay(
        address depositor,
        address recipient,
        address destinationToken,
        uint256 amount,
        uint256 maxTokensToSend,
        uint256 repaymentChainId,
        uint256 originChainId,
        uint64 realizedLpFeePct,
        uint64 relayerFeePct,
        uint32 depositId
    ) public nonReentrant {
        // Each relay attempt is mapped to the hash of data uniquely identifying it, which includes the deposit data
        // such as the origin chain ID and the deposit ID, and the data in a relay attempt such as who the recipient
        // is, which chain and currency the recipient wants to receive funds on, and the relay fees.
        SpokePoolInterface.RelayData memory relayData = SpokePoolInterface.RelayData({
            depositor: depositor,
            recipient: recipient,
            destinationToken: destinationToken,
            amount: amount,
            realizedLpFeePct: realizedLpFeePct,
            relayerFeePct: relayerFeePct,
            depositId: depositId,
            originChainId: originChainId,
            destinationChainId: chainId()
        });
        bytes32 relayHash = _getRelayHash(relayData);

        uint256 fillAmountPreFees = _fillRelay(relayHash, relayData, maxTokensToSend, relayerFeePct, false);

        _emitFillRelay(relayHash, fillAmountPreFees, repaymentChainId, relayerFeePct, relayData, false);
    }

    /**
     * @notice Called by relayer to execute same logic as calling fillRelay except that relayer is using an updated
     * relayer fee %. The fee % must have been emitted in a message cryptographically signed by the depositor.
     * @notice By design, the depositor probably emitted the message with the updated fee by calling speedUpRelay().
     * @param depositor Depositor on origin chain who set this chain as the destination chain.
     * @param recipient Specified recipient on this chain.
     * @param destinationToken Token to send to recipient. Should be mapped to the origin token, origin chain ID
     * and this chain ID via a mapping on the HubPool.
     * @param amount Full size of the deposit.
     * @param maxTokensToSend Max amount of tokens to send recipient. If higher than amount, then caller will
     * send recipient the full relay amount.
     * @param repaymentChainId Chain of SpokePool where relayer wants to be refunded after the challenge window has
     * passed.
     * @param originChainId Chain of SpokePool where deposit originated.
     * @param realizedLpFeePct Fee % based on L1 HubPool utilization at deposit quote time. Deterministic based on
     * quote time.
     * @param relayerFeePct Original fee % to keep as relayer set by depositor.
     * @param newRelayerFeePct New fee % to keep as relayer also specified by depositor.
     * @param depositId Unique deposit ID on origin spoke pool.
     * @param depositorSignature Depositor-signed message containing updated fee %.
     */
    function fillRelayWithUpdatedFee(
        address depositor,
        address recipient,
        address destinationToken,
        uint256 amount,
        uint256 maxTokensToSend,
        uint256 repaymentChainId,
        uint256 originChainId,
        uint64 realizedLpFeePct,
        uint64 relayerFeePct,
        uint64 newRelayerFeePct,
        uint32 depositId,
        bytes memory depositorSignature
    ) public override nonReentrant {
        _verifyUpdateRelayerFeeMessage(depositor, originChainId, newRelayerFeePct, depositId, depositorSignature);

        // Now follow the default fillRelay flow with the updated fee and the original relay hash.
        RelayData memory relayData = RelayData({
            depositor: depositor,
            recipient: recipient,
            destinationToken: destinationToken,
            amount: amount,
            realizedLpFeePct: realizedLpFeePct,
            relayerFeePct: relayerFeePct,
            depositId: depositId,
            originChainId: originChainId,
            destinationChainId: chainId()
        });
        bytes32 relayHash = _getRelayHash(relayData);
        uint256 fillAmountPreFees = _fillRelay(relayHash, relayData, maxTokensToSend, newRelayerFeePct, false);

        _emitFillRelay(relayHash, fillAmountPreFees, repaymentChainId, newRelayerFeePct, relayData, false);
    }

    /**************************************
     *         DATA WORKER FUNCTIONS      *
     **************************************/

    /**
     * @notice Executes a slow relay leaf stored as part of a root bundle. Will send the full amount remaining in the
     * relay to the recipient, less fees.
     * @dev This function assumes that the relay's destination chain ID is the current chain ID, which prevents
     * the caller from executing a slow relay intended for another chain on this chain.
     * @param depositor Depositor on origin chain who set this chain as the destination chain.
     * @param recipient Specified recipient on this chain.
     * @param destinationToken Token to send to recipient. Should be mapped to the origin token, origin chain ID
     * and this chain ID via a mapping on the HubPool.
     * @param amount Full size of the deposit.
     * @param originChainId Chain of SpokePool where deposit originated.
     * @param realizedLpFeePct Fee % based on L1 HubPool utilization at deposit quote time. Deterministic based on
     * quote time.
     * @param relayerFeePct Original fee % to keep as relayer set by depositor.
     * @param depositId Unique deposit ID on origin spoke pool.
     * @param rootBundleId Unique ID of root bundle containing slow relay root that this leaf is contained in.
     * @param proof Inclusion proof for this leaf in slow relay root in root bundle.
     */
    function executeSlowRelayRoot(
        address depositor,
        address recipient,
        address destinationToken,
        uint256 amount,
        uint256 originChainId,
        uint64 realizedLpFeePct,
        uint64 relayerFeePct,
        uint32 depositId,
        uint32 rootBundleId,
        bytes32[] memory proof
    ) public virtual override nonReentrant {
        _executeSlowRelayRoot(
            depositor,
            recipient,
            destinationToken,
            amount,
            originChainId,
            chainId(),
            realizedLpFeePct,
            relayerFeePct,
            depositId,
            rootBundleId,
            proof
        );
    }

    /**
     * @notice Executes a relayer refund leaf stored as part of a root bundle. Will send the relayer the amount they
     * sent to the recipient plus a relayer fee.
     * @param rootBundleId Unique ID of root bundle containing relayer refund root that this leaf is contained in.
     * @param relayerRefundLeaf Contains all data necessary to reconstruct leaf contained in root bundle and to
     * refund relayer. This data structure is explained in detail in the SpokePoolInterface.
     * @param proof Inclusion proof for this leaf in relayer refund root in root bundle.
     */
    function executeRelayerRefundRoot(
        uint32 rootBundleId,
        SpokePoolInterface.RelayerRefundLeaf memory relayerRefundLeaf,
        bytes32[] memory proof
    ) public virtual override nonReentrant {
        _executeRelayerRefundRoot(rootBundleId, relayerRefundLeaf, proof);
    }

    /**************************************
     *           VIEW FUNCTIONS           *
     **************************************/

    /**
     * @notice Returns chain ID for this network.
     * @dev Some L2s like ZKSync don't support the CHAIN_ID opcode so we allow the implementer to override this.
     */
    function chainId() public view virtual override returns (uint256) {
        return block.chainid;
    }

    /**************************************
     *         INTERNAL FUNCTIONS         *
     **************************************/

    // Verifies inclusion proof of leaf in root, sends relayer their refund, and sends to HubPool any rebalance
    // transfers.
    function _executeRelayerRefundRoot(
        uint32 rootBundleId,
        SpokePoolInterface.RelayerRefundLeaf memory relayerRefundLeaf,
        bytes32[] memory proof
    ) internal {
        // Check integrity of leaf structure:
        require(relayerRefundLeaf.chainId == chainId(), "Invalid chainId");
        require(relayerRefundLeaf.refundAddresses.length == relayerRefundLeaf.refundAmounts.length, "invalid leaf");

        RootBundle storage rootBundle = rootBundles[rootBundleId];

        // Check that inclusionProof proves that relayerRefundLeaf is contained within the relayer refund root.
        // Note: This should revert if the relayerRefundRoot is uninitialized.
        require(MerkleLib.verifyRelayerRefund(rootBundle.relayerRefundRoot, relayerRefundLeaf, proof), "Bad Proof");

        // Verify the leafId in the leaf has not yet been claimed.
        require(!MerkleLib.isClaimed(rootBundle.claimedBitmap, relayerRefundLeaf.leafId), "Already claimed");

        // Set leaf as claimed in bitmap. This is passed by reference to the storage rootBundle.
        MerkleLib.setClaimed(rootBundle.claimedBitmap, relayerRefundLeaf.leafId);

        // Send each relayer refund address the associated refundAmount for the L2 token address.
        // Note: Even if the L2 token is not enabled on this spoke pool, we should still refund relayers.
        uint32 length = uint32(relayerRefundLeaf.refundAmounts.length);
        for (uint32 i = 0; i < length; ) {
            uint256 amount = relayerRefundLeaf.refundAmounts[i];
            if (amount > 0)
                IERC20(relayerRefundLeaf.l2TokenAddress).safeTransfer(relayerRefundLeaf.refundAddresses[i], amount);

            // OK because we assume refund array length won't be > types(uint32).max
            unchecked {
                ++i;
            }
        }

        // If leaf's amountToReturn is positive, then send L2 --> L1 message to bridge tokens back via
        // chain-specific bridging method.
        if (relayerRefundLeaf.amountToReturn > 0) {
            _bridgeTokensToHubPool(relayerRefundLeaf);

            emit TokensBridged(
                relayerRefundLeaf.amountToReturn,
                relayerRefundLeaf.chainId,
                relayerRefundLeaf.leafId,
                relayerRefundLeaf.l2TokenAddress,
                msg.sender
            );
        }

        emit ExecutedRelayerRefundRoot(
            relayerRefundLeaf.amountToReturn,
            relayerRefundLeaf.chainId,
            relayerRefundLeaf.refundAmounts,
            rootBundleId,
            relayerRefundLeaf.leafId,
            relayerRefundLeaf.l2TokenAddress,
            relayerRefundLeaf.refundAddresses,
            msg.sender
        );
    }

    // Verifies inclusion proof of leaf in root and sends recipient remainder of relay. Marks relay as filled.
    function _executeSlowRelayRoot(
        address depositor,
        address recipient,
        address destinationToken,
        uint256 amount,
        uint256 originChainId,
        uint256 destinationChainId,
        uint64 realizedLpFeePct,
        uint64 relayerFeePct,
        uint32 depositId,
        uint32 rootBundleId,
        bytes32[] memory proof
    ) internal {
        RelayData memory relayData = RelayData({
            depositor: depositor,
            recipient: recipient,
            destinationToken: destinationToken,
            amount: amount,
            originChainId: originChainId,
            destinationChainId: destinationChainId,
            realizedLpFeePct: realizedLpFeePct,
            relayerFeePct: relayerFeePct,
            depositId: depositId
        });

        require(
            MerkleLib.verifySlowRelayFulfillment(rootBundles[rootBundleId].slowRelayRoot, relayData, proof),
            "Invalid proof"
        );

        bytes32 relayHash = _getRelayHash(relayData);

        // Note: use relayAmount as the max amount to send, so the relay is always completely filled by the contract's
        // funds in all cases. As this is a slow relay we set the relayerFeePct to 0. This effectively refunds the
        // relayer component of the relayerFee thereby only charging the depositor the LpFee.
        uint256 fillAmountPreFees = _fillRelay(relayHash, relayData, relayData.amount, 0, true);

        // Note: Set repayment chain ID to 0 to indicate that there is no repayment to be made. The off-chain data
        // worker can use repaymentChainId=0 as a signal to ignore such relays for refunds. Also, set the relayerFeePct
        // to 0 as slow relays do not pay the caller of this method (depositor is refunded this fee).
        _emitFillRelay(relayHash, fillAmountPreFees, 0, 0, relayData, true);
    }

    function _setCrossDomainAdmin(address newCrossDomainAdmin) internal {
        require(newCrossDomainAdmin != address(0), "Bad bridge router address");
        crossDomainAdmin = newCrossDomainAdmin;
        emit SetXDomainAdmin(newCrossDomainAdmin);
    }

    function _setHubPool(address newHubPool) internal {
        require(newHubPool != address(0), "Bad hub pool address");
        hubPool = newHubPool;
        emit SetHubPool(newHubPool);
    }

    // Should be overriden by implementing contract depending on how L2 handles sending tokens to L1.
    function _bridgeTokensToHubPool(SpokePoolInterface.RelayerRefundLeaf memory relayerRefundLeaf) internal virtual;

    function _verifyUpdateRelayerFeeMessage(
        address depositor,
        uint256 originChainId,
        uint64 newRelayerFeePct,
        uint32 depositId,
        bytes memory depositorSignature
    ) internal view {
        // A depositor can request to speed up an un-relayed deposit by signing a hash containing the relayer
        // fee % to update to and information uniquely identifying the deposit to relay. This information ensures
        // that this signature cannot be re-used for other deposits. The version string is included as a precaution
        // in case this contract is upgraded.
        // Note: we use encode instead of encodePacked because it is more secure, more in the "warning" section
        // here: https://docs.soliditylang.org/en/v0.8.11/abi-spec.html#non-standard-packed-mode
        bytes32 expectedDepositorMessageHash = keccak256(
            abi.encode("ACROSS-V2-FEE-1.0", newRelayerFeePct, depositId, originChainId)
        );

        // Check the hash corresponding to the https://eth.wiki/json-rpc/API#eth_sign[eth_sign]
        // If the depositor signed a message with a different updated fee (or any other param included in the
        // above keccak156 hash), then this will revert.
        bytes32 ethSignedMessageHash = ECDSA.toEthSignedMessageHash(expectedDepositorMessageHash);

        _verifyDepositorUpdateFeeMessage(depositor, ethSignedMessageHash, depositorSignature);
    }

    // This function is isolated and made virtual to allow different L2's to implement chain specific recovery of
    // signers from signatures because some L2s might not support ecrecover. To be safe, consider always reverting
    // this function for L2s where ecrecover is different from how it works on Ethereum, otherwise there is the
    // potential to forge a signature from the depositor using a different private key than the original depositor's.
    function _verifyDepositorUpdateFeeMessage(
        address depositor,
        bytes32 ethSignedMessageHash,
        bytes memory depositorSignature
    ) internal view virtual {
        // Note: We purposefully do not support EIP-191 signatures (meaning that multisigs and smart contract wallets
        // like Argent are not supported) because of the possibility that a multisig that signed a message on the origin
        // chain does not have a parallel on this destination chain.
        require(depositor == ECDSA.recover(ethSignedMessageHash, depositorSignature), "invalid signature");
    }

    function _computeAmountPreFees(uint256 amount, uint64 feesPct) private pure returns (uint256) {
        return (1e18 * amount) / (1e18 - feesPct);
    }

    function _computeAmountPostFees(uint256 amount, uint64 feesPct) private pure returns (uint256) {
        return (amount * (1e18 - feesPct)) / 1e18;
    }

    function _getRelayHash(SpokePoolInterface.RelayData memory relayData) private pure returns (bytes32) {
        return keccak256(abi.encode(relayData));
    }

    // Unwraps ETH and does a transfer to a recipient address. If the recipient is a smart contract then sends WETH.
    function _unwrapWETHTo(address payable to, uint256 amount) internal {
        if (address(to).isContract()) {
            IERC20(address(weth)).safeTransfer(to, amount);
        } else {
            weth.withdraw(amount);
            to.transfer(amount);
        }
    }

    // @notice Caller specifies the max amount of tokens to send to user. Based on this amount and the amount of the
    // relay remaining (as stored in the relayFills mapping), pull the amount of tokens from the caller ancillaryData
    // and send to the caller.
    // @dev relayFills keeps track of pre-fee fill amounts as a convenience to relayers who want to specify round
    // numbers for the maxTokensToSend parameter or convenient numbers like 100 (i.e. relayers who will fully
    // fill any relay up to 100 tokens, and partial fill with 100 tokens for larger relays).
    function _fillRelay(
        bytes32 relayHash,
        RelayData memory relayData,
        uint256 maxTokensToSend,
        uint64 updatableRelayerFeePct,
        bool useContractFunds
    ) internal returns (uint256 fillAmountPreFees) {
        // We limit the relay fees to prevent the user spending all their funds on fees. Note that 0.5e18 (i.e. 50%)
        // fees are just magic numbers. The important point is to prevent the total fee from being 100%, otherwise
        // computing the amount pre fees runs into divide-by-0 issues.
        require(updatableRelayerFeePct < 0.5e18 && relayData.realizedLpFeePct < 0.5e18, "invalid fees");

        // Check that the relay has not already been completely filled. Note that the relays mapping will point to
        // the amount filled so far for a particular relayHash, so this will start at 0 and increment with each fill.
        require(relayFills[relayHash] < relayData.amount, "relay filled");

        // Stores the equivalent amount to be sent by the relayer before fees have been taken out.
        if (maxTokensToSend == 0) return 0;

        // Derive the amount of the relay filled if the caller wants to send exactly maxTokensToSend tokens to
        // the recipient. For example, if the user wants to send 10 tokens to the recipient, the full relay amount
        // is 100, and the fee %'s total 5%, then this computation would return ~10.5, meaning that to fill 10.5/100
        // of the full relay size, the caller would need to send 10 tokens to the user.
        fillAmountPreFees = _computeAmountPreFees(
            maxTokensToSend,
            (relayData.realizedLpFeePct + updatableRelayerFeePct)
        );
        // If user's specified max amount to send is greater than the amount of the relay remaining pre-fees,
        // we'll pull exactly enough tokens to complete the relay.
        uint256 amountToSend = maxTokensToSend;
        uint256 amountRemainingInRelay = relayData.amount - relayFills[relayHash];
        if (amountRemainingInRelay < fillAmountPreFees) {
            fillAmountPreFees = amountRemainingInRelay;

            // The user will fulfill the remainder of the relay, so we need to compute exactly how many tokens post-fees
            // that they need to send to the recipient. Note that if the relayer is filled using contract funds then
            // this is a slow relay.
            amountToSend = _computeAmountPostFees(
                fillAmountPreFees,
                relayData.realizedLpFeePct + updatableRelayerFeePct
            );
        }

        // relayFills keeps track of pre-fee fill amounts as a convenience to relayers who want to specify round
        // numbers for the maxTokensToSend parameter or convenient numbers like 100 (i.e. relayers who will fully
        // fill any relay up to 100 tokens, and partial fill with 100 tokens for larger relays).
        relayFills[relayHash] += fillAmountPreFees;

        // If relay token is weth then unwrap and send eth.
        if (relayData.destinationToken == address(weth)) {
            // Note: useContractFunds is True if we want to send funds to the recipient directly out of this contract,
            // otherwise we expect the caller to send funds to the recipient. If useContractFunds is True and the
            // recipient wants WETH, then we can assume that WETH is already in the contract, otherwise we'll need the
            // the user to send WETH to this contract. Regardless, we'll need to unwrap it before sending to the user.
            if (!useContractFunds)
                IERC20(relayData.destinationToken).safeTransferFrom(msg.sender, address(this), amountToSend);
            _unwrapWETHTo(payable(relayData.recipient), amountToSend);
            // Else, this is a normal ERC20 token. Send to recipient.
        } else {
            // Note: Similar to note above, send token directly from the contract to the user in the slow relay case.
            if (!useContractFunds)
                IERC20(relayData.destinationToken).safeTransferFrom(msg.sender, relayData.recipient, amountToSend);
            else IERC20(relayData.destinationToken).safeTransfer(relayData.recipient, amountToSend);
        }
    }

    // The following internal methods emit events with many params to overcome solidity stack too deep issues.
    function _emitFillRelay(
        bytes32 relayHash,
        uint256 fillAmount,
        uint256 repaymentChainId,
        uint64 relayerFeePct,
        RelayData memory relayData,
        bool isSlowRelay
    ) internal {
        emit FilledRelay(
            relayHash,
            relayData.amount,
            relayFills[relayHash],
            fillAmount,
            repaymentChainId,
            relayData.originChainId,
            relayData.destinationChainId,
            relayerFeePct,
            relayData.realizedLpFeePct,
            relayData.depositId,
            relayData.destinationToken,
            msg.sender,
            relayData.depositor,
            relayData.recipient,
            isSlowRelay
        );
    }

    function _emitDeposit(
        uint256 amount,
        uint256 originChainId,
        uint256 destinationChainId,
        uint64 relayerFeePct,
        uint32 depositId,
        uint32 quoteTimestamp,
        address originToken,
        address recipient,
        address depositor
    ) internal {
        emit FundsDeposited(
            amount,
            originChainId,
            destinationChainId,
            relayerFeePct,
            depositId,
            quoteTimestamp,
            originToken,
            recipient,
            depositor
        );
    }

    // Implementing contract needs to override this to ensure that only the appropriate cross chain admin can execute
    // certain admin functions. For L2 contracts, the cross chain admin refers to some L1 address or contract, and for
    // L1, this would just be the same admin of the HubPool.
    function _requireAdminSender() internal virtual;

    // Added to enable the this contract to receive ETH. Used when unwrapping Weth.
    receive() external payable {}
}<|MERGE_RESOLUTION|>--- conflicted
+++ resolved
@@ -41,12 +41,6 @@
     // instruct this contract to wrap ETH when depositing.
     WETH9 public immutable weth;
 
-<<<<<<< HEAD
-    // Timestamp when contract was constructed. Relays cannot have a quote time before this.
-    uint32 public immutable deploymentTime;
-
-=======
->>>>>>> e29618ea
     // Any deposit quote times greater than or less than this value to the current contract time is blocked. Forces
     // caller to use an approximately "current" realized fee. Defaults to 10 minutes.
     uint32 public depositQuoteTimeBuffer = 600;
