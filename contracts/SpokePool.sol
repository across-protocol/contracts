// SPDX-License-Identifier: BUSL-1.1
pragma solidity ^0.8.0;

import "./MerkleLib.sol";
import "./erc7683/ERC7683.sol";
import "./external/interfaces/WETH9Interface.sol";
import "./interfaces/SpokePoolMessageHandler.sol";
import "./interfaces/SpokePoolInterface.sol";
import "./interfaces/V3SpokePoolInterface.sol";
import "./upgradeable/MultiCallerUpgradeable.sol";
import "./upgradeable/EIP712CrossChainUpgradeable.sol";
import "./upgradeable/AddressLibUpgradeable.sol";
import "./libraries/AddressConverters.sol";

import "@openzeppelin/contracts-upgradeable/token/ERC20/IERC20Upgradeable.sol";
import "@openzeppelin/contracts-upgradeable/token/ERC20/utils/SafeERC20Upgradeable.sol";
import "@openzeppelin/contracts/utils/cryptography/SignatureChecker.sol";
import "@openzeppelin/contracts-upgradeable/proxy/utils/UUPSUpgradeable.sol";
import "@openzeppelin/contracts-upgradeable/security/ReentrancyGuardUpgradeable.sol";
import "@openzeppelin/contracts/utils/math/SignedMath.sol";

/**
 * @title SpokePool
 * @notice Base contract deployed on source and destination chains enabling depositors to transfer assets from source to
 * destination. Deposit orders are fulfilled by off-chain relayers who also interact with this contract. Deposited
 * tokens are locked on the source chain and relayers send the recipient the desired token currency and amount
 * on the destination chain. Locked source chain tokens are later sent over the canonical token bridge to L1 HubPool.
 * Relayers are refunded with destination tokens out of this contract after another off-chain actor, a "data worker",
 * submits a proof that the relayer correctly submitted a relay on this SpokePool.
 * @custom:security-contact bugs@across.to
 */
abstract contract SpokePool is
    V3SpokePoolInterface,
    SpokePoolInterface,
    UUPSUpgradeable,
    ReentrancyGuardUpgradeable,
    MultiCallerUpgradeable,
    EIP712CrossChainUpgradeable,
    IDestinationSettler
{
    using SafeERC20Upgradeable for IERC20Upgradeable;
    using AddressLibUpgradeable for address;
    using Bytes32ToAddress for bytes32;
    using AddressToBytes32 for address;

    // Address of the L1 contract that acts as the owner of this SpokePool. This should normally be set to the HubPool
    // address. The crossDomainAdmin address is unused when the SpokePool is deployed to the same chain as the HubPool.
    address public crossDomainAdmin;

    // Address of the L1 contract that will send tokens to and receive tokens from this contract to fund relayer
    // refunds and slow relays.
    address public withdrawalRecipient;

    // Note: The following two storage variables prefixed with DEPRECATED used to be variables that could be set by
    // the cross-domain admin. Admins ended up not changing these in production, so to reduce
    // gas in deposit/fill functions, we are converting them to private variables to maintain the contract
    // storage layout and replacing them with immutable or constant variables, because retrieving a constant
    // value is cheaper than retrieving a storage variable. Please see out the immutable/constant variable section.
    WETH9Interface private DEPRECATED_wrappedNativeToken;
    uint32 private DEPRECATED_depositQuoteTimeBuffer;

    // Count of deposits is used to construct a unique deposit identifier for this spoke pool.
    uint32 public numberOfDeposits;

    // Whether deposits and fills are disabled.
    bool public pausedFills;
    bool public pausedDeposits;

    // This contract can store as many root bundles as the HubPool chooses to publish here.
    RootBundle[] public rootBundles;

    // Origin token to destination token routings can be turned on or off, which can enable or disable deposits.
    mapping(bytes32 => mapping(uint256 => bool)) public enabledDepositRoutes;

    // Each relay is associated with the hash of parameters that uniquely identify the original deposit and a relay
    // attempt for that deposit. The relay itself is just represented as the amount filled so far. The total amount to
    // relay, the fees, and the agents are all parameters included in the hash key.
    mapping(bytes32 => uint256) private DEPRECATED_relayFills;

    // Note: We will likely un-deprecate the fill and deposit counters to implement a better
    // dynamic LP fee mechanism but for now we'll deprecate it to reduce bytecode
    // in deposit/fill functions. These counters are designed to implement a fee mechanism that is based on a
    // canonical history of deposit and fill events and how they update a virtual running balance of liabilities and
    // assets, which then determines the LP fee charged to relays.

    // This keeps track of the worst-case liabilities due to fills.
    // It is never reset. Users should only rely on it to determine the worst-case increase in liabilities between
    // two points. This is used to provide frontrunning protection to ensure the relayer's assumptions about the state
    // upon which their expected repayments are based will not change before their transaction is mined.
    mapping(address => uint256) private DEPRECATED_fillCounter;

    // This keeps track of the total running deposits for each token. This allows depositors to protect themselves from
    // frontrunning that might change their worst-case quote.
    mapping(address => uint256) private DEPRECATED_depositCounter;

    // This tracks the number of identical refunds that have been requested.
    // The intention is to allow an off-chain system to know when this could be a duplicate and ensure that the other
    // requests are known and accounted for.
    mapping(bytes32 => uint256) private DEPRECATED_refundsRequested;

    // Mapping of V3 relay hashes to fill statuses. Distinguished from relayFills
    // to eliminate any chance of collision between pre and post V3 relay hashes.
    mapping(bytes32 => uint256) public fillStatuses;

    /**************************************************************
     *                CONSTANT/IMMUTABLE VARIABLES                *
     **************************************************************/
    // Constant and immutable variables do not take up storage slots and are instead added to the contract bytecode
    // at compile time. The difference between them is that constant variables must be declared inline, meaning
    // that they cannot be changed in production without changing the contract code, while immutable variables
    // can be set in the constructor. Therefore we use the immutable keyword for variables that we might want to be
    // different for each child contract (one obvious example of this is the wrappedNativeToken) or that we might
    // want to update in the future like depositQuoteTimeBuffer. Constants are unlikely to ever be changed.

    // Address of wrappedNativeToken contract for this network. If an origin token matches this, then the caller can
    // optionally instruct this contract to wrap native tokens when depositing (ie ETH->WETH or MATIC->WMATIC).
    /// @custom:oz-upgrades-unsafe-allow state-variable-immutable
    WETH9Interface public immutable wrappedNativeToken;

    // Any deposit quote times greater than or less than this value to the current contract time is blocked. Forces
    // caller to use an approximately "current" realized fee.
    /// @custom:oz-upgrades-unsafe-allow state-variable-immutable
    uint32 public immutable depositQuoteTimeBuffer;

    // The fill deadline can only be set this far into the future from the timestamp of the deposit on this contract.
    /// @custom:oz-upgrades-unsafe-allow state-variable-immutable
    uint32 public immutable fillDeadlineBuffer;

    uint256 public constant MAX_TRANSFER_SIZE = 1e36;

    bytes32 public constant UPDATE_V3_DEPOSIT_DETAILS_HASH =
        keccak256(
            "UpdateDepositDetails(uint32 depositId,uint256 originChainId,uint256 updatedOutputAmount,bytes32 updatedRecipient,bytes updatedMessage)"
        );

    bytes32 public constant UPDATE_V3_DEPOSIT_ADDRESS_OVERLOAD_DETAILS_HASH =
        keccak256(
            "UpdateDepositDetails(uint32 depositId,uint256 originChainId,uint256 updatedOutputAmount,address updatedRecipient,bytes updatedMessage)"
        );

    // Default chain Id used to signify that no repayment is requested, for example when executing a slow fill.
    uint256 public constant EMPTY_REPAYMENT_CHAIN_ID = 0;
    // Default address used to signify that no relayer should be credited with a refund, for example
    // when executing a slow fill.
    bytes32 public constant EMPTY_RELAYER = bytes32(0);
    // This is the magic value that signals to the off-chain validator
    // that this deposit can never expire. A deposit with this fill deadline should always be eligible for a
    // slow fill, meaning that its output token and input token must be "equivalent". Therefore, this value is only
    // used as a fillDeadline in deposit(), a soon to be deprecated function that also hardcodes outputToken to
    // the zero address, which forces the off-chain validator to replace the output token with the equivalent
    // token for the input token. By using this magic value, off-chain validators do not have to keep
    // this event in their lookback window when querying for expired deposts.
    uint32 public constant INFINITE_FILL_DEADLINE = type(uint32).max;
    /****************************************
     *                EVENTS                *
     ****************************************/
    event SetXDomainAdmin(address indexed newAdmin);
    event SetWithdrawalRecipient(address indexed newWithdrawalRecipient);
    event EnabledDepositRoute(address indexed originToken, uint256 indexed destinationChainId, bool enabled);
    event RelayedRootBundle(
        uint32 indexed rootBundleId,
        bytes32 indexed relayerRefundRoot,
        bytes32 indexed slowRelayRoot
    );
    event ExecutedRelayerRefundRoot(
        uint256 amountToReturn,
        uint256 indexed chainId,
        uint256[] refundAmounts,
        uint32 indexed rootBundleId,
        uint32 indexed leafId,
        bytes32 l2TokenAddress,
        bytes32[] refundAddresses,
        address caller
    );
    event TokensBridged(
        uint256 amountToReturn,
        uint256 indexed chainId,
        uint32 indexed leafId,
        bytes32 indexed l2TokenAddress,
        address caller
    );
    event EmergencyDeleteRootBundle(uint256 indexed rootBundleId);
    event PausedDeposits(bool isPaused);
    event PausedFills(bool isPaused);

    /// EVENTS BELOW ARE DEPRECATED AND EXIST FOR BACKWARDS COMPATIBILITY ONLY.
    /// @custom:audit FOLLOWING EVENT TO BE DEPRECATED
    event FundsDeposited(
        uint256 amount,
        uint256 originChainId,
        uint256 indexed destinationChainId,
        int64 relayerFeePct,
        uint32 indexed depositId,
        uint32 quoteTimestamp,
        address originToken,
        address recipient,
        address indexed depositor,
        bytes message
    );
    /// @custom:audit FOLLOWING EVENT TO BE DEPRECATED
    event RequestedSpeedUpDeposit(
        int64 newRelayerFeePct,
        uint32 indexed depositId,
        bytes32 indexed depositor,
        bytes32 updatedRecipient,
        bytes updatedMessage,
        bytes depositorSignature
    );
    /// @custom:audit FOLLOWING EVENT TO BE DEPRECATED
    event FilledRelay(
        uint256 amount,
        uint256 totalFilledAmount,
        uint256 fillAmount,
        uint256 repaymentChainId,
        uint256 indexed originChainId,
        uint256 destinationChainId,
        int64 relayerFeePct,
        int64 realizedLpFeePct,
        uint32 indexed depositId,
        bytes32 destinationToken,
        bytes32 relayer,
        bytes32 indexed depositor,
        bytes32 recipient,
        bytes message,
        RelayExecutionInfo updatableRelayData
    );
    /**
     * @notice Packs together information to include in FilledRelay event.
     * @dev This struct is emitted as opposed to its constituent parameters due to the limit on number of
     * parameters in an event.
     * @param recipient Recipient of the relayed funds.
     * @param message Message included in the relay.
     * @param relayerFeePct Relayer fee pct used for this relay.
     * @param isSlowRelay Whether this is a slow relay.
     * @param payoutAdjustmentPct Adjustment to the payout amount.
     */
    /// @custom:audit FOLLOWING STRUCT TO BE DEPRECATED

    struct RelayExecutionInfo {
        bytes32 recipient;
        bytes message;
        int64 relayerFeePct;
        bool isSlowRelay;
        int256 payoutAdjustmentPct;
    }

    /// EVENTS ABOVE ARE DEPRECATED AND EXIST FOR BACKWARDS COMPATIBILITY ONLY.

    /**
     * @notice Construct the SpokePool. Normally, logic contracts used in upgradeable proxies shouldn't
     * have constructors since the following code will be executed within the logic contract's state, not the
     * proxy contract's state. However, if we restrict the constructor to setting only immutable variables, then
     * we are safe because immutable variables are included in the logic contract's bytecode rather than its storage.
     * @dev Do not leave an implementation contract uninitialized. An uninitialized implementation contract can be
     * taken over by an attacker, which may impact the proxy. To prevent the implementation contract from being
     * used, you should invoke the _disableInitializers function in the constructor to automatically lock it when
     * it is deployed:
     * @param _wrappedNativeTokenAddress wrappedNativeToken address for this network to set.
     * @param _depositQuoteTimeBuffer depositQuoteTimeBuffer to set. Quote timestamps can't be set more than this amount
     * into the past from the block time of the deposit.
     * @param _fillDeadlineBuffer fillDeadlineBuffer to set. Fill deadlines can't be set more than this amount
     * into the future from the block time of the deposit.
     */
    /// @custom:oz-upgrades-unsafe-allow constructor
    constructor(
        address _wrappedNativeTokenAddress,
        uint32 _depositQuoteTimeBuffer,
        uint32 _fillDeadlineBuffer
    ) {
        wrappedNativeToken = WETH9Interface(_wrappedNativeTokenAddress);
        depositQuoteTimeBuffer = _depositQuoteTimeBuffer;
        fillDeadlineBuffer = _fillDeadlineBuffer;
        _disableInitializers();
    }

    /**
     * @notice Construct the base SpokePool.
     * @param _initialDepositId Starting deposit ID. Set to 0 unless this is a re-deployment in order to mitigate
     * relay hash collisions.
     * @param _crossDomainAdmin Cross domain admin to set. Can be changed by admin.
     * @param _withdrawalRecipient Address which receives token withdrawals. Can be changed by admin. For Spoke Pools on L2, this will
     * likely be the hub pool.
     */
    function __SpokePool_init(
        uint32 _initialDepositId,
        address _crossDomainAdmin,
        address _withdrawalRecipient
    ) public onlyInitializing {
        numberOfDeposits = _initialDepositId;
        __EIP712_init("ACROSS-V2", "1.0.0");
        __UUPSUpgradeable_init();
        __ReentrancyGuard_init();
        _setCrossDomainAdmin(_crossDomainAdmin);
        _setWithdrawalRecipient(_withdrawalRecipient);
    }

    /****************************************
     *               MODIFIERS              *
     ****************************************/

    /**
     * @dev Function that should revert when `msg.sender` is not authorized to upgrade the contract. Called by
     * {upgradeTo} and {upgradeToAndCall}.
     * @dev This should be set to cross domain admin for specific SpokePool.
     */
    modifier onlyAdmin() {
        _requireAdminSender();
        _;
    }

    modifier unpausedDeposits() {
        if (pausedDeposits) revert DepositsArePaused();
        _;
    }

    modifier unpausedFills() {
        if (pausedFills) revert FillsArePaused();
        _;
    }

    /**************************************
     *          ADMIN FUNCTIONS           *
     **************************************/

    // Allows cross domain admin to upgrade UUPS proxy implementation.
    function _authorizeUpgrade(address newImplementation) internal override onlyAdmin {}

    /**
     * @notice Pauses deposit-related functions. This is intended to be used if this contract is deprecated or when
     * something goes awry.
     * @dev Affects `deposit()` but not `speedUpDeposit()`, so that existing deposits can be sped up and still
     * relayed.
     * @param pause true if the call is meant to pause the system, false if the call is meant to unpause it.
     */
    function pauseDeposits(bool pause) public override onlyAdmin nonReentrant {
        pausedDeposits = pause;
        emit PausedDeposits(pause);
    }

    /**
     * @notice Pauses fill-related functions. This is intended to be used if this contract is deprecated or when
     * something goes awry.
     * @dev Affects fillRelayWithUpdatedDeposit() and fillRelay().
     * @param pause true if the call is meant to pause the system, false if the call is meant to unpause it.
     */
    function pauseFills(bool pause) public override onlyAdmin nonReentrant {
        pausedFills = pause;
        emit PausedFills(pause);
    }

    /**
     * @notice Change cross domain admin address. Callable by admin only.
     * @param newCrossDomainAdmin New cross domain admin.
     */
    function setCrossDomainAdmin(address newCrossDomainAdmin) public override onlyAdmin nonReentrant {
        _setCrossDomainAdmin(newCrossDomainAdmin);
    }

    /**
     * @notice Change L1 withdrawal recipient address. Callable by admin only.
     * @param newWithdrawalRecipient New withdrawal recipient address.
     */
    function setWithdrawalRecipient(address newWithdrawalRecipient) public override onlyAdmin nonReentrant {
        _setWithdrawalRecipient(newWithdrawalRecipient);
    }

    /**
     * @notice Enable/Disable an origin token => destination chain ID route for deposits. Callable by admin only.
     * @param originToken Token that depositor can deposit to this contract.
     * @param destinationChainId Chain ID for where depositor wants to receive funds.
     * @param enabled True to enable deposits, False otherwise.
     */
    function setEnableRoute(
        address originToken,
        uint256 destinationChainId,
        bool enabled
    ) public override onlyAdmin nonReentrant {
        enabledDepositRoutes[originToken.toBytes32()][destinationChainId] = enabled;
        emit EnabledDepositRoute(originToken, destinationChainId, enabled);
    }

    /**
     * @notice This method stores a new root bundle in this contract that can be executed to refund relayers, fulfill
     * slow relays, and send funds back to the HubPool on L1. This method can only be called by the admin and is
     * designed to be called as part of a cross-chain message from the HubPool's executeRootBundle method.
     * @param relayerRefundRoot Merkle root containing relayer refund leaves that can be individually executed via
     * executeRelayerRefundLeaf().
     * @param slowRelayRoot Merkle root containing slow relay fulfillment leaves that can be individually executed via
     * executeSlowRelayLeaf().
     */
    function relayRootBundle(bytes32 relayerRefundRoot, bytes32 slowRelayRoot) public override onlyAdmin nonReentrant {
        uint32 rootBundleId = uint32(rootBundles.length);
        RootBundle storage rootBundle = rootBundles.push();
        rootBundle.relayerRefundRoot = relayerRefundRoot;
        rootBundle.slowRelayRoot = slowRelayRoot;
        emit RelayedRootBundle(rootBundleId, relayerRefundRoot, slowRelayRoot);
    }

    /**
     * @notice This method is intended to only be used in emergencies where a bad root bundle has reached the
     * SpokePool.
     * @param rootBundleId Index of the root bundle that needs to be deleted. Note: this is intentionally a uint256
     * to ensure that a small input range doesn't limit which indices this method is able to reach.
     */
    function emergencyDeleteRootBundle(uint256 rootBundleId) public override onlyAdmin nonReentrant {
        // Deleting a struct containing a mapping does not delete the mapping in Solidity, therefore the bitmap's
        // data will still remain potentially leading to vulnerabilities down the line. The way around this would
        // be to iterate through every key in the mapping and resetting the value to 0, but this seems expensive and
        // would require a new list in storage to keep track of keys.
        //slither-disable-next-line mapping-deletion
        delete rootBundles[rootBundleId];
        emit EmergencyDeleteRootBundle(rootBundleId);
    }

    /**************************************
     *    LEGACY DEPOSITOR FUNCTIONS      *
     **************************************/

    /**
     * @notice Called by user to bridge funds from origin to destination chain. Depositor will effectively lock
     * tokens in this contract and receive a destination token on the destination chain. The origin => destination
     * token mapping is stored on the L1 HubPool.
     * @notice The caller must first approve this contract to spend amount of originToken.
     * @notice The originToken => destinationChainId must be enabled.
     * @notice This method is payable because the caller is able to deposit native token if the originToken is
     * wrappedNativeToken and this function will handle wrapping the native token to wrappedNativeToken.
     * @dev Produces a V3FundsDeposited event with an infinite expiry, meaning that this deposit can never expire.
     * Moreover, the event's outputToken is set to 0x0 meaning that this deposit can always be slow filled.
     * @param recipient Address to receive funds at on destination chain.
     * @param originToken Token to lock into this contract to initiate deposit.
     * @param amount Amount of tokens to deposit. Will be amount of tokens to receive less fees.
     * @param destinationChainId Denotes network where user will receive funds from SpokePool by a relayer.
     * @param relayerFeePct % of deposit amount taken out to incentivize a fast relayer.
     * @param quoteTimestamp Timestamp used by relayers to compute this deposit's realizedLPFeePct which is paid
     * to LP pool on HubPool.
     * @param message Arbitrary data that can be used to pass additional information to the recipient along with the tokens.
     * Note: this is intended to be used to pass along instructions for how a contract should use or allocate the tokens.
     */
    function deposit(
        address recipient,
        address originToken,
        uint256 amount,
        uint256 destinationChainId,
        int64 relayerFeePct,
        uint32 quoteTimestamp,
        bytes memory message,
        uint256 // maxCount. Deprecated.
    ) public payable override nonReentrant unpausedDeposits {
        _deposit(
            msg.sender.toBytes32(),
            recipient.toBytes32(),
            originToken.toBytes32(),
            amount,
            destinationChainId,
            relayerFeePct,
            quoteTimestamp,
            message
        );
    }

    /**
     * @notice The only difference between depositFor and deposit is that the depositor address stored
     * in the relay hash can be overridden by the caller. This means that the passed in depositor
     * can speed up the deposit, which is useful if the deposit is taken from the end user to a middle layer
     * contract, like an aggregator or the SpokePoolVerifier, before calling deposit on this contract.
     * @notice The caller must first approve this contract to spend amount of originToken.
     * @notice The originToken => destinationChainId must be enabled.
     * @notice This method is payable because the caller is able to deposit native token if the originToken is
     * wrappedNativeToken and this function will handle wrapping the native token to wrappedNativeToken.
     * @param depositor Address who is credited for depositing funds on origin chain and can speed up the deposit.
     * @param recipient Address to receive funds at on destination chain.
     * @param originToken Token to lock into this contract to initiate deposit.
     * @param amount Amount of tokens to deposit. Will be amount of tokens to receive less fees.
     * @param destinationChainId Denotes network where user will receive funds from SpokePool by a relayer.
     * @param relayerFeePct % of deposit amount taken out to incentivize a fast relayer.
     * @param quoteTimestamp Timestamp used by relayers to compute this deposit's realizedLPFeePct which is paid
     * to LP pool on HubPool.
     * @param message Arbitrary data that can be used to pass additional information to the recipient along with the tokens.
     * Note: this is intended to be used to pass along instructions for how a contract should use or allocate the tokens.
     */
    function depositFor(
        address depositor,
        address recipient,
        address originToken,
        uint256 amount,
        uint256 destinationChainId,
        int64 relayerFeePct,
        uint32 quoteTimestamp,
        bytes memory message,
        uint256 // maxCount. Deprecated.
    ) public payable nonReentrant unpausedDeposits {
        _deposit(
            depositor.toBytes32(),
            recipient.toBytes32(),
            originToken.toBytes32(),
            amount,
            destinationChainId,
            relayerFeePct,
            quoteTimestamp,
            message
        );
    }

    /********************************************
     *            DEPOSITOR FUNCTIONS           *
     ********************************************/

    /**
     * @notice Previously, this function allowed the caller to specify the exclusivityDeadline, otherwise known as the
     * as exact timestamp on the destination chain before which only the exclusiveRelayer could fill the deposit. Now,
     * the caller is expected to pass in an exclusivityPeriod which is the number of seconds to be added to the
     * block.timestamp to produce the exclusivityDeadline. This allows the caller to ignore any latency associated
     * with this transaction being mined and propagating this transaction to the miner.
     * @notice Request to bridge input token cross chain to a destination chain and receive a specified amount
     * of output tokens. The fee paid to relayers and the system should be captured in the spread between output
     * amount and input amount when adjusted to be denominated in the input token. A relayer on the destination
     * chain will send outputAmount of outputTokens to the recipient and receive inputTokens on a repayment
     * chain of their choice. Therefore, the fee should account for destination fee transaction costs,
     * the relayer's opportunity cost of capital while they wait to be refunded following an optimistic challenge
     * window in the HubPool, and the system fee that they'll be charged.
     * @dev On the destination chain, the hash of the deposit data will be used to uniquely identify this deposit, so
     * modifying any params in it will result in a different hash and a different deposit. The hash will comprise
     * all parameters to this function along with this chain's chainId(). Relayers are only refunded for filling
     * deposits with deposit hashes that map exactly to the one emitted by this contract.
     * @param depositor The account credited with the deposit who can request to "speed up" this deposit by modifying
     * the output amount, recipient, and message.
     * @param recipient The account receiving funds on the destination chain. Can be an EOA or a contract. If
     * the output token is the wrapped native token for the chain, then the recipient will receive native token if
     * an EOA or wrapped native token if a contract.
     * @param inputToken The token pulled from the caller's account and locked into this contract to
     * initiate the deposit. The equivalent of this token on the relayer's repayment chain of choice will be sent
     * as a refund. If this is equal to the wrapped native token then the caller can optionally pass in native token as
     * msg.value, as long as msg.value = inputTokenAmount.
     * @param outputToken The token that the relayer will send to the recipient on the destination chain. Must be an
     * ERC20.
     * @param inputAmount The amount of input tokens to pull from the caller's account and lock into this contract.
     * This amount will be sent to the relayer on their repayment chain of choice as a refund following an optimistic
     * challenge window in the HubPool, less a system fee.
     * @param outputAmount The amount of output tokens that the relayer will send to the recipient on the destination.
     * @param destinationChainId The destination chain identifier. Must be enabled along with the input token
     * as a valid deposit route from this spoke pool or this transaction will revert.
     * @param exclusiveRelayer The relayer that will be exclusively allowed to fill this deposit before the
     * exclusivity deadline timestamp. This must be a valid, non-zero address if the exclusivity deadline is
     * greater than the current block.timestamp. If the exclusivity deadline is < currentTime, then this must be
     * address(0), and vice versa if this is address(0).
     * @param quoteTimestamp The HubPool timestamp that is used to determine the system fee paid by the depositor.
     *  This must be set to some time between [currentTime - depositQuoteTimeBuffer, currentTime]
     * where currentTime is block.timestamp on this chain or this transaction will revert.
     * @param fillDeadline The deadline for the relayer to fill the deposit. After this destination chain timestamp,
     * the fill will revert on the destination chain. Must be set between [currentTime, currentTime + fillDeadlineBuffer]
     * where currentTime is block.timestamp on this chain or this transaction will revert.
     * @param exclusivityPeriod Added to the current time to set the exclusive relayer deadline,
     * which is the deadline for the exclusiveRelayer to fill the deposit. After this destination chain timestamp,
     * anyone can fill the deposit.
     * @param message The message to send to the recipient on the destination chain if the recipient is a contract.
     * If the message is not empty, the recipient contract must implement handleV3AcrossMessage() or the fill will revert.
     */
    function depositV3(
        bytes32 depositor,
        bytes32 recipient,
        bytes32 inputToken,
        bytes32 outputToken,
        uint256 inputAmount,
        uint256 outputAmount,
        uint256 destinationChainId,
        bytes32 exclusiveRelayer,
        uint32 quoteTimestamp,
        uint32 fillDeadline,
        uint32 exclusivityPeriod,
        bytes calldata message
    ) public payable override nonReentrant unpausedDeposits {
        // Check that deposit route is enabled for the input token. There are no checks required for the output token
        // which is pulled from the relayer at fill time and passed through this contract atomically to the recipient.
        if (!enabledDepositRoutes[inputToken][destinationChainId]) revert DisabledRoute();

        // Require that quoteTimestamp has a maximum age so that depositors pay an LP fee based on recent HubPool usage.
        // It is assumed that cross-chain timestamps are normally loosely in-sync, but clock drift can occur. If the
        // SpokePool time stalls or lags significantly, it is still possible to make deposits by setting quoteTimestamp
        // within the configured buffer. The owner should pause deposits/fills if this is undesirable.
        // This will underflow if quoteTimestamp is more than depositQuoteTimeBuffer;
        // this is safe but will throw an unintuitive error.

        // slither-disable-next-line timestamp
        uint256 currentTime = getCurrentTime();
        if (currentTime - quoteTimestamp > depositQuoteTimeBuffer) revert InvalidQuoteTimestamp();

        // fillDeadline is relative to the destination chain.
        // Don’t allow fillDeadline to be more than several bundles into the future.
        // This limits the maximum required lookback for dataworker and relayer instances.
        // Also, don't allow fillDeadline to be in the past. This poses a potential UX issue if the destination
        // chain time keeping and this chain's time keeping are out of sync but is not really a practical hurdle
        // unless they are significantly out of sync or the depositor is setting very short fill deadlines. This latter
        // situation won't be a problem for honest users.
        if (fillDeadline < currentTime || fillDeadline > currentTime + fillDeadlineBuffer) revert InvalidFillDeadline();

        // If the address of the origin token is a wrappedNativeToken contract and there is a msg.value with the
        // transaction then the user is sending the native token. In this case, the native token should be
        // wrapped.
        if (inputToken == address(wrappedNativeToken).toBytes32() && msg.value > 0) {
            if (msg.value != inputAmount) revert MsgValueDoesNotMatchInputAmount();
            wrappedNativeToken.deposit{ value: msg.value }();
            // Else, it is a normal ERC20. In this case pull the token from the caller as per normal.
            // Note: this includes the case where the L2 caller has WETH (already wrapped ETH) and wants to bridge them.
            // In this case the msg.value will be set to 0, indicating a "normal" ERC20 bridging action.
        } else {
            // msg.value should be 0 if input token isn't the wrapped native token.
            if (msg.value != 0) revert MsgValueDoesNotMatchInputAmount();
            IERC20Upgradeable(inputToken.toAddress()).safeTransferFrom(msg.sender, address(this), inputAmount);
        }

        emit V3FundsDeposited(
            inputToken,
            outputToken,
            inputAmount,
            outputAmount,
            destinationChainId,
            // Increment count of deposits so that deposit ID for this spoke pool is unique.
            numberOfDeposits++,
            quoteTimestamp,
            fillDeadline,
            uint32(currentTime) + exclusivityPeriod,
            depositor,
            recipient,
            exclusiveRelayer,
            message
        );
    }

    /**
     * @notice An overloaded version of `depositV3` that accepts `address` types for backward compatibility.
     * This function allows bridging of input tokens cross-chain to a destination chain, receiving a specified amount of output tokens.
     * The relayer is refunded in input tokens on a repayment chain of their choice, minus system fees, after an optimistic challenge
     * window. The exclusivity period is specified as an offset from the current block timestamp.
     *
     * @dev This version mirrors the original `depositV3` function, but uses `address` types for `depositor`, `recipient`,
     * `inputToken`, `outputToken`, and `exclusiveRelayer` for compatibility with contracts using the `address` type.
     *
     * The key functionality and logic remain identical, ensuring interoperability across both versions.
     *
     * @param depositor The account credited with the deposit who can request to "speed up" this deposit by modifying
     * the output amount, recipient, and message.
     * @param recipient The account receiving funds on the destination chain. Can be an EOA or a contract. If
     * the output token is the wrapped native token for the chain, then the recipient will receive native token if
     * an EOA or wrapped native token if a contract.
     * @param inputToken The token pulled from the caller's account and locked into this contract to initiate the deposit.
     * The equivalent of this token on the relayer's repayment chain of choice will be sent as a refund. If this is equal
     * to the wrapped native token, the caller can optionally pass in native token as msg.value, provided msg.value = inputTokenAmount.
     * @param outputToken The token that the relayer will send to the recipient on the destination chain. Must be an ERC20.
     * @param inputAmount The amount of input tokens pulled from the caller's account and locked into this contract. This
     * amount will be sent to the relayer as a refund following an optimistic challenge window in the HubPool, less a system fee.
     * @param outputAmount The amount of output tokens that the relayer will send to the recipient on the destination.
     * @param destinationChainId The destination chain identifier. Must be enabled along with the input token as a valid
     * deposit route from this spoke pool or this transaction will revert.
     * @param exclusiveRelayer The relayer exclusively allowed to fill this deposit before the exclusivity deadline.
     * @param quoteTimestamp The HubPool timestamp that determines the system fee paid by the depositor. This must be set
     * between [currentTime - depositQuoteTimeBuffer, currentTime] where currentTime is block.timestamp on this chain.
     * @param fillDeadline The deadline for the relayer to fill the deposit. After this destination chain timestamp, the fill will
     * revert on the destination chain. Must be set between [currentTime, currentTime + fillDeadlineBuffer] where currentTime
     * is block.timestamp on this chain.
     * @param exclusivityPeriod Added to the current time to set the exclusive relayer deadline. After this timestamp,
     * anyone can fill the deposit.
     * @param message The message to send to the recipient on the destination chain if the recipient is a contract. If the
     * message is not empty, the recipient contract must implement `handleV3AcrossMessage()` or the fill will revert.
     */
    function depositV3(
        address depositor,
        address recipient,
        address inputToken,
        address outputToken,
        uint256 inputAmount,
        uint256 outputAmount,
        uint256 destinationChainId,
        address exclusiveRelayer,
        uint32 quoteTimestamp,
        uint32 fillDeadline,
        uint32 exclusivityPeriod,
        bytes calldata message
    ) public payable {
        depositV3(
            depositor.toBytes32(),
            recipient.toBytes32(),
            inputToken.toBytes32(),
            outputToken.toBytes32(),
            inputAmount,
            outputAmount,
            destinationChainId,
            exclusiveRelayer.toBytes32(),
            quoteTimestamp,
            fillDeadline,
            exclusivityPeriod,
            message
        );
    }

    /**
     * @notice Submits deposit and sets quoteTimestamp to current Time. Sets fill and exclusivity
     * deadlines as offsets added to the current time. This function is designed to be called by users
     * such as Multisig contracts who do not have certainty when their transaction will mine.
     * @param depositor The account credited with the deposit who can request to "speed up" this deposit by modifying
     * the output amount, recipient, and message.
     * @param recipient The account receiving funds on the destination chain. Can be an EOA or a contract. If
     * the output token is the wrapped native token for the chain, then the recipient will receive native token if
     * an EOA or wrapped native token if a contract.
     * @param inputToken The token pulled from the caller's account and locked into this contract to
     * initiate the deposit. The equivalent of this token on the relayer's repayment chain of choice will be sent
     * as a refund. If this is equal to the wrapped native token then the caller can optionally pass in native token as
     * msg.value, as long as msg.value = inputTokenAmount.
     * @param outputToken The token that the relayer will send to the recipient on the destination chain. Must be an
     * ERC20.
     * @param inputAmount The amount of input tokens to pull from the caller's account and lock into this contract.
     * This amount will be sent to the relayer on their repayment chain of choice as a refund following an optimistic
     * challenge window in the HubPool, plus a system fee.
     * @param outputAmount The amount of output tokens that the relayer will send to the recipient on the destination.
     * @param destinationChainId The destination chain identifier. Must be enabled along with the input token
     * as a valid deposit route from this spoke pool or this transaction will revert.
     * @param exclusiveRelayer The relayer that will be exclusively allowed to fill this deposit before the
     * exclusivity deadline timestamp.
     * @param fillDeadlineOffset Added to the current time to set the fill deadline, which is the deadline for the
     * relayer to fill the deposit. After this destination chain timestamp, the fill will revert on the
     * destination chain.
     * @param exclusivityPeriod Added to the current time to set the exclusive relayer deadline,
     * which is the deadline for the exclusiveRelayer to fill the deposit. After this destination chain timestamp,
     * anyone can fill the deposit up to the fillDeadline timestamp.
     * @param message The message to send to the recipient on the destination chain if the recipient is a contract.
     * If the message is not empty, the recipient contract must implement handleV3AcrossMessage() or the fill will revert.
     */
    function depositV3Now(
        bytes32 depositor,
        bytes32 recipient,
        bytes32 inputToken,
        bytes32 outputToken,
        uint256 inputAmount,
        uint256 outputAmount,
        uint256 destinationChainId,
        bytes32 exclusiveRelayer,
        uint32 fillDeadlineOffset,
        uint32 exclusivityPeriod,
        bytes calldata message
    ) external payable {
        depositV3(
            depositor,
            recipient,
            inputToken,
            outputToken,
            inputAmount,
            outputAmount,
            destinationChainId,
            exclusiveRelayer,
            uint32(getCurrentTime()),
            uint32(getCurrentTime()) + fillDeadlineOffset,
            exclusivityPeriod,
            message
        );
    }

    /**
     * @notice An overloaded version of `depositV3Now` that supports addresses as input types for backward compatibility.
     * This function submits a deposit and sets `quoteTimestamp` to the current time. The `fill` and `exclusivity` deadlines
     * are set as offsets added to the current time. It is designed to be called by users, including Multisig contracts, who may
     * not have certainty when their transaction will be mined.
     *
     * @dev This version is identical to the original `depositV3Now` but uses `address` types for `depositor`, `recipient`,
     * `inputToken`, `outputToken`, and `exclusiveRelayer` to support compatibility with older systems.
     * It maintains the same logic and purpose, ensuring interoperability with both versions.
     *
     * @param depositor The account credited with the deposit, who can request to "speed up" this deposit by modifying
     * the output amount, recipient, and message.
     * @param recipient The account receiving funds on the destination chain. Can be an EOA or a contract. If
     * the output token is the wrapped native token for the chain, then the recipient will receive the native token if
     * an EOA or wrapped native token if a contract.
     * @param inputToken The token pulled from the caller's account and locked into this contract to initiate the deposit.
     * Equivalent tokens on the relayer's repayment chain will be sent as a refund. If this is the wrapped native token,
     * msg.value must equal inputTokenAmount when passed.
     * @param outputToken The token the relayer will send to the recipient on the destination chain. Must be an ERC20.
     * @param inputAmount The amount of input tokens pulled from the caller's account and locked into this contract.
     * This amount will be sent to the relayer as a refund following an optimistic challenge window in the HubPool, plus a system fee.
     * @param outputAmount The amount of output tokens the relayer will send to the recipient on the destination.
     * @param destinationChainId The destination chain identifier. Must be enabled with the input token as a valid deposit route
     * from this spoke pool, or the transaction will revert.
     * @param exclusiveRelayer The relayer exclusively allowed to fill the deposit before the exclusivity deadline.
     * @param fillDeadlineOffset Added to the current time to set the fill deadline. After this timestamp, fills on the
     * destination chain will revert.
     * @param exclusivityPeriod Added to the current time to set the exclusive relayer deadline. After this timestamp,
     * anyone can fill the deposit until the fill deadline.
     * @param message The message to send to the recipient on the destination chain. If the recipient is a contract, it must
     * implement `handleV3AcrossMessage()` if the message is not empty, or the fill will revert.
     */
    function depositV3Now(
        address depositor,
        address recipient,
        address inputToken,
        address outputToken,
        uint256 inputAmount,
        uint256 outputAmount,
        uint256 destinationChainId,
        address exclusiveRelayer,
        uint32 fillDeadlineOffset,
        uint32 exclusivityPeriod,
        bytes calldata message
    ) external payable {
        depositV3(
            depositor,
            recipient,
            inputToken,
            outputToken,
            inputAmount,
            outputAmount,
            destinationChainId,
            exclusiveRelayer,
            uint32(getCurrentTime()),
            uint32(getCurrentTime()) + fillDeadlineOffset,
            exclusivityPeriod,
            message
        );
    }

    /**
     * @notice DEPRECATED. Use depositV3() instead.
     * @notice Submits deposit and sets exclusivityDeadline to current time plus some offset. This function is
     * designed to be called by users who want to set an exclusive relayer for some amount of time after their deposit
     * transaction is mined.
     * @notice If exclusivtyDeadlineOffset > 0, then exclusiveRelayer must be set to a valid address, which is a
     * requirement imposed by depositV3().
     * @param depositor The account credited with the deposit who can request to "speed up" this deposit by modifying
     * the output amount, recipient, and message.
     * @param recipient The account receiving funds on the destination chain. Can be an EOA or a contract. If
     * the output token is the wrapped native token for the chain, then the recipient will receive native token if
     * an EOA or wrapped native token if a contract.
     * @param inputToken The token pulled from the caller's account and locked into this contract to
     * initiate the deposit. The equivalent of this token on the relayer's repayment chain of choice will be sent
     * as a refund. If this is equal to the wrapped native token then the caller can optionally pass in native token as
     * msg.value, as long as msg.value = inputTokenAmount.
     * @param outputToken The token that the relayer will send to the recipient on the destination chain. Must be an
     * ERC20.
     * @param inputAmount The amount of input tokens to pull from the caller's account and lock into this contract.
     * This amount will be sent to the relayer on their repayment chain of choice as a refund following an optimistic
     * challenge window in the HubPool, plus a system fee.
     * @param outputAmount The amount of output tokens that the relayer will send to the recipient on the destination.
     * @param destinationChainId The destination chain identifier. Must be enabled along with the input token
     * as a valid deposit route from this spoke pool or this transaction will revert.
     * @param exclusiveRelayer The relayer that will be exclusively allowed to fill this deposit before the
     * exclusivity deadline timestamp.
     * @param quoteTimestamp The HubPool timestamp that is used to determine the system fee paid by the depositor.
     *  This must be set to some time between [currentTime - depositQuoteTimeBuffer, currentTime]
     * where currentTime is block.timestamp on this chain or this transaction will revert.
     * @param fillDeadline The deadline for the relayer to fill the deposit. After this destination chain timestamp,
     * the fill will revert on the destination chain. Must be set between [currentTime, currentTime + fillDeadlineBuffer]
     * where currentTime is block.timestamp on this chain or this transaction will revert.
     * @param exclusivityPeriod Added to the current time to set the exclusive reayer deadline,
     * which is the deadline for the exclusiveRelayer to fill the deposit. After this destination chain timestamp,
     * anyone can fill the deposit.
     * @param message The message to send to the recipient on the destination chain if the recipient is a contract.
     * If the message is not empty, the recipient contract must implement handleV3AcrossMessage() or the fill will revert.
     */
    function depositExclusive(
        address depositor,
        address recipient,
        address inputToken,
        address outputToken,
        uint256 inputAmount,
        uint256 outputAmount,
        uint256 destinationChainId,
        address exclusiveRelayer,
        uint32 quoteTimestamp,
        uint32 fillDeadline,
        uint32 exclusivityPeriod,
        bytes calldata message
    ) public payable {
        depositV3(
            depositor.toBytes32(),
            recipient.toBytes32(),
            inputToken.toBytes32(),
            outputToken.toBytes32(),
            inputAmount,
            outputAmount,
            destinationChainId,
            exclusiveRelayer.toBytes32(),
            quoteTimestamp,
            fillDeadline,
            exclusivityPeriod,
            message
        );
    }

    /**
     * @notice Depositor can use this function to signal to relayer to use updated output amount, recipient,
     * and/or message.
     * @dev the depositor and depositId must match the params in a V3FundsDeposited event that the depositor
     * wants to speed up. The relayer has the option but not the obligation to use this updated information
     * when filling the deposit via fillV3RelayWithUpdatedDeposit().
     * @param depositor Depositor that must sign the depositorSignature and was the original depositor.
     * @param depositId Deposit ID to speed up.
     * @param updatedOutputAmount New output amount to use for this deposit. Should be lower than previous value
     * otherwise relayer has no incentive to use this updated value.
     * @param updatedRecipient New recipient to use for this deposit. Can be modified if the recipient is a contract
     * that expects to receive a message from the relay and for some reason needs to be modified.
     * @param updatedMessage New message to use for this deposit. Can be modified if the recipient is a contract
     * that expects to receive a message from the relay and for some reason needs to be modified.
     * @param depositorSignature Signed EIP712 hashstruct containing the deposit ID. Should be signed by the depositor
     * account. If depositor is a contract, then should implement EIP1271 to sign as a contract. See
     * _verifyUpdateV3DepositMessage() for more details about how this signature should be constructed.
     */
    function speedUpV3Deposit(
        bytes32 depositor,
        uint32 depositId,
        uint256 updatedOutputAmount,
        bytes32 updatedRecipient,
        bytes calldata updatedMessage,
        bytes calldata depositorSignature
    ) public override nonReentrant {
        _verifyUpdateV3DepositMessage(
            depositor,
            depositId,
            chainId(),
            updatedOutputAmount,
            updatedRecipient,
            updatedMessage,
            depositorSignature,
            UPDATE_V3_DEPOSIT_DETAILS_HASH
        );

        // Assuming the above checks passed, a relayer can take the signature and the updated deposit information
        // from the following event to submit a fill with updated relay data.
        emit RequestedSpeedUpV3Deposit(
            updatedOutputAmount,
            depositId,
            depositor,
            updatedRecipient,
            updatedMessage,
            depositorSignature
        );
    }

    /**
     * @notice An overloaded version of `speedUpV3Deposit` using `address` types for backward compatibility.
     * This function allows the depositor to signal to the relayer to use updated output amount, recipient, and/or message
     * when filling a deposit. This can be useful when the deposit needs to be modified after the original transaction has
     * been mined.
     *
     * @dev The `depositor` and `depositId` must match the parameters in a `V3FundsDeposited` event that the depositor wants to speed up.
     * The relayer is not obligated but has the option to use this updated information when filling the deposit using
     * `fillV3RelayWithUpdatedDeposit()`. This version uses `address` types for compatibility with systems relying on
     * `address`-based implementations.
     *
     * @param depositor The depositor that must sign the `depositorSignature` and was the original depositor.
     * @param depositId The deposit ID to speed up.
     * @param updatedOutputAmount The new output amount to use for this deposit. It should be lower than the previous value,
     * otherwise the relayer has no incentive to use this updated value.
     * @param updatedRecipient The new recipient for this deposit. Can be modified if the original recipient is a contract that
     * expects to receive a message from the relay and needs to be changed.
     * @param updatedMessage The new message for this deposit. Can be modified if the recipient is a contract that expects
     * to receive a message from the relay and needs to be updated.
     * @param depositorSignature The signed EIP712 hashstruct containing the deposit ID. Should be signed by the depositor account.
     * If the depositor is a contract, it should implement EIP1271 to sign as a contract. See `_verifyUpdateV3DepositMessage()`
     * for more details on how the signature should be constructed.
     */
    function speedUpV3Deposit(
        address depositor,
        uint32 depositId,
        uint256 updatedOutputAmount,
        address updatedRecipient,
        bytes calldata updatedMessage,
        bytes calldata depositorSignature
    ) public {
        _verifyUpdateV3DepositMessage(
            depositor.toBytes32(),
            depositId,
            chainId(),
            updatedOutputAmount,
            updatedRecipient.toBytes32(),
            updatedMessage,
            depositorSignature,
            UPDATE_V3_DEPOSIT_ADDRESS_OVERLOAD_DETAILS_HASH
        );

        // Assuming the above checks passed, a relayer can take the signature and the updated deposit information
        // from the following event to submit a fill with updated relay data.
        emit RequestedSpeedUpV3Deposit(
            updatedOutputAmount,
            depositId,
            depositor.toBytes32(),
            updatedRecipient.toBytes32(),
            updatedMessage,
            depositorSignature
        );
    }

    /**************************************
     *         RELAYER FUNCTIONS          *
     **************************************/

    /**
     * @notice Fulfill request to bridge cross chain by sending specified output tokens to the recipient.
     * @dev The fee paid to relayers and the system should be captured in the spread between output
     * amount and input amount when adjusted to be denominated in the input token. A relayer on the destination
     * chain will send outputAmount of outputTokens to the recipient and receive inputTokens on a repayment
     * chain of their choice. Therefore, the fee should account for destination fee transaction costs, the
     * relayer's opportunity cost of capital while they wait to be refunded following an optimistic challenge
     * window in the HubPool, and a system fee charged to relayers.
     * @dev The hash of the relayData will be used to uniquely identify the deposit to fill, so
     * modifying any params in it will result in a different hash and a different deposit. The hash will comprise
     * all parameters passed to depositV3() on the origin chain along with that chain's chainId(). This chain's
     * chainId() must therefore match the destinationChainId passed into depositV3.
     * Relayers are only refunded for filling deposits with deposit hashes that map exactly to the one emitted by the
     * origin SpokePool therefore the relayer should not modify any params in relayData.
     * @dev Cannot fill more than once. Partial fills are not supported.
     * @param relayData struct containing all the data needed to identify the deposit to be filled. Should match
     * all the same-named parameters emitted in the origin chain V3FundsDeposited event.
     * - depositor: The account credited with the deposit who can request to "speed up" this deposit by modifying
     * the output amount, recipient, and message.
     * - recipient The account receiving funds on this chain. Can be an EOA or a contract. If
     * the output token is the wrapped native token for the chain, then the recipient will receive native token if
     * an EOA or wrapped native token if a contract.
     * - inputToken: The token pulled from the caller's account to initiate the deposit. The equivalent of this
     * token on the repayment chain will be sent as a refund to the caller.
     * - outputToken The token that the caller will send to the recipient on the destination chain. Must be an
     * ERC20.
     * - inputAmount: This amount, less a system fee, will be sent to the caller on their repayment chain of choice as a refund
     * following an optimistic challenge window in the HubPool.
     * - outputAmount: The amount of output tokens that the caller will send to the recipient.
     * - originChainId: The origin chain identifier.
     * - exclusiveRelayer The relayer that will be exclusively allowed to fill this deposit before the
     * exclusivity deadline timestamp.
     * - fillDeadline The deadline for the caller to fill the deposit. After this timestamp,
     * the fill will revert on the destination chain.
     * - exclusivityDeadline: The deadline for the exclusive relayer to fill the deposit. After this
     * timestamp, anyone can fill this deposit.
     * - message The message to send to the recipient if the recipient is a contract that implements a
     * handleV3AcrossMessage() public function
     * @param repaymentChainId Chain of SpokePool where relayer wants to be refunded after the challenge window has
     * passed. Will receive inputAmount of the equivalent token to inputToken on the repayment chain.
     */
    function fillV3Relay(
        V3RelayData calldata relayData,
        uint256 repaymentChainId,
        bytes32 repaymentAddress
    ) public override nonReentrant unpausedFills {
        // Exclusivity deadline is inclusive and is the latest timestamp that the exclusive relayer has sole right
        // to fill the relay.
        if (
            relayData.exclusiveRelayer != msg.sender.toBytes32() &&
            relayData.exclusivityDeadline >= getCurrentTime() &&
            relayData.exclusiveRelayer != bytes32(0)
        ) {
            revert NotExclusiveRelayer();
        }

        V3RelayExecutionParams memory relayExecution = V3RelayExecutionParams({
            relay: relayData,
            relayHash: _getV3RelayHash(relayData),
            updatedOutputAmount: relayData.outputAmount,
            updatedRecipient: relayData.recipient,
            updatedMessage: relayData.message,
            repaymentChainId: repaymentChainId
        });

<<<<<<< HEAD
        _fillRelayV3(relayExecution, repaymentAddress, false);
=======
        _fillRelayV3(relayExecution, msg.sender.toBytes32(), false);
>>>>>>> c338c54f
    }

    /**
     * @notice Identical to fillV3Relay except that the relayer wants to use a depositor's updated output amount,
     * recipient, and/or message. The relayer should only use this function if they can supply a message signed
     * by the depositor that contains the fill's matching deposit ID along with updated relay parameters.
     * If the signature can be verified, then this function will emit a FilledV3Event that will be used by
     * the system for refund verification purposes. In otherwords, this function is an alternative way to fill a
     * a deposit than fillV3Relay.
     * @dev Subject to same exclusivity deadline rules as fillV3Relay().
     * @param relayData struct containing all the data needed to identify the deposit to be filled. See fillV3Relay().
     * @param repaymentChainId Chain of SpokePool where relayer wants to be refunded after the challenge window has
     * passed. See fillV3Relay().
     * @param updatedOutputAmount New output amount to use for this deposit.
     * @param updatedRecipient New recipient to use for this deposit.
     * @param updatedMessage New message to use for this deposit.
     * @param depositorSignature Signed EIP712 hashstruct containing the deposit ID. Should be signed by the depositor
     * account.
     */
    function fillV3RelayWithUpdatedDeposit(
        V3RelayData calldata relayData,
        uint256 repaymentChainId,
        bytes32 repaymentAddress,
        uint256 updatedOutputAmount,
        bytes32 updatedRecipient,
        bytes calldata updatedMessage,
        bytes calldata depositorSignature
    ) public override nonReentrant unpausedFills {
        // Exclusivity deadline is inclusive and is the latest timestamp that the exclusive relayer has sole right
        // to fill the relay.
        if (relayData.exclusivityDeadline >= getCurrentTime() && relayData.exclusiveRelayer != msg.sender.toBytes32()) {
            revert NotExclusiveRelayer();
        }

        V3RelayExecutionParams memory relayExecution = V3RelayExecutionParams({
            relay: relayData,
            relayHash: _getV3RelayHash(relayData),
            updatedOutputAmount: updatedOutputAmount,
            updatedRecipient: updatedRecipient,
            updatedMessage: updatedMessage,
            repaymentChainId: repaymentChainId
        });

        _verifyUpdateV3DepositMessage(
            relayData.depositor,
            relayData.depositId,
            relayData.originChainId,
            updatedOutputAmount,
            updatedRecipient,
            updatedMessage,
            depositorSignature,
            UPDATE_V3_DEPOSIT_DETAILS_HASH
        );

<<<<<<< HEAD
        _fillRelayV3(relayExecution, repaymentAddress, false);
=======
        _fillRelayV3(relayExecution, msg.sender.toBytes32(), false);
>>>>>>> c338c54f
    }

    /**
     * @notice Request Across to send LP funds to this contract to fulfill a slow fill relay
     * for a deposit in the next bundle.
     * @dev Slow fills are not possible unless the input and output tokens are "equivalent", i.e.
     * they route to the same L1 token via PoolRebalanceRoutes.
     * @dev Slow fills are created by inserting slow fill objects into a merkle tree that is included
     * in the next HubPool "root bundle". Once the optimistic challenge window has passed, the HubPool
     * will relay the slow root to this chain via relayRootBundle(). Once the slow root is relayed,
     * the slow fill can be executed by anyone who calls executeV3SlowRelayLeaf().
     * @dev Cannot request a slow fill if the fill deadline has passed.
     * @dev Cannot request a slow fill if the relay has already been filled or a slow fill has already been requested.
     * @param relayData struct containing all the data needed to identify the deposit that should be
     * slow filled. If any of the params are missing or different from the origin chain deposit,
     * then Across will not include a slow fill for the intended deposit.
     */
    function requestV3SlowFill(V3RelayData calldata relayData) public override nonReentrant unpausedFills {
        // If a depositor has set an exclusivity deadline, then only the exclusive relayer should be able to
        // fast fill within this deadline. Moreover, the depositor should expect to get *fast* filled within
        // this deadline, not slow filled. As a simplifying assumption, we will not allow slow fills to be requested
        // during this exclusivity period.
        if (relayData.exclusivityDeadline >= getCurrentTime()) revert NoSlowFillsInExclusivityWindow();
        if (relayData.fillDeadline < getCurrentTime()) revert ExpiredFillDeadline();

        bytes32 relayHash = _getV3RelayHash(relayData);
        if (fillStatuses[relayHash] != uint256(FillStatus.Unfilled)) revert InvalidSlowFillRequest();
        fillStatuses[relayHash] = uint256(FillStatus.RequestedSlowFill);

        emit RequestedV3SlowFill(
            relayData.inputToken,
            relayData.outputToken,
            relayData.inputAmount,
            relayData.outputAmount,
            relayData.originChainId,
            relayData.depositId,
            relayData.fillDeadline,
            relayData.exclusivityDeadline,
            relayData.exclusiveRelayer,
            relayData.depositor,
            relayData.recipient,
            relayData.message
        );
    }

    /**
     * @notice Fills a single leg of a particular order on the destination chain
     * @dev ERC-7683 fill function.
     * @param orderId Unique order identifier for this order
     * @param originData Data emitted on the origin to parameterize the fill
     * @param fillerData Data provided by the filler to inform the fill or express their preferences
     */
    function fill(
        bytes32 orderId,
        bytes calldata originData,
        bytes calldata fillerData
    ) external {
        if (keccak256(originData) != orderId) {
            revert WrongERC7683OrderId();
        }

        // Must do a delegatecall because the function requires the inputs to be calldata.
        (bool success, bytes memory data) = address(this).delegatecall(
            abi.encodeWithSelector(this.fillV3Relay.selector, abi.encodePacked(originData, fillerData))
        );
        if (!success) {
            revert LowLevelCallFailed(data);
        }
    }

    /**************************************
     *         DATA WORKER FUNCTIONS      *
     **************************************/

    /**
     * @notice Executes a slow relay leaf stored as part of a root bundle relayed by the HubPool.
     * @dev Executing a slow fill leaf is equivalent to filling the relayData so this function cannot be used to
     * double fill a recipient. The relayData that is filled is included in the slowFillLeaf and is hashed
     * like any other fill sent through fillV3Relay().
     * @dev There is no relayer credited with filling this relay since funds are sent directly out of this contract.
     * @param slowFillLeaf Contains all data necessary to uniquely identify a relay for this chain. This struct is
     * hashed and included in a merkle root that is relayed to all spoke pools.
     * - relayData: struct containing all the data needed to identify the original deposit to be slow filled.
     * - chainId: chain identifier where slow fill leaf should be executed. If this doesn't match this chain's
     * chainId, then this function will revert.
     * - updatedOutputAmount: Amount to be sent to recipient out of this contract's balance. Can be set differently
     * from relayData.outputAmount to charge a different fee because this deposit was "slow" filled. Usually,
     * this will be set higher to reimburse the recipient for waiting for the slow fill.
     * @param rootBundleId Unique ID of root bundle containing slow relay root that this leaf is contained in.
     * @param proof Inclusion proof for this leaf in slow relay root in root bundle.
     */
    function executeV3SlowRelayLeaf(
        V3SlowFill calldata slowFillLeaf,
        uint32 rootBundleId,
        bytes32[] calldata proof
    ) public override nonReentrant {
        V3RelayData memory relayData = slowFillLeaf.relayData;

        _preExecuteLeafHook(relayData.outputToken);

        // @TODO In the future consider allowing way for slow fill leaf to be created with updated
        // deposit params like outputAmount, message and recipient.
        V3RelayExecutionParams memory relayExecution = V3RelayExecutionParams({
            relay: relayData,
            relayHash: _getV3RelayHash(relayData),
            updatedOutputAmount: slowFillLeaf.updatedOutputAmount,
            updatedRecipient: relayData.recipient,
            updatedMessage: relayData.message,
            repaymentChainId: EMPTY_REPAYMENT_CHAIN_ID // Repayment not relevant for slow fills.
        });

        _verifyV3SlowFill(relayExecution, rootBundleId, proof);

        // - No relayer to refund for slow fill executions.
        _fillRelayV3(relayExecution, EMPTY_RELAYER, true);
    }

    /**
     * @notice Executes a relayer refund leaf stored as part of a root bundle. Will send the relayer the amount they
     * sent to the recipient plus a relayer fee.
     * @param rootBundleId Unique ID of root bundle containing relayer refund root that this leaf is contained in.
     * @param relayerRefundLeaf Contains all data necessary to reconstruct leaf contained in root bundle and to
     * refund relayer. This data structure is explained in detail in the SpokePoolInterface.
     * @param proof Inclusion proof for this leaf in relayer refund root in root bundle.
     */
    function executeRelayerRefundLeaf(
        uint32 rootBundleId,
        SpokePoolInterface.RelayerRefundLeaf memory relayerRefundLeaf,
        bytes32[] memory proof
    ) public payable virtual override nonReentrant {
        _preExecuteLeafHook(relayerRefundLeaf.l2TokenAddress);

        if (relayerRefundLeaf.chainId != chainId()) revert InvalidChainId();

        RootBundle storage rootBundle = rootBundles[rootBundleId];

        // Check that proof proves that relayerRefundLeaf is contained within the relayer refund root.
        // Note: This should revert if the relayerRefundRoot is uninitialized.
        if (!MerkleLib.verifyRelayerRefund(rootBundle.relayerRefundRoot, relayerRefundLeaf, proof)) {
            revert InvalidMerkleProof();
        }

        _setClaimedLeaf(rootBundleId, relayerRefundLeaf.leafId);

        _distributeRelayerRefunds(
            relayerRefundLeaf.chainId,
            relayerRefundLeaf.amountToReturn,
            relayerRefundLeaf.refundAmounts,
            relayerRefundLeaf.leafId,
            relayerRefundLeaf.l2TokenAddress,
            relayerRefundLeaf.refundAddresses
        );

        emit ExecutedRelayerRefundRoot(
            relayerRefundLeaf.amountToReturn,
            relayerRefundLeaf.chainId,
            relayerRefundLeaf.refundAmounts,
            rootBundleId,
            relayerRefundLeaf.leafId,
            relayerRefundLeaf.l2TokenAddress,
            relayerRefundLeaf.refundAddresses,
            msg.sender
        );
    }

    /**************************************
     *           VIEW FUNCTIONS           *
     **************************************/

    /**
     * @notice Returns chain ID for this network.
     * @dev Some L2s like ZKSync don't support the CHAIN_ID opcode so we allow the implementer to override this.
     */
    function chainId() public view virtual override returns (uint256) {
        return block.chainid;
    }

    /**
     * @notice Gets the current time.
     * @return uint for the current timestamp.
     */
    function getCurrentTime() public view virtual returns (uint256) {
        return block.timestamp; // solhint-disable-line not-rely-on-time
    }

    /**************************************
     *         INTERNAL FUNCTIONS         *
     **************************************/
    function _deposit(
        bytes32 depositor,
        bytes32 recipient,
        bytes32 originToken,
        uint256 amount,
        uint256 destinationChainId,
        int64 relayerFeePct,
        uint32 quoteTimestamp,
        bytes memory message
    ) internal {
        // Check that deposit route is enabled.
        if (!enabledDepositRoutes[originToken][destinationChainId]) revert DisabledRoute();

        // We limit the relay fees to prevent the user spending all their funds on fees.
        if (SignedMath.abs(relayerFeePct) >= 0.5e18) revert InvalidRelayerFeePct();
        if (amount > MAX_TRANSFER_SIZE) revert MaxTransferSizeExceeded();

        // Require that quoteTimestamp has a maximum age so that depositors pay an LP fee based on recent HubPool usage.
        // It is assumed that cross-chain timestamps are normally loosely in-sync, but clock drift can occur. If the
        // SpokePool time stalls or lags significantly, it is still possible to make deposits by setting quoteTimestamp
        // within the configured buffer. The owner should pause deposits if this is undesirable. This will underflow if
        // quoteTimestamp is more than depositQuoteTimeBuffer; this is safe but will throw an unintuitive error.

        // slither-disable-next-line timestamp
        if (getCurrentTime() - quoteTimestamp > depositQuoteTimeBuffer) revert InvalidQuoteTimestamp();

        // Increment count of deposits so that deposit ID for this spoke pool is unique.
        uint32 newDepositId = numberOfDeposits++;

        // If the address of the origin token is a wrappedNativeToken contract and there is a msg.value with the
        // transaction then the user is sending ETH. In this case, the ETH should be deposited to wrappedNativeToken.
        if (originToken == address(wrappedNativeToken).toBytes32() && msg.value > 0) {
            if (msg.value != amount) revert MsgValueDoesNotMatchInputAmount();
            wrappedNativeToken.deposit{ value: msg.value }();
            // Else, it is a normal ERC20. In this case pull the token from the user's wallet as per normal.
            // Note: this includes the case where the L2 user has WETH (already wrapped ETH) and wants to bridge them.
            // In this case the msg.value will be set to 0, indicating a "normal" ERC20 bridging action.
        } else {
            IERC20Upgradeable(originToken.toAddress()).safeTransferFrom(msg.sender, address(this), amount);
        }

        emit V3FundsDeposited(
            originToken, // inputToken
            bytes32(0), // outputToken. Setting this to 0x0 means that the outputToken should be assumed to be the
            // canonical token for the destination chain matching the inputToken. Therefore, this deposit
            // can always be slow filled.
            // - setting token to 0x0 will signal to off-chain validator that the "equivalent"
            // token as the inputToken for the destination chain should be replaced here.
            amount, // inputAmount
            _computeAmountPostFees(amount, relayerFeePct), // outputAmount
            // - output amount will be the deposit amount less relayerFeePct, which should now be set
            // equal to realizedLpFeePct + gasFeePct + capitalCostFeePct where (gasFeePct + capitalCostFeePct)
            // is equal to the old usage of `relayerFeePct`.
            destinationChainId,
            newDepositId,
            quoteTimestamp,
            INFINITE_FILL_DEADLINE, // fillDeadline. Default to infinite expiry because
            // expired deposits refunds could be a breaking change for existing users of this function.
            0, // exclusivityDeadline. Setting this to 0 along with the exclusiveRelayer to 0x0 means that there
            // is no exclusive deadline
            depositor,
            recipient,
            bytes32(0), // exclusiveRelayer. Setting this to 0x0 will signal to off-chain validator that there
            // is no exclusive relayer.
            message
        );
    }

    function _distributeRelayerRefunds(
        uint256 _chainId,
        uint256 amountToReturn,
        uint256[] memory refundAmounts,
        uint32 leafId,
        bytes32 l2TokenAddress,
        bytes32[] memory refundAddresses
    ) internal {
        if (refundAddresses.length != refundAmounts.length) revert InvalidMerkleLeaf();

        address l2TokenAddressParsed = l2TokenAddress.toAddress();

        // Send each relayer refund address the associated refundAmount for the L2 token address.
        // Note: Even if the L2 token is not enabled on this spoke pool, we should still refund relayers.
        uint256 length = refundAmounts.length;
        for (uint256 i = 0; i < length; ++i) {
            uint256 amount = refundAmounts[i];
            if (amount > 0)
                IERC20Upgradeable(l2TokenAddressParsed).safeTransfer(refundAddresses[i].toAddress(), amount);
        }

        // If leaf's amountToReturn is positive, then send L2 --> L1 message to bridge tokens back via
        // chain-specific bridging method.
        if (amountToReturn > 0) {
            _bridgeTokensToHubPool(amountToReturn, l2TokenAddressParsed);

            emit TokensBridged(amountToReturn, _chainId, leafId, l2TokenAddress, msg.sender);
        }
    }

    function _setCrossDomainAdmin(address newCrossDomainAdmin) internal {
        if (newCrossDomainAdmin == address(0)) revert InvalidCrossDomainAdmin();
        crossDomainAdmin = newCrossDomainAdmin;
        emit SetXDomainAdmin(newCrossDomainAdmin);
    }

    function _setWithdrawalRecipient(address newWithdrawalRecipient) internal {
        if (newWithdrawalRecipient == address(0)) revert InvalidWithdrawalRecipient();
        withdrawalRecipient = newWithdrawalRecipient;
        emit SetWithdrawalRecipient(newWithdrawalRecipient);
    }

    function _preExecuteLeafHook(bytes32) internal virtual {
        // This method by default is a no-op. Different child spoke pools might want to execute functionality here
        // such as wrapping any native tokens owned by the contract into wrapped tokens before proceeding with
        // executing the leaf.
    }

    // Should be overriden by implementing contract depending on how L2 handles sending tokens to L1.
    function _bridgeTokensToHubPool(uint256 amountToReturn, address l2TokenAddress) internal virtual;

    function _setClaimedLeaf(uint32 rootBundleId, uint32 leafId) internal {
        RootBundle storage rootBundle = rootBundles[rootBundleId];

        // Verify the leafId in the leaf has not yet been claimed.
        if (MerkleLib.isClaimed(rootBundle.claimedBitmap, leafId)) revert ClaimedMerkleLeaf();

        // Set leaf as claimed in bitmap. This is passed by reference to the storage rootBundle.
        MerkleLib.setClaimed(rootBundle.claimedBitmap, leafId);
    }

    function _verifyUpdateV3DepositMessage(
        bytes32 depositor,
        uint32 depositId,
        uint256 originChainId,
        uint256 updatedOutputAmount,
        bytes32 updatedRecipient,
        bytes memory updatedMessage,
        bytes memory depositorSignature,
        bytes32 hashType
    ) internal view {
        // A depositor can request to modify an un-relayed deposit by signing a hash containing the updated
        // details and information uniquely identifying the deposit to relay. This information ensures
        // that this signature cannot be re-used for other deposits.
        bytes32 expectedTypedDataV4Hash = _hashTypedDataV4(
            keccak256(
                abi.encode(
                    hashType,
                    depositId,
                    originChainId,
                    updatedOutputAmount,
                    updatedRecipient,
                    keccak256(updatedMessage)
                )
            ),
            originChainId
        );
        _verifyDepositorSignature(depositor.toAddress(), expectedTypedDataV4Hash, depositorSignature);
    }

    // This function is isolated and made virtual to allow different L2's to implement chain specific recovery of
    // signers from signatures because some L2s might not support ecrecover. To be safe, consider always reverting
    // this function for L2s where ecrecover is different from how it works on Ethereum, otherwise there is the
    // potential to forge a signature from the depositor using a different private key than the original depositor's.
    function _verifyDepositorSignature(
        address depositor,
        bytes32 ethSignedMessageHash,
        bytes memory depositorSignature
    ) internal view virtual {
        // Note:
        // - We don't need to worry about reentrancy from a contract deployed at the depositor address since the method
        //   `SignatureChecker.isValidSignatureNow` is a view method. Re-entrancy can happen, but it cannot affect state.
        // - EIP-1271 signatures are supported. This means that a signature valid now, may not be valid later and vice-versa.
        // - For an EIP-1271 signature to work, the depositor contract address must map to a deployed contract on the destination
        //   chain that can validate the signature.
        // - Regular signatures from an EOA are also supported.
        bool isValid = SignatureChecker.isValidSignatureNow(depositor, ethSignedMessageHash, depositorSignature);
        if (!isValid) revert InvalidDepositorSignature();
    }

    function _verifyV3SlowFill(
        V3RelayExecutionParams memory relayExecution,
        uint32 rootBundleId,
        bytes32[] memory proof
    ) internal view {
        V3SlowFill memory slowFill = V3SlowFill({
            relayData: relayExecution.relay,
            chainId: chainId(),
            updatedOutputAmount: relayExecution.updatedOutputAmount
        });

        if (!MerkleLib.verifyV3SlowRelayFulfillment(rootBundles[rootBundleId].slowRelayRoot, slowFill, proof)) {
            revert InvalidMerkleProof();
        }
    }

    function _computeAmountPostFees(uint256 amount, int256 feesPct) private pure returns (uint256) {
        return (amount * uint256(int256(1e18) - feesPct)) / 1e18;
    }

    function _getV3RelayHash(V3RelayData memory relayData) private view returns (bytes32) {
        return keccak256(abi.encode(relayData, chainId()));
    }

    // Unwraps ETH and does a transfer to a recipient address. If the recipient is a smart contract then sends wrappedNativeToken.
    function _unwrapwrappedNativeTokenTo(address payable to, uint256 amount) internal {
        if (address(to).isContract()) {
            IERC20Upgradeable(address(wrappedNativeToken)).safeTransfer(to, amount);
        } else {
            wrappedNativeToken.withdraw(amount);
            AddressLibUpgradeable.sendValue(to, amount);
        }
    }

    // @param relayer: relayer who is actually credited as filling this deposit. Can be different from
    // exclusiveRelayer if passed exclusivityDeadline or if slow fill.
    function _fillRelayV3(
        V3RelayExecutionParams memory relayExecution,
        bytes32 relayer,
        bool isSlowFill
    ) internal {
        V3RelayData memory relayData = relayExecution.relay;

        if (relayData.fillDeadline < getCurrentTime()) revert ExpiredFillDeadline();

        bytes32 relayHash = relayExecution.relayHash;

        // If a slow fill for this fill was requested then the relayFills value for this hash will be
        // FillStatus.RequestedSlowFill. Therefore, if this is the status, then this fast fill
        // will be replacing the slow fill. If this is a slow fill execution, then the following variable
        // is trivially true. We'll emit this value in the FilledRelay
        // event to assist the Dataworker in knowing when to return funds back to the HubPool that can no longer
        // be used for a slow fill execution.
        FillType fillType = isSlowFill
            ? FillType.SlowFill // The following is true if this is a fast fill that was sent after a slow fill request.
            : (
                fillStatuses[relayExecution.relayHash] == uint256(FillStatus.RequestedSlowFill)
                    ? FillType.ReplacedSlowFill
                    : FillType.FastFill
            );

        // @dev This function doesn't support partial fills. Therefore, we associate the relay hash with
        // an enum tracking its fill status. All filled relays, whether slow or fast fills, are set to the Filled
        // status. However, we also use this slot to track whether this fill had a slow fill requested. Therefore
        // we can include a bool in the FilledRelay event making it easy for the dataworker to compute if this
        // fill was a fast fill that replaced a slow fill and therefore this SpokePool has excess funds that it
        // needs to send back to the HubPool.
        if (fillStatuses[relayHash] == uint256(FillStatus.Filled)) revert RelayFilled();
        fillStatuses[relayHash] = uint256(FillStatus.Filled);

        // @dev Before returning early, emit events to assist the dataworker in being able to know which fills were
        // successful.
        emit FilledV3Relay(
            relayData.inputToken,
            relayData.outputToken,
            relayData.inputAmount,
            relayData.outputAmount,
            relayExecution.repaymentChainId,
            relayData.originChainId,
            relayData.depositId,
            relayData.fillDeadline,
            relayData.exclusivityDeadline,
            relayData.exclusiveRelayer,
            relayer,
            relayData.depositor,
            relayData.recipient,
            relayData.message,
            V3RelayExecutionEventInfo({
                updatedRecipient: relayExecution.updatedRecipient,
                updatedMessage: relayExecution.updatedMessage,
                updatedOutputAmount: relayExecution.updatedOutputAmount,
                fillType: fillType
            })
        );

        // If relayer and receiver are the same address, there is no need to do any transfer, as it would result in no
        // net movement of funds.
        // Note: this is important because it means that relayers can intentionally self-relay in a capital efficient
        // way (no need to have funds on the destination).
        // If this is a slow fill, we can't exit early since we still need to send funds out of this contract
        // since there is no "relayer".
        address recipientToSend = relayExecution.updatedRecipient.toAddress();

        if (msg.sender == recipientToSend && !isSlowFill) return;

        // If relay token is wrappedNativeToken then unwrap and send native token.
        address outputToken = relayData.outputToken.toAddress();
        uint256 amountToSend = relayExecution.updatedOutputAmount;
        if (outputToken == address(wrappedNativeToken)) {
            // Note: useContractFunds is True if we want to send funds to the recipient directly out of this contract,
            // otherwise we expect the caller to send funds to the recipient. If useContractFunds is True and the
            // recipient wants wrappedNativeToken, then we can assume that wrappedNativeToken is already in the
            // contract, otherwise we'll need the user to send wrappedNativeToken to this contract. Regardless, we'll
            // need to unwrap it to native token before sending to the user.
            if (!isSlowFill) IERC20Upgradeable(outputToken).safeTransferFrom(msg.sender, address(this), amountToSend);
            _unwrapwrappedNativeTokenTo(payable(recipientToSend), amountToSend);
            // Else, this is a normal ERC20 token. Send to recipient.
        } else {
            // Note: Similar to note above, send token directly from the contract to the user in the slow relay case.
            if (!isSlowFill) IERC20Upgradeable(outputToken).safeTransferFrom(msg.sender, recipientToSend, amountToSend);
            else IERC20Upgradeable(outputToken).safeTransfer(recipientToSend, amountToSend);
        }

        bytes memory updatedMessage = relayExecution.updatedMessage;
        if (updatedMessage.length > 0 && recipientToSend.isContract()) {
            AcrossMessageHandler(recipientToSend).handleV3AcrossMessage(
                outputToken,
                amountToSend,
                msg.sender,
                updatedMessage
            );
        }
    }

    // Implementing contract needs to override this to ensure that only the appropriate cross chain admin can execute
    // certain admin functions. For L2 contracts, the cross chain admin refers to some L1 address or contract, and for
    // L1, this would just be the same admin of the HubPool.
    function _requireAdminSender() internal virtual;

    // Added to enable the this contract to receive native token (ETH). Used when unwrapping wrappedNativeToken.
    receive() external payable {}

    // Reserve storage slots for future versions of this base contract to add state variables without
    // affecting the storage layout of child contracts. Decrement the size of __gap whenever state variables
    // are added. This is at bottom of contract to make sure it's always at the end of storage.
    uint256[999] private __gap;
}<|MERGE_RESOLUTION|>--- conflicted
+++ resolved
@@ -1054,11 +1054,7 @@
             repaymentChainId: repaymentChainId
         });
 
-<<<<<<< HEAD
         _fillRelayV3(relayExecution, repaymentAddress, false);
-=======
-        _fillRelayV3(relayExecution, msg.sender.toBytes32(), false);
->>>>>>> c338c54f
     }
 
     /**
@@ -1113,11 +1109,7 @@
             UPDATE_V3_DEPOSIT_DETAILS_HASH
         );
 
-<<<<<<< HEAD
         _fillRelayV3(relayExecution, repaymentAddress, false);
-=======
-        _fillRelayV3(relayExecution, msg.sender.toBytes32(), false);
->>>>>>> c338c54f
     }
 
     /**
