// SPDX-License-Identifier: GPL-3.0-only
pragma solidity ^0.8.0;

import "./MerkleLib.sol";
import "./interfaces/WETH9.sol";

import "@openzeppelin/contracts/token/ERC20/utils/SafeERC20.sol";
import "@openzeppelin/contracts/token/ERC20/IERC20.sol";
import "@openzeppelin/contracts/utils/Address.sol";

import "@openzeppelin/contracts/utils/cryptography/SignatureChecker.sol";
import "@openzeppelin/contracts/utils/cryptography/ECDSA.sol";

import "@uma/core/contracts/common/implementation/Testable.sol";
import "@uma/core/contracts/common/implementation/Lockable.sol";
import "@uma/core/contracts/common/implementation/MultiCaller.sol";
import "./MerkleLib.sol";
import "./SpokePoolInterface.sol";

/**
 * @title SpokePool
 * @notice Contract deployed on source and destination chains enabling depositors to transfer assets from source to
 * destination. Deposit orders are fulfilled by off-chain relayers who also interact with this contract. Deposited
 * tokens are locked on the source chain and relayers send the recipient the desired token currency and amount
 * on the destination chain. Locked source chain tokens are later sent over the canonical token bridge to L1.
 * @dev This contract is designed to be deployed to L2's, not mainnet.
 */
abstract contract SpokePool is SpokePoolInterface, Testable, Lockable, MultiCaller {
    using SafeERC20 for IERC20;
    using Address for address;

    // Address of the L1 contract that acts as the owner of this SpokePool.
    address public crossDomainAdmin;

    // Address of the L1 contract that will send tokens to and receive tokens from this contract.
    address public hubPool;

    // Address of WETH contract for this network. If an origin token matches this, then the caller can optionally
    // instruct this contract to wrap ETH when depositing.
    WETH9 public weth;

    // Timestamp when contract was constructed. Relays cannot have a quote time before this.
    uint32 public deploymentTime;

    // Any deposit quote times greater than or less than this value to the current contract time is blocked. Forces
    // caller to use an up to date realized fee. Defaults to 10 minutes.
    uint32 public depositQuoteTimeBuffer = 600;

    // Use count of deposits as unique deposit identifier.
    uint32 public numberOfDeposits;

    // Origin token to destination token routings can be turned on or off.
    mapping(address => mapping(uint256 => bool)) public enabledDepositRoutes;

    struct RootBundle {
        // Merkle root of slow relays that were not fully filled and whose recipient is still owed funds from the LP pool.
        bytes32 slowRelayFulfillmentRoot;
        // Merkle root of relayer refunds.
        bytes32 relayerRefundRoot;
        // This is a 2D bitmap tracking which leafs in the relayer refund root have been claimed, with max size of
        // 256x256 leaves per root.
        mapping(uint256 => uint256) claimedBitmap;
    }
    RootBundle[] public rootBundles;

    // Each relay is associated with the hash of parameters that uniquely identify the original deposit and a relay
    // attempt for that deposit. The relay itself is just represented as the amount filled so far. The total amount to
    // relay, the fees, and the agents are all parameters included in the hash key.
    mapping(bytes32 => uint256) public relayFills;

    /****************************************
     *                EVENTS                *
     ****************************************/
    event SetXDomainAdmin(address indexed newAdmin);
    event SetHubPool(address indexed newHubPool);
    event EnabledDepositRoute(address indexed originToken, uint256 indexed destinationChainId, bool enabled);
    event SetDepositQuoteTimeBuffer(uint32 newBuffer);
    event FundsDeposited(
        uint256 amount,
        uint256 destinationChainId,
        uint64 relayerFeePct,
        uint32 indexed depositId,
        uint32 quoteTimestamp,
        address indexed originToken,
        address recipient,
        address indexed depositor
    );
    event FilledRelay(
        bytes32 indexed relayHash,
        uint256 totalRelayAmount,
        uint256 totalFilledAmount,
        uint256 fillAmount,
        uint256 indexed repaymentChain,
        uint256 originChainId,
        uint64 relayerFeePct,
        uint64 realizedLpFeePct,
        uint32 depositId,
        address destinationToken,
        address indexed relayer,
        address depositor,
        address recipient
    );
    event ExecutedSlowRelayFulfillmentRoot(
        bytes32 indexed relayHash,
        uint256 totalRelayAmount,
        uint256 totalFilledAmount,
        uint256 fillAmount,
        uint256 originChainId,
        uint64 relayerFeePct,
        uint64 realizedLpFeePct,
        uint32 depositId,
        address destinationToken,
        address indexed caller,
        address depositor,
        address recipient
    );
    event RelayedRootBundle(uint32 indexed rootBundleId, bytes32 relayerRefundRoot, bytes32 slowRelayFulfillmentRoot);
    event ExecutedRelayerRefundRoot(
        uint256 amountToReturn,
        uint256 chainId,
        uint256[] refundAmounts,
        uint32 indexed rootBundleId,
        uint32 indexed leafId,
        address l2TokenAddress,
        address[] refundAddresses,
        address indexed caller
    );
    event TokensBridged(
        uint256 amountToReturn,
        uint256 indexed chainId,
        uint32 indexed leafId,
        address indexed l2TokenAddress,
        address caller
    );

    constructor(
        address _crossDomainAdmin,
        address _hubPool,
        address _wethAddress,
        address timerAddress
    ) Testable(timerAddress) {
        _setCrossDomainAdmin(_crossDomainAdmin);
        _setHubPool(_hubPool);
        deploymentTime = uint32(getCurrentTime());
        weth = WETH9(_wethAddress);
    }

    /****************************************
     *               MODIFIERS              *
     ****************************************/

    modifier onlyEnabledRoute(address originToken, uint256 destinationId) {
        require(enabledDepositRoutes[originToken][destinationId], "Disabled route");
        _;
    }

    /**************************************
     *          ADMIN FUNCTIONS           *
     **************************************/

    function _setCrossDomainAdmin(address newCrossDomainAdmin) internal {
        require(newCrossDomainAdmin != address(0), "Bad bridge router address");
        crossDomainAdmin = newCrossDomainAdmin;
        emit SetXDomainAdmin(crossDomainAdmin);
    }

    function _setHubPool(address newHubPool) internal {
        require(newHubPool != address(0), "Bad hub pool address");
        hubPool = newHubPool;
        emit SetHubPool(hubPool);
    }

    function _setEnableRoute(
        address originToken,
        uint256 destinationChainId,
        bool enabled
    ) internal {
        enabledDepositRoutes[originToken][destinationChainId] = enabled;
        emit EnabledDepositRoute(originToken, destinationChainId, enabled);
    }

    function _setDepositQuoteTimeBuffer(uint32 _depositQuoteTimeBuffer) internal {
        depositQuoteTimeBuffer = _depositQuoteTimeBuffer;
        emit SetDepositQuoteTimeBuffer(_depositQuoteTimeBuffer);
    }

    /**************************************
     *         DEPOSITOR FUNCTIONS        *
     **************************************/

    /**
     * @notice Called by user to bridge funds from origin to destination chain.
     * @dev The caller must first approve this contract to spend `amount` of `originToken`.
     */
    function deposit(
        address recipient,
        address originToken,
        uint256 amount,
        uint256 destinationChainId,
        uint64 relayerFeePct,
        uint32 quoteTimestamp
    ) public payable onlyEnabledRoute(originToken, destinationChainId) nonReentrant {
        // We limit the relay fees to prevent the user spending all their funds on fees.
        require(relayerFeePct <= 0.5e18, "invalid relayer fee");
        // Note We assume that L2 timing cannot be compared accurately and consistently to L1 timing. Therefore,
        // `block.timestamp` is different from the L1 EVM's. Therefore, the quoteTimestamp must be within a configurable
        // buffer to allow for this variance.
        // Note also that `quoteTimestamp` cannot be less than the buffer otherwise the following arithmetic can result
        // in underflow. This isn't a problem as the deposit will revert, but the error might be unexpected for clients.
        require(
            getCurrentTime() >= quoteTimestamp - depositQuoteTimeBuffer &&
                getCurrentTime() <= quoteTimestamp + depositQuoteTimeBuffer,
            "invalid quote time"
        );
        // If the address of the origin token is a WETH contract and there is a msg.value with the transaction
        // then the user is sending ETH. In this case, the ETH should be deposited to WETH.
        if (originToken == address(weth) && msg.value > 0) {
            require(msg.value == amount, "msg.value must match amount");
            weth.deposit{ value: msg.value }();
        } else {
            // Else, it is a normal ERC20. In this case pull the token from the users wallet as per normal.
            // Note: this includes the case where the L2 user has WETH (already wrapped ETH) and wants to bridge them. In
            // this case the msg.value will be set to 0, indicating a "normal" ERC20 bridging action.
            IERC20(originToken).safeTransferFrom(msg.sender, address(this), amount);
        }

        emit FundsDeposited(
            amount,
            destinationChainId,
            relayerFeePct,
            numberOfDeposits,
            quoteTimestamp,
            originToken,
            recipient,
            msg.sender
        );

        numberOfDeposits += 1;
    }

    /**************************************
     *         RELAYER FUNCTIONS          *
     **************************************/

    function fillRelay(
        address depositor,
        address recipient,
        address destinationToken,
        uint256 totalRelayAmount,
        uint256 maxTokensToSend,
        uint256 repaymentChain,
        uint256 originChainId,
        uint64 realizedLpFeePct,
        uint64 relayerFeePct,
        uint32 depositId
    ) public nonReentrant {
        // Each relay attempt is mapped to the hash of data uniquely identifying it, which includes the deposit data
        // such as the origin chain ID and the deposit ID, and the data in a relay attempt such as who the recipient
        // is, which chain and currency the recipient wants to receive funds on, and the relay fees.
        SpokePoolInterface.RelayData memory relayData = SpokePoolInterface.RelayData({
            depositor: depositor,
            recipient: recipient,
            destinationToken: destinationToken,
            relayAmount: totalRelayAmount,
            realizedLpFeePct: realizedLpFeePct,
            relayerFeePct: relayerFeePct,
            depositId: depositId,
            originChainId: originChainId
        });
        bytes32 relayHash = _getRelayHash(relayData);

        uint256 fillAmountPreFees = _fillRelay(relayHash, relayData, maxTokensToSend, relayerFeePct, false);

        _emitFillRelay(relayHash, fillAmountPreFees, repaymentChain, relayerFeePct, relayData);
    }

    function fillRelayWithUpdatedFee(
        address depositor,
        address recipient,
        address destinationToken,
        uint256 totalRelayAmount,
        uint256 maxTokensToSend,
        uint256 repaymentChain,
        uint256 originChainId,
        uint64 realizedLpFeePct,
        uint64 relayerFeePct,
        uint64 newRelayerFeePct,
        uint32 depositId,
        bytes memory depositorSignature
    ) public nonReentrant {
        // Grouping the signature validation logic into brackets to address stack too deep error.
        {
            // Depositor should have signed a hash of the relayer fee % to update to and information uniquely identifying
            // the deposit to relay. This ensures that this signature cannot be re-used for other deposits. The version
            // string is included as a precaution in case this contract is upgraded.
            // Note: we use encode instead of encodePacked because it is more secure, more in the "warning" section
            // here: https://docs.soliditylang.org/en/v0.8.11/abi-spec.html#non-standard-packed-mode
            bytes32 expectedDepositorMessageHash = keccak256(
                abi.encode("ACROSS-V2-FEE-1.0", newRelayerFeePct, depositId, originChainId)
            );

            // Check the hash corresponding to the https://eth.wiki/json-rpc/API#eth_sign[`eth_sign`]
            // JSON-RPC method as part of EIP-191. We use OZ's signature checker library with adds support for
            // EIP-1271 which can verify messages signed by smart contract wallets like Argent and Gnosis safes.
            // If the depositor signed a message with a different updated fee (or any other param included in the
            // above keccak156 hash), then this will revert.
            bytes32 ethSignedMessageHash = ECDSA.toEthSignedMessageHash(expectedDepositorMessageHash);

            _verifyDepositorUpdateFeeMessage(depositor, ethSignedMessageHash, depositorSignature);
        }

        // Now follow the default `fillRelay` flow with the updated fee and the original relay hash.
        RelayData memory relayData = RelayData({
            depositor: depositor,
            recipient: recipient,
            destinationToken: destinationToken,
            relayAmount: totalRelayAmount,
            realizedLpFeePct: realizedLpFeePct,
            relayerFeePct: relayerFeePct,
            depositId: depositId,
            originChainId: originChainId
        });
        bytes32 relayHash = _getRelayHash(relayData);
        uint256 fillAmountPreFees = _fillRelay(relayHash, relayData, maxTokensToSend, newRelayerFeePct, false);

        _emitFillRelay(relayHash, fillAmountPreFees, repaymentChain, newRelayerFeePct, relayData);
    }

    /**************************************
     *         DATA WORKER FUNCTIONS      *
     **************************************/
    function executeSlowRelayFulfillmentRoot(
        address depositor,
        address recipient,
        address destinationToken,
        uint256 totalRelayAmount,
        uint256 originChainId,
        uint64 realizedLpFeePct,
        uint64 relayerFeePct,
        uint32 depositId,
        uint32 rootBundleId,
        bytes32[] memory proof
    ) public nonReentrant {
        RelayData memory relayData = RelayData({
            depositor: depositor,
            recipient: recipient,
            destinationToken: destinationToken,
            relayAmount: totalRelayAmount,
            originChainId: originChainId,
            realizedLpFeePct: realizedLpFeePct,
            relayerFeePct: relayerFeePct,
            depositId: depositId
        });

        require(
            MerkleLib.verifySlowRelayFulfillment(rootBundles[rootBundleId].slowRelayFulfillmentRoot, relayData, proof),
            "Invalid proof"
        );

        bytes32 relayHash = _getRelayHash(relayData);

        // Note: use relayAmount as the max amount to send, so the relay is always completely filled by the contract's
        // funds in all cases.
        uint256 fillAmountPreFees = _fillRelay(relayHash, relayData, relayData.relayAmount, relayerFeePct, true);

        _emitExecutedSlowRelayFulfillmentRoot(relayHash, fillAmountPreFees, relayData);
    }

    function executeRelayerRefundRoot(
        uint32 rootBundleId,
        SpokePoolInterface.RelayerRefundLeaf memory relayerRefundLeaf,
        bytes32[] memory proof
    ) public nonReentrant {
        // Check integrity of leaf structure:
        require(relayerRefundLeaf.chainId == chainId(), "Invalid chainId");
        require(relayerRefundLeaf.refundAddresses.length == relayerRefundLeaf.refundAmounts.length, "invalid leaf");

        RootBundle storage rootBundle = rootBundles[rootBundleId];

        // Check that `inclusionProof` proves that `relayerRefundLeaf` is contained within the relayer refund root.
        // Note: This should revert if the `relayerRefundRoot` is uninitialized.
        require(MerkleLib.verifyRelayerRefund(rootBundle.relayerRefundRoot, relayerRefundLeaf, proof), "Bad Proof");

        // Verify the leafId in the leaf has not yet been claimed.
        require(!MerkleLib.isClaimed(rootBundle.claimedBitmap, relayerRefundLeaf.leafId), "Already claimed");

        // Set leaf as claimed in bitmap.
        MerkleLib.setClaimed(rootBundle.claimedBitmap, relayerRefundLeaf.leafId);

        // Send each relayer refund address the associated refundAmount for the L2 token address.
        // Note: Even if the L2 token is not enabled on this spoke pool, we should still refund relayers.
        for (uint32 i = 0; i < relayerRefundLeaf.refundAmounts.length; i++) {
            uint256 amount = relayerRefundLeaf.refundAmounts[i];
            if (amount > 0)
                IERC20(relayerRefundLeaf.l2TokenAddress).safeTransfer(relayerRefundLeaf.refundAddresses[i], amount);
        }

        // If leaf's `amountToReturn` is positive, then send L2 --> L1 message to bridge tokens back via
        // chain-specific bridging method.
        if (relayerRefundLeaf.amountToReturn > 0) {
            _bridgeTokensToHubPool(relayerRefundLeaf);

            emit TokensBridged(
                relayerRefundLeaf.amountToReturn,
                relayerRefundLeaf.chainId,
                relayerRefundLeaf.leafId,
                relayerRefundLeaf.l2TokenAddress,
                msg.sender
            );
        }

        emit ExecutedRelayerRefundRoot(
            relayerRefundLeaf.amountToReturn,
            relayerRefundLeaf.chainId,
            relayerRefundLeaf.refundAmounts,
            rootBundleId,
            relayerRefundLeaf.leafId,
            relayerRefundLeaf.l2TokenAddress,
            relayerRefundLeaf.refundAddresses,
            msg.sender
        );
    }

    /**************************************
     *           VIEW FUNCTIONS           *
     **************************************/

<<<<<<< HEAD
    // test
    function chainId() public view returns (uint256) {
=======
    // Some L2s like ZKSync don't support the CHAIN_ID opcode so we allow the caller to manually set this.
    function chainId() public view virtual returns (uint256) {
>>>>>>> ce2827f2
        return block.chainid;
    }

    /**************************************
     *         INTERNAL FUNCTIONS         *
     **************************************/

    function _bridgeTokensToHubPool(SpokePoolInterface.RelayerRefundLeaf memory relayerRefundLeaf) internal virtual;

    // Allow L2 to implement chain specific recovering of signers from signatures because some L2s might not support
    // ecrecover, such as those with account abstraction like ZKSync.
    function _verifyDepositorUpdateFeeMessage(
        address depositor,
        bytes32 ethSignedMessageHash,
        bytes memory depositorSignature
    ) internal view virtual {
        // Note: no need to worry about reentrancy from contract deployed at `depositor` address since
        // `SignatureChecker.isValidSignatureNow` is a non state-modifying STATICCALL:
        // - https://github.com/OpenZeppelin/openzeppelin-contracts/blob/63b466901fb015538913f811c5112a2775042177/contracts/utils/cryptography/SignatureChecker.sol#L35
        // - https://github.com/ethereum/EIPs/pull/214
        require(
            SignatureChecker.isValidSignatureNow(depositor, ethSignedMessageHash, depositorSignature),
            "invalid signature"
        );
    }

    function _computeAmountPreFees(uint256 amount, uint64 feesPct) private pure returns (uint256) {
        return (1e18 * amount) / (1e18 - feesPct);
    }

    function _computeAmountPostFees(uint256 amount, uint64 feesPct) private pure returns (uint256) {
        return (amount * (1e18 - feesPct)) / 1e18;
    }

    // Should we make this public for the relayer's convenience?
    function _getRelayHash(SpokePoolInterface.RelayData memory relayData) private pure returns (bytes32) {
        return keccak256(abi.encode(relayData));
    }

    // Unwraps ETH and does a transfer to a recipient address. If the recipient is a smart contract then sends WETH.
    function _unwrapWETHTo(address payable to, uint256 amount) internal {
        if (address(to).isContract()) {
            IERC20(address(weth)).safeTransfer(to, amount);
        } else {
            weth.withdraw(amount);
            to.transfer(amount);
        }
    }

    // This internal method should be called by an external "relayRootBundle" function that validates the
    // cross domain sender is the HubPool. This validation step differs for each L2, which is why the implementation
    // specifics are left to the implementor of this abstract contract.
    // Once this method is executed and a distribution root is stored in this contract, then `distributeRootBundle`
    // can be called to execute each leaf in the root.
    function _relayRootBundle(bytes32 relayerRefundRoot, bytes32 slowRelayFulfillmentRoot) internal {
        uint32 rootBundleId = uint32(rootBundles.length);
        RootBundle storage rootBundle = rootBundles.push();
        rootBundle.relayerRefundRoot = relayerRefundRoot;
        rootBundle.slowRelayFulfillmentRoot = slowRelayFulfillmentRoot;
        emit RelayedRootBundle(rootBundleId, relayerRefundRoot, slowRelayFulfillmentRoot);
    }

    function _fillRelay(
        bytes32 relayHash,
        RelayData memory relayData,
        uint256 maxTokensToSend,
        uint64 updatableRelayerFeePct,
        bool isSlowRelay
    ) internal returns (uint256 fillAmountPreFees) {
        // We limit the relay fees to prevent the user spending all their funds on fees. Note that 0.5e18 (i.e. 50%)
        // fees are just magic numbers. The important point is to prevent the total fee from being 100%, otherwise
        // computing the amount pre fees runs into divide-by-0 issues.
        require(updatableRelayerFeePct < 0.5e18 && relayData.realizedLpFeePct < 0.5e18, "invalid fees");

        // Check that the relay has not already been completely filled. Note that the `relays` mapping will point to
        // the amount filled so far for a particular `relayHash`, so this will start at 0 and increment with each fill.
        require(relayFills[relayHash] < relayData.relayAmount, "relay filled");

        // Stores the equivalent amount to be sent by the relayer before fees have been taken out.
        fillAmountPreFees = 0;

        // Adding brackets "stack too deep" solidity error.
        if (maxTokensToSend > 0) {
            fillAmountPreFees = _computeAmountPreFees(
                maxTokensToSend,
                (relayData.realizedLpFeePct + updatableRelayerFeePct)
            );
            // If user's specified max amount to send is greater than the amount of the relay remaining pre-fees,
            // we'll pull exactly enough tokens to complete the relay.
            uint256 amountToSend = maxTokensToSend;
            if (relayData.relayAmount - relayFills[relayHash] < fillAmountPreFees) {
                fillAmountPreFees = relayData.relayAmount - relayFills[relayHash];
                amountToSend = _computeAmountPostFees(
                    fillAmountPreFees,
                    relayData.realizedLpFeePct + updatableRelayerFeePct
                );
            }
            relayFills[relayHash] += fillAmountPreFees;
            // If relay token is weth then unwrap and send eth.
            if (relayData.destinationToken == address(weth)) {
                // Note: WETH is already in the contract in the slow relay case.
                if (!isSlowRelay)
                    IERC20(relayData.destinationToken).safeTransferFrom(msg.sender, address(this), amountToSend);
                _unwrapWETHTo(payable(relayData.recipient), amountToSend);
                // Else, this is a normal ERC20 token. Send to recipient.
            } else {
                // Note: send token directly from the contract to the user in the slow relay case.
                if (!isSlowRelay)
                    IERC20(relayData.destinationToken).safeTransferFrom(msg.sender, relayData.recipient, amountToSend);
                else IERC20(relayData.destinationToken).safeTransfer(relayData.recipient, amountToSend);
            }
        }
    }

    function _emitFillRelay(
        bytes32 relayHash,
        uint256 fillAmount,
        uint256 repaymentChain,
        uint64 relayerFeePct,
        RelayData memory relayData
    ) internal {
        emit FilledRelay(
            relayHash,
            relayData.relayAmount,
            relayFills[relayHash],
            fillAmount,
            repaymentChain,
            relayData.originChainId,
            relayerFeePct,
            relayData.realizedLpFeePct,
            relayData.depositId,
            relayData.destinationToken,
            msg.sender,
            relayData.depositor,
            relayData.recipient
        );
    }

    function _emitExecutedSlowRelayFulfillmentRoot(
        bytes32 relayHash,
        uint256 fillAmount,
        RelayData memory relayData
    ) internal {
        emit ExecutedSlowRelayFulfillmentRoot(
            relayHash,
            relayData.relayAmount,
            relayFills[relayHash],
            fillAmount,
            relayData.originChainId,
            relayData.relayerFeePct,
            relayData.realizedLpFeePct,
            relayData.depositId,
            relayData.destinationToken,
            msg.sender,
            relayData.depositor,
            relayData.recipient
        );
    }

    // Added to enable the this contract to receive ETH. Used when unwrapping Weth.
    receive() external payable {}
}<|MERGE_RESOLUTION|>--- conflicted
+++ resolved
@@ -425,13 +425,8 @@
      *           VIEW FUNCTIONS           *
      **************************************/
 
-<<<<<<< HEAD
-    // test
-    function chainId() public view returns (uint256) {
-=======
     // Some L2s like ZKSync don't support the CHAIN_ID opcode so we allow the caller to manually set this.
     function chainId() public view virtual returns (uint256) {
->>>>>>> ce2827f2
         return block.chainid;
     }
 
