// SPDX-License-Identifier: GPL-3.0-only
pragma solidity ^0.8.0;

import "./MerkleLib.sol";
import "./HubPoolInterface.sol";
import "./Lockable.sol";

import "./interfaces/LpTokenFactoryInterface.sol";
import "./interfaces/WETH9.sol";

import "@uma/core/contracts/common/implementation/Testable.sol";
import "@uma/core/contracts/common/implementation/MultiCaller.sol";
import "@uma/core/contracts/oracle/implementation/Constants.sol";
import "@uma/core/contracts/common/implementation/AncillaryData.sol";
import "@uma/core/contracts/common/interfaces/AddressWhitelistInterface.sol";
import "@uma/core/contracts/oracle/interfaces/IdentifierWhitelistInterface.sol";

import "@uma/core/contracts/oracle/interfaces/FinderInterface.sol";
import "@uma/core/contracts/oracle/interfaces/StoreInterface.sol";
import "@uma/core/contracts/oracle/interfaces/SkinnyOptimisticOracleInterface.sol";
import "@uma/core/contracts/common/interfaces/ExpandedIERC20.sol";

import "@openzeppelin/contracts/access/Ownable.sol";
import "@openzeppelin/contracts/token/ERC20/IERC20.sol";
import "@openzeppelin/contracts/token/ERC20/utils/SafeERC20.sol";
import "@openzeppelin/contracts/utils/Address.sol";

/**
 * @notice Contract deployed on Ethereum that houses L1 token liquidity for all SpokePools. A dataworker can interact
 * with merkle roots stored in this contract via inclusion proofs to instruct this contract to send tokens to L2
 * SpokePools via "pool rebalances" that can be used to pay out relayers on those networks. This contract is also
 * responsible for publishing relayer refund and slow relay merkle roots to SpokePools.
 * @notice This contract is meant to act as the cross chain administrator and owner of all L2 spoke pools, so all
 * governance actions and pool rebalances originate from here and bridge instructions to L2s.
 * @dev This contract should be deprecated by the year 2106, at which point uint32 timestamps will roll over. This is
 * an issue for this contract because fee calculations will become bizarre when multiplying by negative time deltas.
 * Before this date, this contract should be paused from accepting new root bundles and all LP tokens should be
 * disabled by the admin.
 */
contract HubPool is HubPoolInterface, Testable, Lockable, MultiCaller, Ownable {
    using SafeERC20 for IERC20;
    using Address for address;

    // A data worker can optimistically store several merkle roots on this contract by staking a bond and calling
    // proposeRootBundle. By staking a bond, the data worker is alleging that the merkle roots all
    // contain valid leaves that can be executed later to:
    // - Send funds from this contract to a SpokePool or vice versa
    // - Send funds from a SpokePool to Relayer as a refund for a relayed deposit
    // - Send funds from a SpokePool to a deposit recipient to fulfill a "slow" relay
    // Anyone can dispute this struct if the merkle roots contain invalid leaves before the
    // requestExpirationTimestamp. Once the expiration timestamp is passed, executeRootBundle to execute a leaf
    // from the poolRebalanceRoot on this contract and it will simultaneously publish the relayerRefundRoot and
    // slowRelayRoot to a SpokePool. The latter two roots, once published to the SpokePool, contain
    // leaves that can be executed on the SpokePool to pay relayers or recipients.
    struct RootBundle {
        // Contains leaves instructing this contract to send funds to SpokePools.
        bytes32 poolRebalanceRoot;
        // Relayer refund merkle root to be published to a SpokePool.
        bytes32 relayerRefundRoot;
        // Slow relay merkle root to be published to a SpokePool.
        bytes32 slowRelayRoot;
        // This is a 1D bitmap, with max size of 256 elements, limiting us to 256 chainsIds.
        uint256 claimedBitMap;
        // Proposer of this root bundle.
        address proposer;
        // Number of pool rebalance leaves to execute in the poolRebalanceRoot. After this number
        // of leaves are executed, a new root bundle can be proposed
        uint8 unclaimedPoolRebalanceLeafCount;
        // When root bundle challenge period passes and this root bundle becomes executable.
        uint32 requestExpirationTimestamp;
    }

    // Only one root bundle can be stored at a time. Once all pool rebalance leaves are executed, a new proposal
    // can be submitted.
    RootBundle public rootBundleProposal;

<<<<<<< HEAD
    // Whitelist of origin token + ID to destination token routings to be used by off-chain agents. The notion of a
    // route does not need to include L1; it can be L2->L2 route. i.e USDC on Arbitrum -> USDC on Optimism as a "route".
    mapping(bytes32 => address) private whitelistedRoutes;
=======
    // Whether the bundle proposal process is paused.
    bool public paused;

    // Stores paths from L1 token + destination ID to destination token. Since different tokens on L1 might map to
    // to the same address on different destinations, we hash (L1 token address, destination ID) to
    // use as a key that maps to a destination token. This mapping is used to direct pool rebalances from
    // HubPool to SpokePool, and also is designed to be used as a lookup for off-chain data workers to determine
    // which L1 tokens to relay to SpokePools to refund relayers. The admin can set the "destination token"
    // to 0x0 to disable a pool rebalance route and block executeRootBundle() from executing.
    mapping(bytes32 => address) private poolRebalanceRoutes;
>>>>>>> 21185d35

    struct PooledToken {
        // LP token given to LPs of a specific L1 token.
        address lpToken;
        // True if accepting new LP's.
        bool isEnabled;
        // Timestamp of last LP fee update.
        uint32 lastLpFeeUpdate;
        // Number of LP funds sent via pool rebalances to SpokePools and are expected to be sent
        // back later.
        int256 utilizedReserves;
        // Number of LP funds held in contract less utilized reserves.
        uint256 liquidReserves;
        // Number of LP funds reserved to pay out to LPs as fees.
        uint256 undistributedLpFees;
    }

    // Mapping of L1 token addresses to the associated pool information.
    mapping(address => PooledToken) public pooledTokens;

    // Heler contracts to facilitate cross chain actions between HubPool and SpokePool for a specific network.
    struct CrossChainContract {
        address adapter;
        address spokePool;
    }
    // Mapping of chainId to the associated adapter and spokePool contracts.
    mapping(uint256 => CrossChainContract) public crossChainContracts;

    mapping(address => uint256) public unclaimedAccumulatedProtocolFees;

    // Whether the bundle proposal process is paused.
    bool public paused;

    // WETH contract for Ethereum.
    WETH9 public immutable weth;

    // Helper factory to deploy new LP tokens for enabled L1 tokens
    LpTokenFactoryInterface public immutable lpTokenFactory;

    // Finder contract for this network.
    FinderInterface public immutable finder;

    // Address that captures protocol fees. Accumulated protocol fees can be claimed by this address.
    address public protocolFeeCaptureAddress;

    // Token used to bond the data worker for proposing relayer refund bundles.
    IERC20 public bondToken;

    // Each root bundle proposal must stay in liveness for this period of time before it can be considered finalized.
    // It can be disputed only during this period of time. Defaults to 2 hours, like the rest of the UMA ecosystem.
    uint32 public liveness = 7200;

    // When root bundles are disputed a price request is enqueued with the DVM to resolve the resolution.
    bytes32 public identifier = "IS_ACROSS_V2_BUNDLE_VALID";

    // Interest rate payment that scales the amount of pending fees per second paid to LPs. 0.0000015e18 will pay out
    // the full amount of fees entitled to LPs in ~ 7.72 days, just over the standard L2 7 day liveness.
    uint256 public lpFeeRatePerSecond = 1500000000000;

    // Percentage of lpFees that are captured by the protocol and claimable by the protocolFeeCaptureAddress.
    uint256 public protocolFeeCapturePct;

    // The computed bond amount as the UMA Store's final fee multiplied by the bondTokenFinalFeeMultiplier.
    uint256 public bondAmount;

    event Paused(bool indexed isPaused);

    event EmergencyRootBundleDeleted(
        bytes32 indexed poolRebalanceRoot,
        bytes32 indexed relayerRefundRoot,
        bytes32 slowRelayRoot,
        address indexed proposer
    );

    event ProtocolFeeCaptureSet(address indexed newProtocolFeeCaptureAddress, uint256 indexed newProtocolFeeCapturePct);

    event ProtocolFeesCapturedClaimed(address indexed l1Token, uint256 indexed accumulatedFees);

    event BondSet(address indexed newBondToken, uint256 newBondAmount);

    event LivenessSet(uint256 newLiveness);

    event IdentifierSet(bytes32 newIdentifier);

    event CrossChainContractsSet(uint256 l2ChainId, address adapter, address spokePool);

    event L1TokenEnabledForLiquidityProvision(address l1Token, address lpToken);

    event L2TokenDisabledForLiquidityProvision(address l1Token, address lpToken);

    event LiquidityAdded(
        address indexed l1Token,
        uint256 amount,
        uint256 lpTokensMinted,
        address indexed liquidityProvider
    );
    event LiquidityRemoved(
        address indexed l1Token,
        uint256 amount,
        uint256 lpTokensBurnt,
        address indexed liquidityProvider
    );
    event SetPoolRebalanceRoute(
        uint256 indexed destinationChainId,
        address indexed l1Token,
        address indexed destinationToken
    );
    event SetEnableDepositRoute(
        uint256 indexed originChainId,
        uint256 indexed destinationChainId,
        address indexed originToken,
        bool depositsEnabled
    );
    event ProposeRootBundle(
        uint32 requestExpirationTimestamp,
        uint64 unclaimedPoolRebalanceLeafCount,
        uint256[] bundleEvaluationBlockNumbers,
        bytes32 indexed poolRebalanceRoot,
        bytes32 indexed relayerRefundRoot,
        bytes32 slowRelayRoot,
        address indexed proposer
    );
    event RootBundleExecuted(
        uint256 groupIndex,
        uint256 indexed leafId,
        uint256 indexed chainId,
        address[] l1Token,
        uint256[] bundleLpFees,
        int256[] netSendAmount,
        int256[] runningBalance,
        address indexed caller
    );
    event SpokePoolAdminFunctionTriggered(uint256 indexed chainId, bytes message);

    event RootBundleDisputed(address indexed disputer, uint256 requestTime, bytes disputedAncillaryData);

    event RootBundleCanceled(address indexed disputer, uint256 requestTime, bytes disputedAncillaryData);

    modifier noActiveRequests() {
        require(!_activeRequest(), "proposal has unclaimed leafs");
        _;
    }

    modifier unpaused() {
        require(!paused, "Proposal process has been paused");
        _;
    }

    modifier zeroOptimisticOracleApproval() {
        _;
        bondToken.safeApprove(address(_getOptimisticOracle()), 0);
    }

    /**
     * @notice Construct HubPool.
     * @param _lpTokenFactory LP Token factory address used to deploy LP tokens for new collateral types.
     * @param _finder Finder address.
     * @param _weth WETH address.
     * @param _timer Timer address.
     */
    constructor(
        LpTokenFactoryInterface _lpTokenFactory,
        FinderInterface _finder,
        WETH9 _weth,
        address _timer
    ) Testable(_timer) {
        lpTokenFactory = _lpTokenFactory;
        finder = _finder;
        weth = _weth;
        protocolFeeCaptureAddress = owner();
    }

    /*************************************************
     *                ADMIN FUNCTIONS                *
     *************************************************/

    /**
     * @notice Pauses the bundle proposal and execution process. This is intended to be used during upgrades or when
     * something goes awry.
     * @param pause true if the call is meant to pause the system, false if the call is meant to unpause it.
     */
    function setPaused(bool pause) public onlyOwner nonReentrant {
        paused = pause;
        emit Paused(pause);
    }

    /**
     * @notice This allows for the deletion of the active proposal in case of emergency.
     * @dev This is primarily intended to rectify situations where an unexecutable bundle gets through liveness in the
     * case of a non-malicious bug in the proposal/dispute code. Without this function, the contract would be
     * indefinitely blocked, migration would be required, and in-progress transfers would never be repaid.
     */
    function emergencyDeleteProposal() public onlyOwner nonReentrant {
        if (rootBundleProposal.unclaimedPoolRebalanceLeafCount > 0)
            bondToken.safeTransfer(rootBundleProposal.proposer, bondAmount);
        emit EmergencyRootBundleDeleted(
            rootBundleProposal.poolRebalanceRoot,
            rootBundleProposal.relayerRefundRoot,
            rootBundleProposal.slowRelayRoot,
            rootBundleProposal.proposer
        );
        delete rootBundleProposal;
    }

    /**
     * @notice Sends message to SpokePool from this contract. Callable only by owner.
     * @dev This function has permission to call onlyAdmin functions on the SpokePool, so its imperative
     * that this contract only allows the owner to call this method directly or indirectly.
     * @param chainId Chain with SpokePool to send message to.
     * @param functionData ABI encoded function call to send to SpokePool, but can be any arbitrary data technically.
     */
    function relaySpokePoolAdminFunction(uint256 chainId, bytes memory functionData)
        public
        override
        onlyOwner
        nonReentrant
    {
        _relaySpokePoolAdminFunction(chainId, functionData);
    }

    /**
     * @notice Sets protocolFeeCaptureAddress and protocolFeeCapturePct. Callable only by owner.
     * @param newProtocolFeeCaptureAddress New protocol fee capture address.
     * @param newProtocolFeeCapturePct New protocol fee capture %.
     */
    function setProtocolFeeCapture(address newProtocolFeeCaptureAddress, uint256 newProtocolFeeCapturePct)
        public
        override
        onlyOwner
        nonReentrant
    {
        require(newProtocolFeeCapturePct <= 1e18, "Bad protocolFeeCapturePct");
        require(newProtocolFeeCaptureAddress != address(0), "Bad protocolFeeCaptureAddress");
        protocolFeeCaptureAddress = newProtocolFeeCaptureAddress;
        protocolFeeCapturePct = newProtocolFeeCapturePct;
        emit ProtocolFeeCaptureSet(newProtocolFeeCaptureAddress, newProtocolFeeCapturePct);
    }

    /**
     * @notice Sets bond token and amount. Callable only by owner.
     * @param newBondToken New bond currency.
     * @param newBondAmount New bond amount.
     */
    function setBond(IERC20 newBondToken, uint256 newBondAmount)
        public
        override
        onlyOwner
        noActiveRequests
        nonReentrant
    {
        // Bond should not be great than final fee otherwise every proposal will get cancelled in a dispute.
        // In practice we expect that bond amounts are set >> final fees so this shouldn't be an inconvenience.
        // The only way for the bond amount to be equal to the final fee is if the newBondAmount == 0.
        require(newBondAmount != 0, "bond equal to final fee");

        // Check that this token is on the whitelist.
        AddressWhitelistInterface addressWhitelist = AddressWhitelistInterface(
            finder.getImplementationAddress(OracleInterfaces.CollateralWhitelist)
        );
        require(addressWhitelist.isOnWhitelist(address(newBondToken)), "Not on whitelist");

        // The bond should be the passed in bondAmount + the final fee.
        bondToken = newBondToken;
        bondAmount = newBondAmount + _getBondTokenFinalFee();
        emit BondSet(address(newBondToken), newBondAmount + _getBondTokenFinalFee());
    }

    /**
     * @notice Sets root bundle proposal liveness period. Callable only by owner.
     * @param newLiveness New liveness period.
     */
    function setLiveness(uint32 newLiveness) public override onlyOwner nonReentrant {
        require(newLiveness > 10 minutes, "Liveness too short");
        liveness = newLiveness;
        emit LivenessSet(newLiveness);
    }

    /**
     * @notice Sets identifier for root bundle disputes.. Callable only by owner.
     * @param newIdentifier New identifier.
     */
    function setIdentifier(bytes32 newIdentifier) public override onlyOwner noActiveRequests nonReentrant {
        IdentifierWhitelistInterface identifierWhitelist = IdentifierWhitelistInterface(
            finder.getImplementationAddress(OracleInterfaces.IdentifierWhitelist)
        );
        require(identifierWhitelist.isIdentifierSupported(newIdentifier), "Identifier not supported");
        identifier = newIdentifier;
        emit IdentifierSet(newIdentifier);
    }

    /**
     * @notice Sets cross chain relay helper contracts for L2 chain ID. Callable only by owner.
     * @dev We do not block setting the adapter or SpokePool to invalid/zero addresses because we want to allow the
     * admin to block relaying roots to the spoke pool for emergency recovery purposes.
     * @param l2ChainId Chain to set contracts for.
     * @param adapter Adapter used to relay messages and tokens to spoke pool. Deployed on current chain.
     * @param spokePool Recipient of relayed messages and tokens on spoke pool. Deployed on l2ChainId.
     */

    function setCrossChainContracts(
        uint256 l2ChainId,
        address adapter,
        address spokePool
    ) public override onlyOwner nonReentrant {
        crossChainContracts[l2ChainId] = CrossChainContract(adapter, spokePool);
        emit CrossChainContractsSet(l2ChainId, adapter, spokePool);
    }

    /**
     * @notice Store canonical destination token counterpart for l1 token. Callable only by owner.
     * @dev Admin can set destinationToken to 0x0 to effectively disable executing any root bundles with leaves
     * containing this l1 token + destination chain ID combination.
     * @param destinationChainId Destination chain where destination token resides.
     * @param l1Token Token enabled for liquidity in this pool, and the L1 counterpart to the destination token on the
     * destination chain ID.
     * @param destinationToken Destination chain counterpart of L1 token.
     */
    function setPoolRebalanceRoute(
        uint256 destinationChainId,
        address l1Token,
        address destinationToken
    ) public override onlyOwner nonReentrant {
        poolRebalanceRoutes[_poolRebalanceRouteKey(l1Token, destinationChainId)] = destinationToken;
        emit SetPoolRebalanceRoute(destinationChainId, l1Token, destinationToken);
    }

    /**
     * @notice Sends cross-chain message to SpokePool on originChainId to enable or disable deposit route from that
     * SpokePool to another one. Callable only by owner.
     * @dev Admin is responsible for ensuring that `originToken` is linked to some L1 token on this contract, via
     * poolRebalanceRoutes(), and that this L1 token also has a counterpart on the destination chain. If either
     * condition fails, then the deposit will be unrelayable by off-chain relayers because they will not know which
     * token to relay to recipients on the destination chain, and data workers wouldn't know which L1 token to send
     * to the destination chain to refund the relayer.
     * @param originChainId Chain where token deposit occurs.
     * @param destinationChainId Chain where token depositor wants to receive funds.
     * @param originToken Token sent in deposit.
     * @param depositsEnabled Set to true to whitelist this route for deposits, set to false if caller just wants to
     * map the origin token + destination ID to the destination token address on the origin chain's SpokePool.
     */
    function setDepositRoute(
        uint256 originChainId,
        uint256 destinationChainId,
        address originToken,
        bool depositsEnabled
    ) public override nonReentrant onlyOwner {
        _relaySpokePoolAdminFunction(
            originChainId,
            abi.encodeWithSignature(
                "setEnableRoute(address,uint256,bool)",
                originToken,
                destinationChainId,
                depositsEnabled
            )
        );
        emit SetEnableDepositRoute(originChainId, destinationChainId, originToken, depositsEnabled);
    }

    /**
     * @notice Enables LPs to provide liquidity for L1 token. Deploys new LP token for L1 token if appropriate.
     * Callable only by owner.
     * @param l1Token Token to provide liquidity for.
     */
    function enableL1TokenForLiquidityProvision(address l1Token) public override onlyOwner nonReentrant {
        // If token is being enabled for the first time, create a new LP token and set the timestamp once. We don't
        // want to ever reset this timestamp otherwise fees that have accrued will be lost since the last update. This
        // could happen for example if an L1 token is enabled, disabled, and then enabled again.
        if (pooledTokens[l1Token].lpToken == address(0)) {
            pooledTokens[l1Token].lpToken = lpTokenFactory.createLpToken(l1Token);
            pooledTokens[l1Token].lastLpFeeUpdate = uint32(getCurrentTime());
        }

        pooledTokens[l1Token].isEnabled = true;

        emit L1TokenEnabledForLiquidityProvision(l1Token, pooledTokens[l1Token].lpToken);
    }

    /**
     * @notice Disables LPs from providing liquidity for L1 token. Callable only by owner.
     * @param l1Token Token to disable liquidity provision for.
     */
    function disableL1TokenForLiquidityProvision(address l1Token) public override onlyOwner nonReentrant {
        pooledTokens[l1Token].isEnabled = false;
        emit L2TokenDisabledForLiquidityProvision(l1Token, pooledTokens[l1Token].lpToken);
    }

    /*************************************************
     *          LIQUIDITY PROVIDER FUNCTIONS         *
     *************************************************/

    /**
     * @notice Deposit liquidity into this contract to earn LP fees in exchange for funding relays on SpokePools.
     * Caller is essentially loaning their funds to be sent from this contract to the SpokePool, where it will be used
     * to repay a relayer, and ultimately receives their loan back after the tokens are bridged back to this contract
     * via the canonical token bridge. Then, the caller's loans are used for again. This loan cycle repeats continuously
     * and the caller, or "liquidity provider" earns a continuous fee for their credit that they are extending relayers.
     * @notice Caller will receive an LP token representing their share of this pool. The LP token's redemption value
     * increments from the time that they enter the pool to reflect their accrued fees.
     * @param l1Token Token to deposit into this contract.
     * @param l1TokenAmount Amount of liquidity to provide.
     */
    function addLiquidity(address l1Token, uint256 l1TokenAmount) public payable override nonReentrant {
        require(pooledTokens[l1Token].isEnabled, "Token not enabled");
        // If this is the weth pool and the caller sends msg.value then the msg.value must match the l1TokenAmount.
        // Else, msg.value must be set to 0.
        require(((address(weth) == l1Token) && msg.value == l1TokenAmount) || msg.value == 0, "Bad msg.value");

        // Since _exchangeRateCurrent() reads this contract's balance and updates contract state using it, it must be
        // first before transferring any tokens to this contract to ensure synchronization.
        uint256 lpTokensToMint = (l1TokenAmount * 1e18) / _exchangeRateCurrent(l1Token);
        pooledTokens[l1Token].liquidReserves += l1TokenAmount;
        ExpandedIERC20(pooledTokens[l1Token].lpToken).mint(msg.sender, lpTokensToMint);

        if (address(weth) == l1Token && msg.value > 0) WETH9(address(l1Token)).deposit{ value: msg.value }();
        else IERC20(l1Token).safeTransferFrom(msg.sender, address(this), l1TokenAmount);

        emit LiquidityAdded(l1Token, l1TokenAmount, lpTokensToMint, msg.sender);
    }

    /**
     * @notice Burns LP share to redeem for underlying l1Token original deposit amount plus fees.
     * @param l1Token Token to redeem LP share for.
     * @param lpTokenAmount Amount of LP tokens to burn. Exchange rate between L1 token and LP token can be queried
     * via public exchangeRateCurrent method.
     * @param sendEth Set to True if L1 token is WETH and user wants to receive ETH. Note that if caller
     * is a contract, then the contract should have a way to receive ETH if this value is set to True. Similarly,
     * if this value is set to False, then the calling contract should have a way to handle WETH.
     */
    function removeLiquidity(
        address l1Token,
        uint256 lpTokenAmount,
        bool sendEth
    ) public override nonReentrant {
        require(address(weth) == l1Token || !sendEth, "Cant send eth");
        uint256 l1TokensToReturn = (lpTokenAmount * _exchangeRateCurrent(l1Token)) / 1e18;

        ExpandedIERC20(pooledTokens[l1Token].lpToken).burnFrom(msg.sender, lpTokenAmount);
        // Note this method does not make any liquidity utilization checks before letting the LP redeem their LP tokens.
        // If they try access more funds than available (i.e l1TokensToReturn > liquidReserves) this will underflow.
        pooledTokens[l1Token].liquidReserves -= l1TokensToReturn;

        if (sendEth) {
            weth.withdraw(l1TokensToReturn);
            payable(msg.sender).transfer(l1TokensToReturn); // This will revert if the caller is a contract that does not implement a fallback function.
        } else {
            IERC20(address(l1Token)).safeTransfer(msg.sender, l1TokensToReturn);
        }
        emit LiquidityRemoved(l1Token, l1TokensToReturn, lpTokenAmount, msg.sender);
    }

    /**
     * @notice Returns exchange rate of L1 token to LP token.
     * @param l1Token L1 token redeemable by burning LP token.
     * @return Amount of L1 tokens redeemable for 1 unit LP token.
     */
    function exchangeRateCurrent(address l1Token) public override nonReentrant returns (uint256) {
        return _exchangeRateCurrent(l1Token);
    }

    /**
     * @notice Returns % of liquid reserves currently being "used" and sitting in SpokePools.
     * @param l1Token L1 token to query utilization for.
     * @return % of liquid reserves currently being "used" and sitting in SpokePools.
     */
    function liquidityUtilizationCurrent(address l1Token) public override nonReentrant returns (uint256) {
        return _liquidityUtilizationPostRelay(l1Token, 0);
    }

    /**
     * @notice Returns % of liquid reserves currently being "used" and sitting in SpokePools and accounting for
     * relayedAmount of tokens to be withdrawn from the pool.
     * @param l1Token L1 token to query utilization for.
     * @param relayedAmount The higher this amount, the higher the utilization.
     * @return % of liquid reserves currently being "used" and sitting in SpokePools plus the relayedAmount.
     */
    function liquidityUtilizationPostRelay(address l1Token, uint256 relayedAmount)
        public
        nonReentrant
        returns (uint256)
    {
        return _liquidityUtilizationPostRelay(l1Token, relayedAmount);
    }

    /**
     * @notice Synchronize any balance changes in this contract with the utilized & liquid reserves. This should be done
     * at the conclusion of a L2->L1 token transfer via the canonical token bridge, when this contract's reserves do not
     * reflect its true balance due to new tokens being dropped onto the contract at the conclusion of a bridging action.
     */
    function sync(address l1Token) public override nonReentrant {
        _sync(l1Token);
    }

    /*************************************************
     *             DATA WORKER FUNCTIONS             *
     *************************************************/

    /**
     * @notice Publish a new root bundle to along with all of the block numbers that the merkle roots are relevant for.
     * This is used to aid off-chain validators in evaluating the correctness of this bundle. Caller stakes a bond that
     * can be slashed if the root bundle proposal is invalid, and they will receive it back if accepted.
     * @notice After proposeRootBundle is called, if the any props are wrong then this proposal can be challenged.
     * Once the challenge period passes, then the roots are no longer disputable, and only executeRootBundle can be
     * called; moreover, this method can't be called again until all leafs are executed.
     * @param bundleEvaluationBlockNumbers should contain the latest block number for all chains, even if there are no
     * relays contained on some of them. The usage of this variable should be defined in an off chain UMIP.
     * @param poolRebalanceLeafCount Number of leaves contained in pool rebalance root. Max is the number of whitelisted chains.
     * @param poolRebalanceRoot Pool rebalance root containing leaves that will send tokens from this contract to a SpokePool.
     * @param relayerRefundRoot Relayer refund root to publish to SpokePool where a data worker can execute leaves to
     * refund relayers on their chosen refund chainId.
     * @param slowRelayRoot Slow relay root to publish to Spoke Pool where a data worker can execute leaves to
     * fulfill slow relays.
     */
    function proposeRootBundle(
        uint256[] calldata bundleEvaluationBlockNumbers,
        uint8 poolRebalanceLeafCount,
        bytes32 poolRebalanceRoot,
        bytes32 relayerRefundRoot,
        bytes32 slowRelayRoot
    ) public override nonReentrant noActiveRequests unpaused {
        // Note: this is to prevent "empty block" style attacks where someone can make empty proposals that are
        // technically valid but not useful. This could also potentially be enforced at the UMIP-level.
        require(poolRebalanceLeafCount > 0, "Bundle must have at least 1 leaf");

        uint32 requestExpirationTimestamp = uint32(getCurrentTime()) + liveness;

        delete rootBundleProposal; // Only one bundle of roots can be executed at a time.

        rootBundleProposal.requestExpirationTimestamp = requestExpirationTimestamp;
        rootBundleProposal.unclaimedPoolRebalanceLeafCount = poolRebalanceLeafCount;
        rootBundleProposal.poolRebalanceRoot = poolRebalanceRoot;
        rootBundleProposal.relayerRefundRoot = relayerRefundRoot;
        rootBundleProposal.slowRelayRoot = slowRelayRoot;
        rootBundleProposal.proposer = msg.sender;

        // Pull bondAmount of bondToken from the caller.
        bondToken.safeTransferFrom(msg.sender, address(this), bondAmount);

        emit ProposeRootBundle(
            requestExpirationTimestamp,
            poolRebalanceLeafCount,
            bundleEvaluationBlockNumbers,
            poolRebalanceRoot,
            relayerRefundRoot,
            slowRelayRoot,
            msg.sender
        );
    }

    /**
     * @notice Executes a pool rebalance leaf as part of the currently published root bundle. Will bridge any tokens
     * from this contract to the SpokePool designated in the leaf, and will also publish relayer refund and slow
     * relay roots to the SpokePool on the network specified in the leaf.
     * @dev In some cases, will instruct spokePool to send funds back to L1.
     * @notice Deletes the published root bundle if this is the last leaf to be executed in the root bundle.
     * @param chainId ChainId number of the target spoke pool on which the bundle is executed.
     * @param groupIndex If set to 0, then relay roots to SpokePool via cross chain bridge. Used by off-chain validator
     * to organize leafs with the same chain ID and also set which leaves should result in relayed messages.
     * @param bundleLpFees Array representing the total LP fee amount per token in this bundle for all bundled relays.
     * @param netSendAmounts Array representing the amount of tokens to send to the SpokePool on the target chainId.
     * @param runningBalances Array used to track any unsent tokens that are not included in the netSendAmounts.
     * @param leafId Index of this executed leaf within the poolRebalance tree.
     * @param l1Tokens Array of all the tokens associated with the bundleLpFees, nedSendAmounts and runningBalances.
     * @param proof Inclusion proof for this leaf in pool rebalance root in root bundle.
     */

    function executeRootBundle(
        uint256 chainId,
<<<<<<< HEAD
        uint256[] calldata bundleLpFees,
        int256[] calldata netSendAmounts,
        int256[] calldata runningBalances,
=======
        uint256 groupIndex,
        uint256[] memory bundleLpFees,
        int256[] memory netSendAmounts,
        int256[] memory runningBalances,
>>>>>>> 21185d35
        uint8 leafId,
        address[] calldata l1Tokens,
        bytes32[] calldata proof
    ) public nonReentrant unpaused {
        require(getCurrentTime() > rootBundleProposal.requestExpirationTimestamp, "Not passed liveness");

        // Verify the leafId in the poolRebalanceLeaf has not yet been claimed.
        require(!MerkleLib.isClaimed1D(rootBundleProposal.claimedBitMap, leafId), "Already claimed");

        // Verify the props provided generate a leaf that, along with the proof, are included in the merkle root.
        PoolRebalanceLeaf memory poolRebalanceLeaf = PoolRebalanceLeaf({
            chainId: chainId,
            bundleLpFees: bundleLpFees,
            netSendAmounts: netSendAmounts,
            runningBalances: runningBalances,
            leafId: leafId,
            l1Tokens: l1Tokens
        });
        require(
<<<<<<< HEAD
            MerkleLib.verifyPoolRebalance(rootBundleProposal.poolRebalanceRoot, poolRebalanceLeaf, proof),
            "Bad Proof"
        );

        // Before interacting with a particular chain's adapter, ensure that the adapter is set.
        CrossChainContract memory _crossChainContracts = crossChainContracts[chainId];

        // Make sure SpokePool address is initialized since _sendTokensToChainAndUpdatePooledTokenTrackers() will not
        // revert if its accidentally set to address(0). We don't make the same check on the adapter for this
        // chainId because the internal method's delegatecall() to the adapter will revert if its address is set
        // incorrectly.
        require(_crossChainContracts.spokePool != address(0), "Uninitialized spoke pool");
=======
            MerkleLib.verifyPoolRebalance(
                rootBundleProposal.poolRebalanceRoot,
                PoolRebalanceLeaf({
                    chainId: chainId,
                    groupIndex: groupIndex,
                    bundleLpFees: bundleLpFees,
                    netSendAmounts: netSendAmounts,
                    runningBalances: runningBalances,
                    leafId: leafId,
                    l1Tokens: l1Tokens
                }),
                proof
            ),
            "Bad Proof"
        );

        // Get cross chain helpers for leaf's destination chain ID. This internal method will revert if either helper
        // is set improperly.
        (address adapter, address spokePool) = _getInitializedCrossChainContracts(chainId);
>>>>>>> 21185d35

        // Set the leafId in the claimed bitmap.
        rootBundleProposal.claimedBitMap = MerkleLib.setClaimed1D(
            rootBundleProposal.claimedBitMap,
            poolRebalanceLeaf.leafId
        );

        // Decrement the unclaimedPoolRebalanceLeafCount.
        --rootBundleProposal.unclaimedPoolRebalanceLeafCount;

        // Relay each L1 token to destination chain.
        // Note: if any of the keccak256(l1Tokens, chainId) combinations are not mapped to a destination token address,
        // then this internal method will revert. In this case the admin will have to associate a destination token
        // with each l1 token. If the destination token mapping was missing at the time of the proposal, we assume
        // that the root bundle would have been disputed because the off-chain data worker would have been unable to
        // determine if the relayers used the correct destination token for a given origin token.
        _sendTokensToChainAndUpdatePooledTokenTrackers(
            _crossChainContracts.adapter,
            _crossChainContracts.spokePool,
            chainId,
            l1Tokens,
            netSendAmounts,
            bundleLpFees
        );

<<<<<<< HEAD
        // Relay root bundles to spoke pool on destination chain by
        // performing delegatecall to use the adapter's code with this contract's context.
        (bool success, ) = _crossChainContracts.adapter.delegatecall(
            abi.encodeWithSignature(
                "relayMessage(address,bytes)",
                _crossChainContracts.spokePool, // target. This should be the spokePool on the L2.
=======
        // Check bool used by data worker to prevent relaying redundant roots to SpokePool.
        if (groupIndex == 0) {
            // Relay root bundles to spoke pool on destination chain by
            // performing delegatecall to use the adapter's code with this contract's context.
            (bool success, ) = adapter.delegatecall(
>>>>>>> 21185d35
                abi.encodeWithSignature(
                    "relayMessage(address,bytes)",
                    spokePool, // target. This should be the spokePool on the L2.
                    abi.encodeWithSignature(
                        "relayRootBundle(bytes32,bytes32)",
                        rootBundleProposal.relayerRefundRoot,
                        rootBundleProposal.slowRelayRoot
                    ) // message
                )
            );
            require(success, "delegatecall failed");
        }

        // Transfer the bondAmount to back to the proposer, if this the last executed leaf. Only sending this once all
        // leafs have been executed acts to force the data worker to execute all bundles or they wont receive their bond.
        if (rootBundleProposal.unclaimedPoolRebalanceLeafCount == 0)
            bondToken.safeTransfer(rootBundleProposal.proposer, bondAmount);

        emit RootBundleExecuted(
<<<<<<< HEAD
            poolRebalanceLeaf.leafId,
            poolRebalanceLeaf.chainId,
            poolRebalanceLeaf.l1Tokens,
            poolRebalanceLeaf.bundleLpFees,
            poolRebalanceLeaf.netSendAmounts,
            poolRebalanceLeaf.runningBalances,
=======
            groupIndex,
            leafId,
            chainId,
            l1Tokens,
            bundleLpFees,
            netSendAmounts,
            runningBalances,
>>>>>>> 21185d35
            msg.sender
        );
    }

    /**
     * @notice Caller stakes a bond to dispute the current root bundle proposal assuming it has not passed liveness
     * yet. The proposal is deleted, allowing a follow-up proposal to be submitted, and the dispute is sent to the
     * optimistic oracle to be adjudicated. Can only be called within the liveness period of the current proposal.
     */
    function disputeRootBundle() public nonReentrant zeroOptimisticOracleApproval {
        uint32 currentTime = uint32(getCurrentTime());
        require(currentTime <= rootBundleProposal.requestExpirationTimestamp, "Request passed liveness");

        // Request price from OO and dispute it.
        bytes memory requestAncillaryData = getRootBundleProposalAncillaryData();
        uint256 finalFee = _getBondTokenFinalFee();

        // If the finalFee is larger than the bond amount, the bond amount needs to be reset before a request can go
        // through. Cancel to avoid a revert. Similarly, if the final fee == bond amount, then the proposer bond
        // set in the optimistic oracle would be 0. The optimistic oracle would then default the bond to be equal
        // to the final fee, which would mean that the allowance set to the bondAmount would be insufficient and the
        // requestAndProposePriceFor() call would revert. Source: https://github.com/UMAprotocol/protocol/blob/5b37ea818a28479c01e458389a83c3e736306b17/packages/core/contracts/oracle/implementation/SkinnyOptimisticOracle.sol#L321
        if (finalFee >= bondAmount) {
            _cancelBundle(requestAncillaryData);
            return;
        }

        SkinnyOptimisticOracleInterface optimisticOracle = _getOptimisticOracle();

        // Only approve exact tokens to avoid more tokens than expected being pulled into the OptimisticOracle.
        bondToken.safeIncreaseAllowance(address(optimisticOracle), bondAmount);
        try
            optimisticOracle.requestAndProposePriceFor(
                identifier,
                currentTime,
                requestAncillaryData,
                bondToken,
                // Set reward to 0, since we'll settle proposer reward payouts directly from this contract after a root
                // proposal has passed the challenge period.
                0,
                // Set the Optimistic oracle proposer bond for the price request. We can assume that
                // bondAmount > finalFee.
                bondAmount - finalFee,
                // Set the Optimistic oracle liveness for the price request.
                liveness,
                rootBundleProposal.proposer,
                // Canonical value representing "True"; i.e. the proposed relay is valid.
                int256(1e18)
            )
        returns (uint256) {
            // Ensure that approval == 0 after the call so the increaseAllowance call below doesn't allow more tokens
            // to transfer than intended.
            bondToken.safeApprove(address(optimisticOracle), 0);
        } catch {
            // Cancel the bundle since the proposal failed.
            _cancelBundle(requestAncillaryData);
            return;
        }

        // Dispute the request that we just sent.
        SkinnyOptimisticOracleInterface.Request memory ooPriceRequest = SkinnyOptimisticOracleInterface.Request({
            proposer: rootBundleProposal.proposer,
            disputer: address(0),
            currency: bondToken,
            settled: false,
            proposedPrice: int256(1e18),
            resolvedPrice: 0,
            expirationTime: currentTime + liveness,
            reward: 0,
            finalFee: finalFee,
            bond: bondAmount - finalFee,
            customLiveness: liveness
        });

        // Finally, delete the state pertaining to the active proposal so that another proposer can submit a new bundle.
        delete rootBundleProposal;

        bondToken.safeTransferFrom(msg.sender, address(this), bondAmount);
        bondToken.safeIncreaseAllowance(address(optimisticOracle), bondAmount);
        optimisticOracle.disputePriceFor(
            identifier,
            currentTime,
            requestAncillaryData,
            ooPriceRequest,
            msg.sender,
            address(this)
        );

        emit RootBundleDisputed(msg.sender, currentTime, requestAncillaryData);
    }

    /**
     * @notice Send unclaimed accumulated protocol fees to fee capture address.
     * @param l1Token Token whose protocol fees the caller wants to disburse.
     */
    function claimProtocolFeesCaptured(address l1Token) public override nonReentrant {
        uint256 _unclaimedAccumulatedProtocolFees = unclaimedAccumulatedProtocolFees[l1Token];
        unclaimedAccumulatedProtocolFees[l1Token] = 0;
        IERC20(l1Token).safeTransfer(protocolFeeCaptureAddress, _unclaimedAccumulatedProtocolFees);
        emit ProtocolFeesCapturedClaimed(l1Token, _unclaimedAccumulatedProtocolFees);
    }

    /**
     * @notice Returns ancillary data containing the minimum data necessary that voters can use to identify
     * a root bundle proposal to validate its correctness.
     * @dev The root bundle that is being disputed was the most recently proposed one with a block number less than
     * or equal to the dispute block time. All of this root bundle data can be found in the ProposeRootBundle event
     * params. Moreover, the optimistic oracle will stamp the requester's address (i.e. this contract address) meaning
     * that ancillary data for a dispute originating from another HubPool will always be distinct from a dispute
     * originating from this HubPool.
     * @dev Since bundleEvaluationNumbers for a root bundle proposal are not stored on-chain, DVM voters will always
     * have to look up the ProposeRootBundle event to evaluate a dispute, therefore there is no point emitting extra
     * data in this ancillary data that is already included in the ProposeRootBundle event.
     * @return ancillaryData Ancillary data that can be decoded into UTF8.
     */
    function getRootBundleProposalAncillaryData() public pure override returns (bytes memory ancillaryData) {
        return "";
    }

    /**
     * @notice Conveniently queries which destination token is mapped to the hash of an l1 token +
     * destination chain ID.
     * @param destinationChainId Where destination token is deployed.
     * @param l1Token Ethereum version token.
     * @return destinationToken address The destination token that is sent to spoke pools after this contract bridges
     * the l1Token to the destination chain.
     */
    function poolRebalanceRoute(uint256 destinationChainId, address l1Token)
        external
        view
        override
        returns (address destinationToken)
    {
        return poolRebalanceRoutes[_poolRebalanceRouteKey(l1Token, destinationChainId)];
    }

    /**
     * @notice This function allows a caller to load the contract with raw ETH to perform L2 calls. This is needed for
     * Arbitrum calls, but may also be needed for others.
     * @dev This function cannot be included in a multicall transaction call because it is payable. A realistic
     * situation where this might be an issue is if the caller is executing a PoolRebalanceLeaf that needs to relay
     * messages to Arbitrum. Relaying messages to Arbitrum requires that this contract has an ETH balance, so in this
     * case the caller would need to pre-load this contract with ETH before multicall-executing the leaf.
     */
    function loadEthForL2Calls() public payable override {}

    /*************************************************
     *              INTERNAL FUNCTIONS               *
     *************************************************/

    // Called when a dispute fails due to parameter changes. This effectively resets the state and cancels the request
    // with no loss of funds, thereby enabling a new bundle to be added.
    function _cancelBundle(bytes memory ancillaryData) internal {
        bondToken.transfer(rootBundleProposal.proposer, bondAmount);
        delete rootBundleProposal;
        emit RootBundleCanceled(msg.sender, getCurrentTime(), ancillaryData);
    }

    function _getOptimisticOracle() internal view returns (SkinnyOptimisticOracleInterface) {
        return
            SkinnyOptimisticOracleInterface(finder.getImplementationAddress(OracleInterfaces.SkinnyOptimisticOracle));
    }

    function _getBondTokenFinalFee() internal view returns (uint256) {
        return
            StoreInterface(finder.getImplementationAddress(OracleInterfaces.Store))
                .computeFinalFee(address(bondToken))
                .rawValue;
    }

    // Note this method does a lot and wraps together the sending of tokens and updating the pooled token trackers. This
    // is done as a gas saving so we don't need to iterate over the l1Tokens multiple times.
    function _sendTokensToChainAndUpdatePooledTokenTrackers(
        address adapter,
        address spokePool,
        uint256 chainId,
        address[] memory l1Tokens,
        int256[] memory netSendAmounts,
        uint256[] memory bundleLpFees
    ) internal {
        uint32 length = uint32(l1Tokens.length);
        for (uint32 i = 0; i < length; ) {
            address l1Token = l1Tokens[i];
            // Validate the L1 -> L2 token route is stored. If it is not then the output of the bridging action
            // could send tokens to the 0x0 address on the L2.
            address l2Token = poolRebalanceRoutes[_poolRebalanceRouteKey(l1Token, chainId)];
            require(l2Token != address(0), "Route not whitelisted");

            // If the net send amount for this token is positive then: 1) send tokens from L1->L2 to facilitate the L2
            // relayer refund, 2) Update the liquidity trackers for the associated pooled tokens.
            if (netSendAmounts[i] > 0) {
                // Perform delegatecall to use the adapter's code with this contract's context. Opt for delegatecall's
                // complexity in exchange for lower gas costs.
                (bool success, ) = adapter.delegatecall(
                    abi.encodeWithSignature(
                        "relayTokens(address,address,uint256,address)",
                        l1Token, // l1Token.
                        l2Token, // l2Token.
                        uint256(netSendAmounts[i]), // amount.
                        spokePool // to. This should be the spokePool.
                    )
                );
                require(success, "delegatecall failed");

                // Liquid reserves is decreased by the amount sent. utilizedReserves is increased by the amount sent.
                pooledTokens[l1Token].utilizedReserves += netSendAmounts[i];
                pooledTokens[l1Token].liquidReserves -= uint256(netSendAmounts[i]);
            }

            // Allocate LP fees and protocol fees from the bundle to the associated pooled token trackers.
            _allocateLpAndProtocolFees(l1Token, bundleLpFees[i]);

            // L1 tokens length won't be > types(uint32).length, so use unchecked block to save gas.
            unchecked {
                ++i;
            }
        }
    }

    function _exchangeRateCurrent(address l1Token) internal returns (uint256) {
        PooledToken storage pooledToken = pooledTokens[l1Token]; // Note this is storage so the state can be modified.
        uint256 lpTokenTotalSupply = IERC20(pooledToken.lpToken).totalSupply();
        if (lpTokenTotalSupply == 0) return 1e18; // initial rate is 1:1 between LP tokens and collateral.

        // First, update fee counters and local accounting of finalized transfers from L2 -> L1.
        _updateAccumulatedLpFees(pooledToken); // Accumulate all allocated fees from the last time this method was called.
        _sync(l1Token); // Fetch any balance changes due to token bridging finalization and factor them in.

        // ExchangeRate := (liquidReserves + utilizedReserves - undistributedLpFees) / lpTokenSupply
        // Both utilizedReserves and undistributedLpFees contain assigned LP fees. UndistributedLpFees is gradually
        // decreased over the smear duration using _updateAccumulatedLpFees. This means that the exchange rate will
        // gradually increase over time as undistributedLpFees goes to zero.
        // utilizedReserves can be negative. If this is the case, then liquidReserves is offset by an equal
        // and opposite size. LiquidReserves + utilizedReserves will always be larger than undistributedLpFees so this
        // int will always be positive so there is no risk in underflow in type casting in the return line.
        int256 numerator = int256(pooledToken.liquidReserves) +
            pooledToken.utilizedReserves -
            int256(pooledToken.undistributedLpFees);
        return (uint256(numerator) * 1e18) / lpTokenTotalSupply;
    }

    // Update internal fee counters by adding in any accumulated fees from the last time this logic was called.
    function _updateAccumulatedLpFees(PooledToken storage pooledToken) internal {
        uint256 accumulatedFees = _getAccumulatedFees(pooledToken.undistributedLpFees, pooledToken.lastLpFeeUpdate);
        pooledToken.undistributedLpFees -= accumulatedFees;
        pooledToken.lastLpFeeUpdate = uint32(getCurrentTime());
    }

    // Calculate the unallocated accumulatedFees from the last time the contract was called.
    function _getAccumulatedFees(uint256 undistributedLpFees, uint256 lastLpFeeUpdate) internal view returns (uint256) {
        // accumulatedFees := min(undistributedLpFees * lpFeeRatePerSecond * timeFromLastInteraction, undistributedLpFees)
        // The min acts to pay out all fees in the case the equation returns more than the remaining a fees.
        uint256 timeFromLastInteraction = getCurrentTime() - lastLpFeeUpdate;
        uint256 maxUndistributedLpFees = (undistributedLpFees * lpFeeRatePerSecond * timeFromLastInteraction) / (1e18);
        return maxUndistributedLpFees < undistributedLpFees ? maxUndistributedLpFees : undistributedLpFees;
    }

    function _sync(address l1Token) internal {
        // Check if the l1Token balance of the contract is greater than the liquidReserves. If it is then the bridging
        // action from L2 -> L1 has concluded and the local accounting can be updated.
        // Note: this calculation must take into account the bond when it's acting on the bond token and there's an
        // active request.
        uint256 balance = IERC20(l1Token).balanceOf(address(this));
        uint256 balanceSansBond = l1Token == address(bondToken) && _activeRequest() ? balance - bondAmount : balance;
        if (balanceSansBond > pooledTokens[l1Token].liquidReserves) {
            // Note the numerical operation below can send utilizedReserves to negative. This can occur when tokens are
            // dropped onto the contract, exceeding the liquidReserves.
            pooledTokens[l1Token].utilizedReserves -= int256(balanceSansBond - pooledTokens[l1Token].liquidReserves);
            pooledTokens[l1Token].liquidReserves = balanceSansBond;
        }
    }

    function _liquidityUtilizationPostRelay(address l1Token, uint256 relayedAmount) internal returns (uint256) {
        _sync(l1Token); // Fetch any balance changes due to token bridging finalization and factor them in.

        // liquidityUtilizationRatio := (relayedAmount + max(utilizedReserves,0)) / (liquidReserves + max(utilizedReserves,0))
        // UtilizedReserves has a dual meaning: if it's greater than zero then it represents funds pending in the bridge
        // that will flow from L2 to L1. In this case, we can use it normally in the equation. However, if it is
        // negative, then it is already counted in liquidReserves. This occurs if tokens are transferred directly to the
        // contract. In this case, ignore it as it is captured in liquid reserves and has no meaning in the numerator.
        PooledToken memory pooledToken = pooledTokens[l1Token]; // Note this is storage so the state can be modified.
        uint256 flooredUtilizedReserves = pooledToken.utilizedReserves > 0 ? uint256(pooledToken.utilizedReserves) : 0;
        uint256 numerator = relayedAmount + flooredUtilizedReserves;
        uint256 denominator = pooledToken.liquidReserves + flooredUtilizedReserves;

        // If the denominator equals zero, return 1e18 (max utilization).
        if (denominator == 0) return 1e18;

        // In all other cases, return the utilization ratio.
        return (numerator * 1e18) / denominator;
    }

    function _allocateLpAndProtocolFees(address l1Token, uint256 bundleLpFees) internal {
        // Calculate the fraction of bundledLpFees that are allocated to the protocol and to the LPs.
        uint256 protocolFeesCaptured = (bundleLpFees * protocolFeeCapturePct) / 1e18;
        uint256 lpFeesCaptured = bundleLpFees - protocolFeesCaptured;

        // Assign any LP fees included into the bundle to the pooled token. These LP fees are tracked in the
        // undistributedLpFees and within the utilizedReserves. undistributedLpFees is gradually decrease
        // over the smear duration to give the LPs their rewards over a period of time. Adding to utilizedReserves
        // acts to track these rewards after the smear duration. See _exchangeRateCurrent for more details.
        if (lpFeesCaptured > 0) {
            pooledTokens[l1Token].undistributedLpFees += lpFeesCaptured;
            pooledTokens[l1Token].utilizedReserves += int256(lpFeesCaptured);
        }

        // If there are any protocol fees, allocate them to the unclaimed protocol tracker amount.
        if (protocolFeesCaptured > 0) unclaimedAccumulatedProtocolFees[l1Token] += protocolFeesCaptured;
    }

    function _relaySpokePoolAdminFunction(uint256 chainId, bytes memory functionData) internal {
        (address adapter, address spokePool) = _getInitializedCrossChainContracts(chainId);

        // Perform delegatecall to use the adapter's code with this contract's context.
        (bool success, ) = adapter.delegatecall(
            abi.encodeWithSignature(
                "relayMessage(address,bytes)",
                spokePool, // target. This should be the spokePool on the L2.
                functionData
            )
        );
        require(success, "delegatecall failed");
        emit SpokePoolAdminFunctionTriggered(chainId, functionData);
    }

    function _poolRebalanceRouteKey(address l1Token, uint256 destinationChainId) internal pure returns (bytes32) {
        return keccak256(abi.encode(l1Token, destinationChainId));
    }

    function _getInitializedCrossChainContracts(uint256 chainId)
        internal
        view
        returns (address adapter, address spokePool)
    {
        adapter = crossChainContracts[chainId].adapter;
        spokePool = crossChainContracts[chainId].spokePool;
        require(spokePool != address(0), "SpokePool not initialized");
        require(adapter.isContract(), "Adapter not initialized");
    }

    function _activeRequest() internal view returns (bool) {
        return rootBundleProposal.unclaimedPoolRebalanceLeafCount != 0;
    }

    // If functionCallStackOriginatesFromOutsideThisContract is true then this was called by the callback function
    // by dropping ETH onto the contract. In this case, deposit the ETH into WETH. This would happen if ETH was sent
    // over the optimism bridge, for example. If false then this was set as a result of unwinding LP tokens, with the
    // intention of sending ETH to the LP. In this case, do nothing as we intend on sending the ETH to the LP.
    function _depositEthToWeth() internal {
        if (functionCallStackOriginatesFromOutsideThisContract()) weth.deposit{ value: msg.value }();
    }

    // Added to enable the HubPool to receive ETH. This will occur both when the HubPool unwraps WETH to send to LPs and
    // when ETH is send over the canonical Optimism bridge, which sends ETH.
    fallback() external payable {
        _depositEthToWeth();
    }

    receive() external payable {
        _depositEthToWeth();
    }
}<|MERGE_RESOLUTION|>--- conflicted
+++ resolved
@@ -69,28 +69,6 @@
         // When root bundle challenge period passes and this root bundle becomes executable.
         uint32 requestExpirationTimestamp;
     }
-
-    // Only one root bundle can be stored at a time. Once all pool rebalance leaves are executed, a new proposal
-    // can be submitted.
-    RootBundle public rootBundleProposal;
-
-<<<<<<< HEAD
-    // Whitelist of origin token + ID to destination token routings to be used by off-chain agents. The notion of a
-    // route does not need to include L1; it can be L2->L2 route. i.e USDC on Arbitrum -> USDC on Optimism as a "route".
-    mapping(bytes32 => address) private whitelistedRoutes;
-=======
-    // Whether the bundle proposal process is paused.
-    bool public paused;
-
-    // Stores paths from L1 token + destination ID to destination token. Since different tokens on L1 might map to
-    // to the same address on different destinations, we hash (L1 token address, destination ID) to
-    // use as a key that maps to a destination token. This mapping is used to direct pool rebalances from
-    // HubPool to SpokePool, and also is designed to be used as a lookup for off-chain data workers to determine
-    // which L1 tokens to relay to SpokePools to refund relayers. The admin can set the "destination token"
-    // to 0x0 to disable a pool rebalance route and block executeRootBundle() from executing.
-    mapping(bytes32 => address) private poolRebalanceRoutes;
->>>>>>> 21185d35
-
     struct PooledToken {
         // LP token given to LPs of a specific L1 token.
         address lpToken;
@@ -107,14 +85,27 @@
         uint256 undistributedLpFees;
     }
 
-    // Mapping of L1 token addresses to the associated pool information.
-    mapping(address => PooledToken) public pooledTokens;
-
     // Heler contracts to facilitate cross chain actions between HubPool and SpokePool for a specific network.
     struct CrossChainContract {
         address adapter;
         address spokePool;
     }
+
+    // Only one root bundle can be stored at a time. Once all pool rebalance leaves are executed, a new proposal
+    // can be submitted.
+    RootBundle public rootBundleProposal;
+
+    // Mapping of L1 token addresses to the associated pool information.
+    mapping(address => PooledToken) public pooledTokens;
+
+    // Stores paths from L1 token + destination ID to destination token. Since different tokens on L1 might map to
+    // to the same address on different destinations, we hash (L1 token address, destination ID) to
+    // use as a key that maps to a destination token. This mapping is used to direct pool rebalances from
+    // HubPool to SpokePool, and also is designed to be used as a lookup for off-chain data workers to determine
+    // which L1 tokens to relay to SpokePools to refund relayers. The admin can set the "destination token"
+    // to 0x0 to disable a pool rebalance route and block executeRootBundle() from executing.
+    mapping(bytes32 => address) private poolRebalanceRoutes;
+
     // Mapping of chainId to the associated adapter and spokePool contracts.
     mapping(uint256 => CrossChainContract) public crossChainContracts;
 
@@ -657,16 +648,10 @@
 
     function executeRootBundle(
         uint256 chainId,
-<<<<<<< HEAD
-        uint256[] calldata bundleLpFees,
-        int256[] calldata netSendAmounts,
-        int256[] calldata runningBalances,
-=======
         uint256 groupIndex,
         uint256[] memory bundleLpFees,
         int256[] memory netSendAmounts,
         int256[] memory runningBalances,
->>>>>>> 21185d35
         uint8 leafId,
         address[] calldata l1Tokens,
         bytes32[] calldata proof
@@ -686,20 +671,6 @@
             l1Tokens: l1Tokens
         });
         require(
-<<<<<<< HEAD
-            MerkleLib.verifyPoolRebalance(rootBundleProposal.poolRebalanceRoot, poolRebalanceLeaf, proof),
-            "Bad Proof"
-        );
-
-        // Before interacting with a particular chain's adapter, ensure that the adapter is set.
-        CrossChainContract memory _crossChainContracts = crossChainContracts[chainId];
-
-        // Make sure SpokePool address is initialized since _sendTokensToChainAndUpdatePooledTokenTrackers() will not
-        // revert if its accidentally set to address(0). We don't make the same check on the adapter for this
-        // chainId because the internal method's delegatecall() to the adapter will revert if its address is set
-        // incorrectly.
-        require(_crossChainContracts.spokePool != address(0), "Uninitialized spoke pool");
-=======
             MerkleLib.verifyPoolRebalance(
                 rootBundleProposal.poolRebalanceRoot,
                 PoolRebalanceLeaf({
@@ -719,7 +690,6 @@
         // Get cross chain helpers for leaf's destination chain ID. This internal method will revert if either helper
         // is set improperly.
         (address adapter, address spokePool) = _getInitializedCrossChainContracts(chainId);
->>>>>>> 21185d35
 
         // Set the leafId in the claimed bitmap.
         rootBundleProposal.claimedBitMap = MerkleLib.setClaimed1D(
@@ -745,20 +715,11 @@
             bundleLpFees
         );
 
-<<<<<<< HEAD
-        // Relay root bundles to spoke pool on destination chain by
-        // performing delegatecall to use the adapter's code with this contract's context.
-        (bool success, ) = _crossChainContracts.adapter.delegatecall(
-            abi.encodeWithSignature(
-                "relayMessage(address,bytes)",
-                _crossChainContracts.spokePool, // target. This should be the spokePool on the L2.
-=======
         // Check bool used by data worker to prevent relaying redundant roots to SpokePool.
         if (groupIndex == 0) {
             // Relay root bundles to spoke pool on destination chain by
             // performing delegatecall to use the adapter's code with this contract's context.
             (bool success, ) = adapter.delegatecall(
->>>>>>> 21185d35
                 abi.encodeWithSignature(
                     "relayMessage(address,bytes)",
                     spokePool, // target. This should be the spokePool on the L2.
@@ -778,14 +739,6 @@
             bondToken.safeTransfer(rootBundleProposal.proposer, bondAmount);
 
         emit RootBundleExecuted(
-<<<<<<< HEAD
-            poolRebalanceLeaf.leafId,
-            poolRebalanceLeaf.chainId,
-            poolRebalanceLeaf.l1Tokens,
-            poolRebalanceLeaf.bundleLpFees,
-            poolRebalanceLeaf.netSendAmounts,
-            poolRebalanceLeaf.runningBalances,
-=======
             groupIndex,
             leafId,
             chainId,
@@ -793,7 +746,6 @@
             bundleLpFees,
             netSendAmounts,
             runningBalances,
->>>>>>> 21185d35
             msg.sender
         );
     }
