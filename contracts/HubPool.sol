--- conflicted
+++ resolved
@@ -34,21 +34,12 @@
         bool isEnabled;
     }
 
-<<<<<<< HEAD
     struct RefundRequest {
         uint64 requestExpirationTimestamp;
         uint64 unclaimedPoolRebalanceLeafCount;
         bytes32 poolRebalanceRoot;
         bytes32 destinationDistributionRoot;
         uint256 claimedBitMap;
-=======
-    struct RelayerRefundRequest {
-        uint64 requestExpirationTimestamp;
-        uint64 unclaimedPoolRebalanceLeafs;
-        bytes32 poolRebalanceRoot;
-        bytes32 destinationDistributionRoot;
-        mapping(uint256 => uint256) claimedBitMap;
->>>>>>> 3c22f144
         address proposer;
         bool proposerBondRepaid;
     }
@@ -70,12 +61,9 @@
     // The computed bond amount as the UMA Store's final fee multiplied by the bondTokenFinalFeeMultiplier.
     uint256 public bondAmount;
 
-<<<<<<< HEAD
     // Address of L1Weth. Enable LPs to deposit/receive ETH, if they choose, when adding/removing liquidity.
     WETH9Like public l1Weth;
 
-=======
->>>>>>> 3c22f144
     // Each refund proposal must stay in liveness for this period of time before it can be considered finalized. It can
     // be disputed only during this period of time.
     uint64 public refundProposalLiveness;
@@ -99,10 +87,6 @@
     event WhitelistRoute(address originToken, uint256 destinationChainId, address destinationToken);
 
     event InitiateRefundRequested(
-<<<<<<< HEAD
-=======
-        uint64 indexed relayerRefundId,
->>>>>>> 3c22f144
         uint64 requestExpirationTimestamp,
         uint64 poolRebalanceLeafCount,
         uint256[] bundleEvaluationBlockNumbers,
@@ -112,16 +96,11 @@
     );
     event RelayerRefundExecuted(uint256 relayerRefundId, MerkleLib.PoolRebalance poolRebalance, address caller);
 
-<<<<<<< HEAD
     event RelayerRefundDisputed(address disputer, SkinnyOptimisticOracleInterface.Request request);
-=======
-    event RelayerRefundDisputed(uint256 relayerRefundId, address disputer);
->>>>>>> 3c22f144
 
     constructor(
         uint256 _bondAmount,
         uint64 _refundProposalLiveness,
-<<<<<<< HEAD
         FinderInterface _finder,
         bytes32 _identifier,
         IERC20 _bondToken,
@@ -134,16 +113,6 @@
         l1Weth = _l1Weth;
         finder = _finder;
         identifier = _identifier;
-=======
-        address _bondToken,
-        address _l1Weth,
-        address _timerAddress
-    ) Testable(_timerAddress) {
-        bondAmount = _bondAmount;
-        refundProposalLiveness = _refundProposalLiveness;
-        bondToken = IERC20(_bondToken);
-        l1Weth = WETH9Like(_l1Weth);
->>>>>>> 3c22f144
     }
 
     /*************************************************
@@ -257,7 +226,6 @@
         bytes32 destinationDistributionRoot
     ) public {
         // The most recent refund proposal must be fully claimed before the next relayer refund bundle is initiated.
-<<<<<<< HEAD
         require(refundRequest.unclaimedPoolRebalanceLeafCount == 0, "Last bundle has unclaimed leafs");
 
         uint64 requestExpirationTimestamp = uint64(getCurrentTime() + refundProposalLiveness);
@@ -269,13 +237,6 @@
         refundRequest.poolRebalanceRoot = poolRebalanceRoot;
         refundRequest.destinationDistributionRoot = destinationDistributionRoot;
         refundRequest.proposer = msg.sender;
-=======
-        require(
-            relayerRefundRequests.length == 0 || // If this is the first initiated relay refund.
-                relayerRefundRequests[getNumberOfRelayRefunds()].unclaimedPoolRebalanceLeafs == 0,
-            "Last bundle has unclaimed leafs"
-        );
->>>>>>> 3c22f144
 
         uint64 requestExpirationTimestamp = uint64(getCurrentTime() + refundProposalLiveness);
 
@@ -290,10 +251,6 @@
         bondToken.safeTransferFrom(msg.sender, address(this), bondAmount);
 
         emit InitiateRefundRequested(
-<<<<<<< HEAD
-=======
-            uint64(relayerRefundRequests.length - 1),
->>>>>>> 3c22f144
             requestExpirationTimestamp,
             poolRebalanceLeafCount,
             bundleEvaluationBlockNumbers,
@@ -308,7 +265,6 @@
         MerkleLib.PoolRebalance memory poolRebalance,
         bytes32[] memory proof
     ) public {
-<<<<<<< HEAD
         require(getCurrentTime() >= refundRequest.requestExpirationTimestamp, "Not passed liveness");
 
         // Verify the leafId in the poolRebalance has not yet been claimed.
@@ -327,27 +283,6 @@
         if (!refundRequest.proposerBondRepaid) {
             refundRequest.proposerBondRepaid = true;
             bondToken.safeTransfer(refundRequest.proposer, bondAmount);
-=======
-        RelayerRefundRequest storage relayerRefund = relayerRefundRequests[relayerRefundRequestId];
-        require(getCurrentTime() > relayerRefund.requestExpirationTimestamp, "Not passed liveness");
-
-        // Verify the leafId in the poolRebalance has not yet been claimed.
-        require(!MerkleLib.isClaimed(relayerRefund.claimedBitMap, poolRebalance.leafId), "Already claimed");
-
-        // Verify the props provided generate a leaf that, along with the proof, are included in the merkle root.
-        require(MerkleLib.verifyPoolRebalance(relayerRefund.poolRebalanceRoot, poolRebalance, proof), "Bad Proof");
-
-        // Set the leafId in the claimed bitmap.
-        MerkleLib.setClaimed(relayerRefund.claimedBitMap, poolRebalance.leafId);
-
-        // Decrement the unclaimedPoolRebalanceLeafs.
-        relayerRefund.unclaimedPoolRebalanceLeafs--;
-
-        // Transfer the bondAmount to back to the proposer, if this was not done before for this refund bundle.
-        if (!relayerRefund.proposerBondRepaid) {
-            relayerRefund.proposerBondRepaid = true;
-            bondToken.safeTransfer(relayerRefund.proposer, bondAmount);
->>>>>>> 3c22f144
         }
 
         // TODO call into canonical bridge to send PoolRebalance.netSendAmount for the associated
@@ -359,7 +294,6 @@
         emit RelayerRefundExecuted(relayerRefundRequestId, poolRebalance, msg.sender);
     }
 
-<<<<<<< HEAD
     function disputeRelayerRefund() public {
         require(getCurrentTime() <= refundRequest.requestExpirationTimestamp, "Passed liveness");
 
@@ -411,26 +345,6 @@
         emit RelayerRefundDisputed(msg.sender, request);
 
         delete refundRequest;
-=======
-    function disputeRelayerRefund(uint256 relayerRefundRequestId) public {
-        RelayerRefundRequest storage relayerRefund = relayerRefundRequests[relayerRefundRequestId];
-        require(
-            getCurrentTime() > relayerRefundRequests[relayerRefundRequestId].requestExpirationTimestamp,
-            "Passed liveness"
-        );
-
-        // Delete the last element in the relayerRefundRequests array. This acts to throw out the request.
-        emit RelayerRefundDisputed(relayerRefundRequestId, msg.sender);
-
-        relayerRefundRequests.pop();
-
-        // TODO: pull bonds. request price from OO.
-    }
-
-    function getNumberOfRelayRefunds() public view returns (uint256) {
-        if (relayerRefundRequests.length == 0) return 0;
-        return relayerRefundRequests.length - 1;
->>>>>>> 3c22f144
     }
 
     /*************************************************
