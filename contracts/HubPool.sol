// SPDX-License-Identifier: GPL-3.0-only
pragma solidity ^0.8.0;

import "./MerkleLib.sol";
import "./HubPoolInterface.sol";
import "./Lockable.sol";

import "./interfaces/LpTokenFactoryInterface.sol";
import "./interfaces/WETH9.sol";

import "@uma/core/contracts/common/implementation/Testable.sol";
import "@uma/core/contracts/common/implementation/MultiCaller.sol";
import "@uma/core/contracts/oracle/implementation/Constants.sol";
import "@uma/core/contracts/common/implementation/AncillaryData.sol";
import "@uma/core/contracts/common/interfaces/AddressWhitelistInterface.sol";
import "@uma/core/contracts/oracle/interfaces/IdentifierWhitelistInterface.sol";

import "@uma/core/contracts/oracle/interfaces/FinderInterface.sol";
import "@uma/core/contracts/oracle/interfaces/StoreInterface.sol";
import "@uma/core/contracts/oracle/interfaces/SkinnyOptimisticOracleInterface.sol";
import "@uma/core/contracts/common/interfaces/ExpandedIERC20.sol";

import "@openzeppelin/contracts/access/Ownable.sol";
import "@openzeppelin/contracts/token/ERC20/IERC20.sol";
import "@openzeppelin/contracts/token/ERC20/utils/SafeERC20.sol";
import "@openzeppelin/contracts/utils/Address.sol";

/**
 * @notice Contract deployed on Ethereum that houses L1 token liquidity for all SpokePools. A dataworker can interact
 * with merkle roots stored in this contract via inclusion proofs to instruct this contract to send tokens to L2
 * SpokePools via "pool rebalances" that can be used to pay out relayers on those networks. This contract is also
 * responsible for publishing relayer refund and slow relay merkle roots to SpokePools.
 * @notice This contract is meant to act as the cross chain administrator and owner of all L2 spoke pools, so all
 * governance actions and pool rebalances originate from here and bridge instructions to L2s.
 * @dev This contract should be deprecated by the year 2106, at which point uint32 timestamps will roll over. This is
 * an issue for this contract because fee calculations will become bizarre when multiplying by negative time deltas.
 * Before this date, this contract should be paused from accepting new root bundles and all LP tokens should be
 * disabled by the admin.
 */
contract HubPool is HubPoolInterface, Testable, Lockable, MultiCaller, Ownable {
    using SafeERC20 for IERC20;
    using Address for address;

    // A data worker can optimistically store several merkle roots on this contract by staking a bond and calling
    // proposeRootBundle. By staking a bond, the data worker is alleging that the merkle roots all
    // contain valid leaves that can be executed later to:
    // - Send funds from this contract to a SpokePool or vice versa
    // - Send funds from a SpokePool to Relayer as a refund for a relayed deposit
    // - Send funds from a SpokePool to a deposit recipient to fulfill a "slow" relay
    // Anyone can dispute this struct if the merkle roots contain invalid leaves before the
    // requestExpirationTimestamp. Once the expiration timestamp is passed, executeRootBundle to execute a leaf
    // from the poolRebalanceRoot on this contract and it will simultaneously publish the relayerRefundRoot and
    // slowRelayRoot to a SpokePool. The latter two roots, once published to the SpokePool, contain
    // leaves that can be executed on the SpokePool to pay relayers or recipients.
    struct RootBundle {
        // Contains leaves instructing this contract to send funds to SpokePools.
        bytes32 poolRebalanceRoot;
        // Relayer refund merkle root to be published to a SpokePool.
        bytes32 relayerRefundRoot;
        // Slow relay merkle root to be published to a SpokePool.
        bytes32 slowRelayRoot;
        // This is a 1D bitmap, with max size of 256 elements, limiting us to 256 chainsIds.
        uint256 claimedBitMap;
        // Proposer of this root bundle.
        address proposer;
        // Number of pool rebalance leaves to execute in the poolRebalanceRoot. After this number
        // of leaves are executed, a new root bundle can be proposed
        uint8 unclaimedPoolRebalanceLeafCount;
        // When root bundle challenge period passes and this root bundle becomes executable.
        uint32 requestExpirationTimestamp;
    }

    // Only one root bundle can be stored at a time. Once all pool rebalance leaves are executed, a new proposal
    // can be submitted.
    RootBundle public rootBundleProposal;

    // Whether the bundle proposal process is paused.
    bool public paused;

    // Stores paths from L1 token + destination ID to destination token. Since different tokens on L1 might map to
    // to the same address on different destinations, we hash (L1 token address, destination ID) to
    // use as a key that maps to a destination token. This mapping is used to direct pool rebalances from
    // HubPool to SpokePool, and also is designed to be used as a lookup for off-chain data workers to determine
    // which L1 tokens to relay to SpokePools to refund relayers. The admin can set the "destination token"
    // to 0x0 to disable a pool rebalance route and block executeRootBundle() from executing.
    mapping(bytes32 => address) private poolRebalanceRoutes;

    struct PooledToken {
        // LP token given to LPs of a specific L1 token.
        address lpToken;
        // True if accepting new LP's.
        bool isEnabled;
        // Timestamp of last LP fee update.
        uint32 lastLpFeeUpdate;
        // Number of LP funds sent via pool rebalances to SpokePools and are expected to be sent
        // back later.
        int256 utilizedReserves;
        // Number of LP funds held in contract less utilized reserves.
        uint256 liquidReserves;
        // Number of LP funds reserved to pay out to LPs as fees.
        uint256 undistributedLpFees;
    }

    // Mapping of L1 token addresses to the associated pool information.
    mapping(address => PooledToken) public pooledTokens;

    // Helper contracts to facilitate cross chain actions between HubPool and SpokePool for a specific network.
    struct CrossChainContract {
        address adapter;
        address spokePool;
    }
    // Mapping of chainId to the associated adapter and spokePool contracts.
    mapping(uint256 => CrossChainContract) public crossChainContracts;

    // WETH contract for Ethereum.
    WETH9 public immutable weth;

    // Helper factory to deploy new LP tokens for enabled L1 tokens
    LpTokenFactoryInterface public immutable lpTokenFactory;

    // Finder contract for this network.
    FinderInterface public immutable finder;

    // When root bundles are disputed a price request is enqueued with the DVM to resolve the resolution.
    bytes32 public identifier = "IS_ACROSS_V2_BUNDLE_VALID";

    // Interest rate payment that scales the amount of pending fees per second paid to LPs. 0.0000015e18 will pay out
    // the full amount of fees entitled to LPs in ~ 7.72 days assuming no contract interactions. If someone interacts
    // with the contract then the LP rewards are smeared sublinearly over the window.
    uint256 public lpFeeRatePerSecond = 1500000000000;

<<<<<<< HEAD
    // Mapping of l1TokenAddress to cumulative unclaimed protocol tokens that the sent to the protocolFeeCaptureAddress
    // at any time. This enables the protocol to capture some percentage of LP fees which can be allocated elsewhere.
=======
    // Mapping of l1TokenAddress to cumulative unclaimed protocol tokens that can be sent to the protocolFeeCaptureAddress
    // at any time. This enables the protocol to reallocate some percentage of LP fees elsewhere.
>>>>>>> eb350254
    mapping(address => uint256) public unclaimedAccumulatedProtocolFees;

    // Address that captures protocol fees. Accumulated protocol fees can be claimed by this address.
    address public protocolFeeCaptureAddress;

    // Percentage of lpFees that are captured by the protocol and claimable by the protocolFeeCaptureAddress.
    uint256 public protocolFeeCapturePct;

    // Token used to bond the data worker for proposing relayer refund bundles.
    IERC20 public bondToken;

    // The computed bond amount as the UMA Store's final fee multiplied by the bondTokenFinalFeeMultiplier.
    uint256 public bondAmount;

    // Each root bundle proposal must stay in liveness for this period of time before it can be considered finalized.
    // It can be disputed only during this period of time. Defaults to 2 hours, like the rest of the UMA ecosystem.
    uint32 public liveness = 7200;

    event Paused(bool indexed isPaused);

    event EmergencyRootBundleDeleted(
        bytes32 indexed poolRebalanceRoot,
        bytes32 indexed relayerRefundRoot,
        bytes32 slowRelayRoot,
        address indexed proposer
    );

    event ProtocolFeeCaptureSet(address indexed newProtocolFeeCaptureAddress, uint256 indexed newProtocolFeeCapturePct);

    event ProtocolFeesCapturedClaimed(address indexed l1Token, uint256 indexed accumulatedFees);

    event BondSet(address indexed newBondToken, uint256 newBondAmount);

    event LivenessSet(uint256 newLiveness);

    event IdentifierSet(bytes32 newIdentifier);

    event CrossChainContractsSet(uint256 l2ChainId, address adapter, address spokePool);

    event L1TokenEnabledForLiquidityProvision(address l1Token, address lpToken);

    event L2TokenDisabledForLiquidityProvision(address l1Token, address lpToken);

    event LiquidityAdded(
        address indexed l1Token,
        uint256 amount,
        uint256 lpTokensMinted,
        address indexed liquidityProvider
    );
    event LiquidityRemoved(
        address indexed l1Token,
        uint256 amount,
        uint256 lpTokensBurnt,
        address indexed liquidityProvider
    );
    event SetPoolRebalanceRoute(
        uint256 indexed destinationChainId,
        address indexed l1Token,
        address indexed destinationToken
    );
    event SetEnableDepositRoute(
        uint256 indexed originChainId,
        uint256 indexed destinationChainId,
        address indexed originToken,
        bool depositsEnabled
    );
    event ProposeRootBundle(
        uint32 requestExpirationTimestamp,
        uint64 unclaimedPoolRebalanceLeafCount,
        uint256[] bundleEvaluationBlockNumbers,
        bytes32 indexed poolRebalanceRoot,
        bytes32 indexed relayerRefundRoot,
        bytes32 slowRelayRoot,
        address indexed proposer
    );
    event RootBundleExecuted(
        uint256 groupIndex,
        uint256 indexed leafId,
        uint256 indexed chainId,
        address[] l1Token,
        uint256[] bundleLpFees,
        int256[] netSendAmount,
        int256[] runningBalance,
        address indexed caller
    );
    event SpokePoolAdminFunctionTriggered(uint256 indexed chainId, bytes message);

    event RootBundleDisputed(address indexed disputer, uint256 requestTime, bytes disputedAncillaryData);

    event RootBundleCanceled(address indexed disputer, uint256 requestTime, bytes disputedAncillaryData);

    modifier noActiveRequests() {
        require(!_activeRequest(), "Proposal has unclaimed leaves");
        _;
    }

    modifier unpaused() {
        require(!paused, "Proposal process has been paused");
        _;
    }

    modifier zeroOptimisticOracleApproval() {
        _;
        bondToken.safeApprove(address(_getOptimisticOracle()), 0);
    }

    /**
     * @notice Construct HubPool.
     * @param _lpTokenFactory LP Token factory address used to deploy LP tokens for new collateral types.
     * @param _finder Finder address.
     * @param _weth WETH address.
     * @param _timer Timer address.
     */
    constructor(
        LpTokenFactoryInterface _lpTokenFactory,
        FinderInterface _finder,
        WETH9 _weth,
        address _timer
    ) Testable(_timer) {
        lpTokenFactory = _lpTokenFactory;
        finder = _finder;
        weth = _weth;
        protocolFeeCaptureAddress = owner();
    }

    /*************************************************
     *                ADMIN FUNCTIONS                *
     *************************************************/

    /**
     * @notice Pauses the bundle proposal and execution process. This is intended to be used during upgrades or when
     * something goes awry.
     * @param pause true if the call is meant to pause the system, false if the call is meant to unpause it.
     */
    function setPaused(bool pause) public onlyOwner nonReentrant {
        paused = pause;
        emit Paused(pause);
    }

    /**
     * @notice This allows for the deletion of the active proposal in case of emergency.
     * @dev This is primarily intended to rectify situations where an unexecutable bundle gets through liveness in the
     * case of a non-malicious bug in the proposal/dispute code. Without this function, the contract would be
     * indefinitely blocked, migration would be required, and in-progress transfers would never be repaid.
     */
    function emergencyDeleteProposal() public onlyOwner nonReentrant {
        if (rootBundleProposal.unclaimedPoolRebalanceLeafCount > 0)
            bondToken.safeTransfer(rootBundleProposal.proposer, bondAmount);
        emit EmergencyRootBundleDeleted(
            rootBundleProposal.poolRebalanceRoot,
            rootBundleProposal.relayerRefundRoot,
            rootBundleProposal.slowRelayRoot,
            rootBundleProposal.proposer
        );
        delete rootBundleProposal;
    }

    /**
     * @notice Sends message to SpokePool from this contract. Callable only by owner.
     * @dev This function has permission to call onlyAdmin functions on the SpokePool, so it's imperative that this
     * contract only allows the owner to call this method directly or indirectly.
     * @param chainId Chain with SpokePool to send message to.
     * @param functionData ABI encoded function call to send to SpokePool, but can be any arbitrary data technically.
     */
    function relaySpokePoolAdminFunction(uint256 chainId, bytes memory functionData)
        public
        override
        onlyOwner
        nonReentrant
    {
        _relaySpokePoolAdminFunction(chainId, functionData);
    }

    /**
     * @notice Sets protocolFeeCaptureAddress and protocolFeeCapturePct. Callable only by owner.
     * @param newProtocolFeeCaptureAddress New protocol fee capture address.
     * @param newProtocolFeeCapturePct New protocol fee capture %.
     */
    function setProtocolFeeCapture(address newProtocolFeeCaptureAddress, uint256 newProtocolFeeCapturePct)
        public
        override
        onlyOwner
        nonReentrant
    {
        require(newProtocolFeeCapturePct <= 1e18, "Bad protocolFeeCapturePct");
        require(newProtocolFeeCaptureAddress != address(0), "Bad protocolFeeCaptureAddress");
        protocolFeeCaptureAddress = newProtocolFeeCaptureAddress;
        protocolFeeCapturePct = newProtocolFeeCapturePct;
        emit ProtocolFeeCaptureSet(newProtocolFeeCaptureAddress, newProtocolFeeCapturePct);
    }

    /**
     * @notice Sets bond token and amount. Callable only by owner.
     * @param newBondToken New bond currency.
     * @param newBondAmount New bond amount.
     */
    function setBond(IERC20 newBondToken, uint256 newBondAmount)
        public
        override
        onlyOwner
        noActiveRequests
        nonReentrant
    {
        // Bond should not be great than final fee otherwise every proposal will get cancelled in a dispute.
        // In practice we expect that bond amounts are set >> final fees so this shouldn't be an inconvenience.
        // The only way for the bond amount to be equal to the final fee is if the newBondAmount == 0.
        require(newBondAmount != 0, "bond equal to final fee");

        // Check that this token is on the whitelist.
        AddressWhitelistInterface addressWhitelist = AddressWhitelistInterface(
            finder.getImplementationAddress(OracleInterfaces.CollateralWhitelist)
        );
        require(addressWhitelist.isOnWhitelist(address(newBondToken)), "Not on whitelist");

        // The bond should be the passed in bondAmount + the final fee.
        bondToken = newBondToken;
        bondAmount = newBondAmount + _getBondTokenFinalFee();
        emit BondSet(address(newBondToken), bondAmount);
    }

    /**
     * @notice Sets root bundle proposal liveness period. Callable only by owner.
     * @param newLiveness New liveness period.
     */
    function setLiveness(uint32 newLiveness) public override onlyOwner nonReentrant {
        require(newLiveness > 10 minutes, "Liveness too short");
        liveness = newLiveness;
        emit LivenessSet(newLiveness);
    }

    /**
     * @notice Sets identifier for root bundle disputes. Callable only by owner.
     * @param newIdentifier New identifier.
     */
    function setIdentifier(bytes32 newIdentifier) public override onlyOwner noActiveRequests nonReentrant {
        IdentifierWhitelistInterface identifierWhitelist = IdentifierWhitelistInterface(
            finder.getImplementationAddress(OracleInterfaces.IdentifierWhitelist)
        );
        require(identifierWhitelist.isIdentifierSupported(newIdentifier), "Identifier not supported");
        identifier = newIdentifier;
        emit IdentifierSet(newIdentifier);
    }

    /**
     * @notice Sets cross chain relay helper contracts for L2 chain ID. Callable only by owner.
     * @dev We do not block setting the adapter or SpokePool to invalid/zero addresses because we want to allow the
     * admin to block relaying roots to the spoke pool for emergency recovery purposes.
     * @param l2ChainId Chain to set contracts for.
     * @param adapter Adapter used to relay messages and tokens to spoke pool. Deployed on current chain.
     * @param spokePool Recipient of relayed messages and tokens on spoke pool. Deployed on l2ChainId.
     */

    function setCrossChainContracts(
        uint256 l2ChainId,
        address adapter,
        address spokePool
    ) public override onlyOwner nonReentrant {
        crossChainContracts[l2ChainId] = CrossChainContract(adapter, spokePool);
        emit CrossChainContractsSet(l2ChainId, adapter, spokePool);
    }

    /**
     * @notice Store canonical destination token counterpart for l1 token. Callable only by owner.
     * @dev Admin can set destinationToken to 0x0 to effectively disable executing any root bundles with leaves
     * containing this l1 token + destination chain ID combination.
     * @param destinationChainId Destination chain where destination token resides.
     * @param l1Token Token enabled for liquidity in this pool, and the L1 counterpart to the destination token on the
     * destination chain ID.
     * @param destinationToken Destination chain counterpart of L1 token.
     */
    function setPoolRebalanceRoute(
        uint256 destinationChainId,
        address l1Token,
        address destinationToken
    ) public override onlyOwner nonReentrant {
        poolRebalanceRoutes[_poolRebalanceRouteKey(l1Token, destinationChainId)] = destinationToken;
        emit SetPoolRebalanceRoute(destinationChainId, l1Token, destinationToken);
    }

    /**
     * @notice Sends cross-chain message to SpokePool on originChainId to enable or disable deposit route from that
     * SpokePool to another one. Callable only by owner.
     * @dev Admin is responsible for ensuring that `originToken` is linked to some L1 token on this contract, via
     * poolRebalanceRoutes(), and that this L1 token also has a counterpart on the destination chain. If either
     * condition fails, then the deposit will be unrelayable by off-chain relayers because they will not know which
     * token to relay to recipients on the destination chain, and data workers wouldn't know which L1 token to send
     * to the destination chain to refund the relayer.
     * @param originChainId Chain where token deposit occurs.
     * @param destinationChainId Chain where token depositor wants to receive funds.
     * @param originToken Token sent in deposit.
     * @param depositsEnabled Set to true to whitelist this route for deposits, set to false if caller just wants to
     * map the origin token + destination ID to the destination token address on the origin chain's SpokePool.
     */
    function setDepositRoute(
        uint256 originChainId,
        uint256 destinationChainId,
        address originToken,
        bool depositsEnabled
    ) public override nonReentrant onlyOwner {
        _relaySpokePoolAdminFunction(
            originChainId,
            abi.encodeWithSignature(
                "setEnableRoute(address,uint256,bool)",
                originToken,
                destinationChainId,
                depositsEnabled
            )
        );
        emit SetEnableDepositRoute(originChainId, destinationChainId, originToken, depositsEnabled);
    }

    /**
     * @notice Enables LPs to provide liquidity for L1 token. Deploys new LP token for L1 token if appropriate.
     * Callable only by owner.
     * @param l1Token Token to provide liquidity for.
     */
    function enableL1TokenForLiquidityProvision(address l1Token) public override onlyOwner nonReentrant {
        // If token is being enabled for the first time, create a new LP token and set the timestamp once. We don't
        // want to ever reset this timestamp otherwise fees that have accrued will be lost since the last update. This
        // could happen for example if an L1 token is enabled, disabled, and then enabled again.
        if (pooledTokens[l1Token].lpToken == address(0)) {
            pooledTokens[l1Token].lpToken = lpTokenFactory.createLpToken(l1Token);
            pooledTokens[l1Token].lastLpFeeUpdate = uint32(getCurrentTime());
        }

        pooledTokens[l1Token].isEnabled = true;

        emit L1TokenEnabledForLiquidityProvision(l1Token, pooledTokens[l1Token].lpToken);
    }

    /**
     * @notice Disables LPs from providing liquidity for L1 token. Callable only by owner.
     * @param l1Token Token to disable liquidity provision for.
     */
    function disableL1TokenForLiquidityProvision(address l1Token) public override onlyOwner nonReentrant {
        pooledTokens[l1Token].isEnabled = false;
        emit L2TokenDisabledForLiquidityProvision(l1Token, pooledTokens[l1Token].lpToken);
    }

    /*************************************************
     *          LIQUIDITY PROVIDER FUNCTIONS         *
     *************************************************/

    /**
     * @notice Deposit liquidity into this contract to earn LP fees in exchange for funding relays on SpokePools.
     * Caller is essentially loaning their funds to be sent from this contract to the SpokePool, where it will be used
     * to repay a relayer, and ultimately receives their loan back after the tokens are bridged back to this contract
     * via the canonical token bridge. Then, the caller's loans are used again. This loan cycle repeats continuously
     * and the caller, or "liquidity provider" earns a continuous fee for their credit that they are extending relayers.
     * @notice Caller will receive an LP token representing their share of this pool. The LP token's redemption value
     * increments from the time that they enter the pool to reflect their accrued fees.
     * @notice The caller of this function must approve this contract to spend l1TokenAmount of l1Token.
     * @param l1Token Token to deposit into this contract.
     * @param l1TokenAmount Amount of liquidity to provide.
     */
    function addLiquidity(address l1Token, uint256 l1TokenAmount) public payable override nonReentrant {
        require(pooledTokens[l1Token].isEnabled, "Token not enabled");
        // If this is the weth pool and the caller sends msg.value then the msg.value must match the l1TokenAmount.
        // Else, msg.value must be set to 0.
        require(((address(weth) == l1Token) && msg.value == l1TokenAmount) || msg.value == 0, "Bad msg.value");

        // Since _exchangeRateCurrent() reads this contract's balance and updates contract state using it, it must be
        // first before transferring any tokens to this contract to ensure synchronization.
        uint256 lpTokensToMint = (l1TokenAmount * 1e18) / _exchangeRateCurrent(l1Token);
        pooledTokens[l1Token].liquidReserves += l1TokenAmount;
        ExpandedIERC20(pooledTokens[l1Token].lpToken).mint(msg.sender, lpTokensToMint);

        if (address(weth) == l1Token && msg.value > 0) WETH9(address(l1Token)).deposit{ value: msg.value }();
        else IERC20(l1Token).safeTransferFrom(msg.sender, address(this), l1TokenAmount);

        emit LiquidityAdded(l1Token, l1TokenAmount, lpTokensToMint, msg.sender);
    }

    /**
     * @notice Burns LP share to redeem for underlying l1Token original deposit amount plus fees.
     * @param l1Token Token to redeem LP share for.
     * @param lpTokenAmount Amount of LP tokens to burn. Exchange rate between L1 token and LP token can be queried
     * via public exchangeRateCurrent method.
     * @param sendEth Set to True if L1 token is WETH and user wants to receive ETH. Note that if caller
     * is a contract, then the contract should have a way to receive ETH if this value is set to True. Similarly,
     * if this value is set to False, then the calling contract should have a way to handle WETH.
     */
    function removeLiquidity(
        address l1Token,
        uint256 lpTokenAmount,
        bool sendEth
    ) public override nonReentrant {
        require(address(weth) == l1Token || !sendEth, "Cant send eth");
        uint256 l1TokensToReturn = (lpTokenAmount * _exchangeRateCurrent(l1Token)) / 1e18;

        ExpandedIERC20(pooledTokens[l1Token].lpToken).burnFrom(msg.sender, lpTokenAmount);
        // Note this method does not make any liquidity utilization checks before letting the LP redeem their LP tokens.
        // If they try access more funds than available (i.e l1TokensToReturn > liquidReserves) this will underflow.
        pooledTokens[l1Token].liquidReserves -= l1TokensToReturn;

        if (sendEth) {
            weth.withdraw(l1TokensToReturn);
            payable(msg.sender).transfer(l1TokensToReturn); // This will revert if the caller is a contract that does not implement a fallback function.
        } else {
            IERC20(address(l1Token)).safeTransfer(msg.sender, l1TokensToReturn);
        }
        emit LiquidityRemoved(l1Token, l1TokensToReturn, lpTokenAmount, msg.sender);
    }

    /**
     * @notice Returns exchange rate of L1 token to LP token.
     * @param l1Token L1 token redeemable by burning LP token.
     * @return Amount of L1 tokens redeemable for 1 unit LP token.
     */
    function exchangeRateCurrent(address l1Token) public override nonReentrant returns (uint256) {
        return _exchangeRateCurrent(l1Token);
    }

    /**
     * @notice Returns % of liquid reserves currently being "used" and sitting in SpokePools.
     * @param l1Token L1 token to query utilization for.
     * @return % of liquid reserves currently being "used" and sitting in SpokePools.
     */
    function liquidityUtilizationCurrent(address l1Token) public override nonReentrant returns (uint256) {
        return _liquidityUtilizationPostRelay(l1Token, 0);
    }

    /**
     * @notice Returns % of liquid reserves currently being "used" and sitting in SpokePools and accounting for
     * relayedAmount of tokens to be withdrawn from the pool.
     * @param l1Token L1 token to query utilization for.
     * @param relayedAmount The higher this amount, the higher the utilization.
     * @return % of liquid reserves currently being "used" and sitting in SpokePools plus the relayedAmount.
     */
    function liquidityUtilizationPostRelay(address l1Token, uint256 relayedAmount)
        public
        nonReentrant
        returns (uint256)
    {
        return _liquidityUtilizationPostRelay(l1Token, relayedAmount);
    }

    /**
     * @notice Synchronize any balance changes in this contract with the utilized & liquid reserves. This should be done
     * at the conclusion of a L2->L1 token transfer via the canonical token bridge, when this contract's reserves do not
     * reflect its true balance due to new tokens being dropped onto the contract at the conclusion of a bridging action.
     */
    function sync(address l1Token) public override nonReentrant {
        _sync(l1Token);
    }

    /*************************************************
     *             DATA WORKER FUNCTIONS             *
     *************************************************/

    /**
     * @notice Publish a new root bundle along with all of the block numbers that the merkle roots are relevant for.
     * This is used to aid off-chain validators in evaluating the correctness of this bundle. Caller stakes a bond that
     * can be slashed if the root bundle proposal is invalid, and they will receive it back if accepted.
     * @notice After proposeRootBundle is called, if the any props are wrong then this proposal can be challenged.
     * Once the challenge period passes, then the roots are no longer disputable, and only executeRootBundle can be
     * called; moreover, this method can't be called again until all leaves are executed.
     * @param bundleEvaluationBlockNumbers should contain the latest block number for all chains, even if there are no
     * relays contained on some of them. The usage of this variable should be defined in an off chain UMIP.
     * @notice The caller of this function must approve this contract to spend bondAmount of bondToken.
     * @param poolRebalanceLeafCount Number of leaves contained in pool rebalance root. Max is the number of whitelisted chains.
     * @param poolRebalanceRoot Pool rebalance root containing leaves that will send tokens from this contract to a SpokePool.
     * @param relayerRefundRoot Relayer refund root to publish to SpokePool where a data worker can execute leaves to
     * refund relayers on their chosen refund chainId.
     * @param slowRelayRoot Slow relay root to publish to Spoke Pool where a data worker can execute leaves to
     * fulfill slow relays.
     */
    function proposeRootBundle(
        uint256[] memory bundleEvaluationBlockNumbers,
        uint8 poolRebalanceLeafCount,
        bytes32 poolRebalanceRoot,
        bytes32 relayerRefundRoot,
        bytes32 slowRelayRoot
    ) public override nonReentrant noActiveRequests unpaused {
        // Note: this is to prevent "empty block" style attacks where someone can make empty proposals that are
        // technically valid but not useful. This could also potentially be enforced at the UMIP-level.
        require(poolRebalanceLeafCount > 0, "Bundle must have at least 1 leaf");

        uint32 requestExpirationTimestamp = uint32(getCurrentTime()) + liveness;

        delete rootBundleProposal; // Only one bundle of roots can be executed at a time. Delete the previous bundle.

        rootBundleProposal.requestExpirationTimestamp = requestExpirationTimestamp;
        rootBundleProposal.unclaimedPoolRebalanceLeafCount = poolRebalanceLeafCount;
        rootBundleProposal.poolRebalanceRoot = poolRebalanceRoot;
        rootBundleProposal.relayerRefundRoot = relayerRefundRoot;
        rootBundleProposal.slowRelayRoot = slowRelayRoot;
        rootBundleProposal.proposer = msg.sender;

        // Pull bondAmount of bondToken from the caller.
        bondToken.safeTransferFrom(msg.sender, address(this), bondAmount);

        emit ProposeRootBundle(
            requestExpirationTimestamp,
            poolRebalanceLeafCount,
            bundleEvaluationBlockNumbers,
            poolRebalanceRoot,
            relayerRefundRoot,
            slowRelayRoot,
            msg.sender
        );
    }

    /**
     * @notice Executes a pool rebalance leaf as part of the currently published root bundle. Will bridge any tokens
     * from this contract to the SpokePool designated in the leaf, and will also publish relayer refund and slow
     * relay roots to the SpokePool on the network specified in the leaf.
     * @dev In some cases, will instruct spokePool to send funds back to L1.
     * @param chainId ChainId number of the target spoke pool on which the bundle is executed.
     * @param groupIndex If set to 0, then relay roots to SpokePool via cross chain bridge. Used by off-chain validator
     * to organize leaves with the same chain ID and also set which leaves should result in relayed messages.
     * @param bundleLpFees Array representing the total LP fee amount per token in this bundle for all bundled relays.
     * @param netSendAmounts Array representing the amount of tokens to send to the SpokePool on the target chainId.
     * @param runningBalances Array used to track any unsent tokens that are not included in the netSendAmounts.
     * @param leafId Index of this executed leaf within the poolRebalance tree.
     * @param l1Tokens Array of all the tokens associated with the bundleLpFees, nedSendAmounts and runningBalances.
     * @param proof Inclusion proof for this leaf in pool rebalance root in root bundle.
     */

    function executeRootBundle(
        uint256 chainId,
        uint256 groupIndex,
        uint256[] memory bundleLpFees,
        int256[] memory netSendAmounts,
        int256[] memory runningBalances,
        uint8 leafId,
        address[] memory l1Tokens,
        bytes32[] memory proof
    ) public nonReentrant unpaused {
        require(getCurrentTime() > rootBundleProposal.requestExpirationTimestamp, "Not passed liveness");

        // Verify the leafId in the poolRebalanceLeaf has not yet been claimed.
        require(!MerkleLib.isClaimed1D(rootBundleProposal.claimedBitMap, leafId), "Already claimed");

        // Verify the props provided generate a leaf that, along with the proof, are included in the merkle root.
        require(
            MerkleLib.verifyPoolRebalance(
                rootBundleProposal.poolRebalanceRoot,
                PoolRebalanceLeaf({
                    chainId: chainId,
                    groupIndex: groupIndex,
                    bundleLpFees: bundleLpFees,
                    netSendAmounts: netSendAmounts,
                    runningBalances: runningBalances,
                    leafId: leafId,
                    l1Tokens: l1Tokens
                }),
                proof
            ),
            "Bad Proof"
        );

        // Get cross chain helpers for leaf's destination chain ID. This internal method will revert if either helper
        // is set improperly.
        (address adapter, address spokePool) = _getInitializedCrossChainContracts(chainId);

        // Set the leafId in the claimed bitmap.
        rootBundleProposal.claimedBitMap = MerkleLib.setClaimed1D(rootBundleProposal.claimedBitMap, leafId);

        // Decrement the unclaimedPoolRebalanceLeafCount.
        rootBundleProposal.unclaimedPoolRebalanceLeafCount--;

        // Relay each L1 token to destination chain.

        // Note: if any of the keccak256(l1Tokens, chainId) combinations are not mapped to a destination token address,
        // then this internal method will revert. In this case the admin will have to associate a destination token
        // with each l1 token. If the destination token mapping was missing at the time of the proposal, we assume
        // that the root bundle would have been disputed because the off-chain data worker would have been unable to
        // determine if the relayers used the correct destination token for a given origin token.
        _sendTokensToChainAndUpdatePooledTokenTrackers(
            adapter,
            spokePool,
            chainId,
            l1Tokens,
            netSendAmounts,
            bundleLpFees
        );

        // Check bool used by data worker to prevent relaying redundant roots to SpokePool.
        if (groupIndex == 0) {
            // Relay root bundles to spoke pool on destination chain by
            // performing delegatecall to use the adapter's code with this contract's context.
            (bool success, ) = adapter.delegatecall(
                abi.encodeWithSignature(
                    "relayMessage(address,bytes)",
                    spokePool, // target. This should be the spokePool on the L2.
                    abi.encodeWithSignature(
                        "relayRootBundle(bytes32,bytes32)",
                        rootBundleProposal.relayerRefundRoot,
                        rootBundleProposal.slowRelayRoot
                    ) // message
                )
            );
            require(success, "delegatecall failed");
        }

        // Transfer the bondAmount back to the proposer, if this the last executed leaf. Only sending this once all
        // leaves have been executed acts to force the data worker to execute all bundles or they won't receive their bond.
        if (rootBundleProposal.unclaimedPoolRebalanceLeafCount == 0)
            bondToken.safeTransfer(rootBundleProposal.proposer, bondAmount);

        emit RootBundleExecuted(
            groupIndex,
            leafId,
            chainId,
            l1Tokens,
            bundleLpFees,
            netSendAmounts,
            runningBalances,
            msg.sender
        );
    }

    /**
     * @notice Caller stakes a bond to dispute the current root bundle proposal assuming it has not passed liveness
     * yet. The proposal is deleted, allowing a follow-up proposal to be submitted, and the dispute is sent to the
     * optimistic oracle to be adjudicated. Can only be called within the liveness period of the current proposal.
     * @notice The caller of this function must approve this contract to spend bondAmount of l1Token.
     */
    function disputeRootBundle() public nonReentrant zeroOptimisticOracleApproval {
        uint32 currentTime = uint32(getCurrentTime());
        require(currentTime <= rootBundleProposal.requestExpirationTimestamp, "Request passed liveness");

        // Request price from OO and dispute it.
        bytes memory requestAncillaryData = getRootBundleProposalAncillaryData();
        uint256 finalFee = _getBondTokenFinalFee();

        // If the finalFee is larger than the bond amount, the bond amount needs to be reset before a request can go
        // through. Cancel to avoid a revert. Similarly, if the final fee == bond amount, then the proposer bond
        // set in the optimistic oracle would be 0. The optimistic oracle would then default the bond to be equal
        // to the final fee, which would mean that the allowance set to the bondAmount would be insufficient and the
        // requestAndProposePriceFor() call would revert. Source: https://github.com/UMAprotocol/protocol/blob/5b37ea818a28479c01e458389a83c3e736306b17/packages/core/contracts/oracle/implementation/SkinnyOptimisticOracle.sol#L321
        if (finalFee >= bondAmount) {
            _cancelBundle(requestAncillaryData);
            return;
        }

        SkinnyOptimisticOracleInterface optimisticOracle = _getOptimisticOracle();

        // Only approve exact tokens to avoid more tokens than expected being pulled into the OptimisticOracle.
        bondToken.safeIncreaseAllowance(address(optimisticOracle), bondAmount);
        try
            optimisticOracle.requestAndProposePriceFor(
                identifier,
                currentTime,
                requestAncillaryData,
                bondToken,
                // Set reward to 0, since we'll settle proposer reward payouts directly from this contract after a root
                // proposal has passed the challenge period.
                0,
                // Set the Optimistic oracle proposer bond for the request. We can assume that bondAmount > finalFee.
                bondAmount - finalFee,
                // Set the Optimistic oracle liveness for the price request.
                liveness,
                rootBundleProposal.proposer,
                // Canonical value representing "True"; i.e. the proposed relay is valid.
                int256(1e18)
            )
        returns (uint256) {
            // Ensure that approval == 0 after the call so the increaseAllowance call below doesn't allow more tokens
            // to transfer than intended.
            bondToken.safeApprove(address(optimisticOracle), 0);
        } catch {
            // Cancel the bundle since the proposal failed.
            _cancelBundle(requestAncillaryData);
            return;
        }

        // Dispute the request that we just sent.
        SkinnyOptimisticOracleInterface.Request memory ooPriceRequest = SkinnyOptimisticOracleInterface.Request({
            proposer: rootBundleProposal.proposer,
            disputer: address(0),
            currency: bondToken,
            settled: false,
            proposedPrice: int256(1e18),
            resolvedPrice: 0,
            expirationTime: currentTime + liveness,
            reward: 0,
            finalFee: finalFee,
            bond: bondAmount - finalFee,
            customLiveness: liveness
        });

        // Finally, delete the state pertaining to the active proposal so that another proposer can submit a new bundle.
        delete rootBundleProposal;

        bondToken.safeTransferFrom(msg.sender, address(this), bondAmount);
        bondToken.safeIncreaseAllowance(address(optimisticOracle), bondAmount);
        optimisticOracle.disputePriceFor(
            identifier,
            currentTime,
            requestAncillaryData,
            ooPriceRequest,
            msg.sender,
            address(this)
        );

        emit RootBundleDisputed(msg.sender, currentTime, requestAncillaryData);
    }

    /**
     * @notice Send unclaimed accumulated protocol fees to fee capture address.
     * @param l1Token Token whose protocol fees the caller wants to disburse.
     */
    function claimProtocolFeesCaptured(address l1Token) public override nonReentrant {
        uint256 _unclaimedAccumulatedProtocolFees = unclaimedAccumulatedProtocolFees[l1Token];
        unclaimedAccumulatedProtocolFees[l1Token] = 0;
        IERC20(l1Token).safeTransfer(protocolFeeCaptureAddress, _unclaimedAccumulatedProtocolFees);
        emit ProtocolFeesCapturedClaimed(l1Token, _unclaimedAccumulatedProtocolFees);
    }

    /**
     * @notice Returns ancillary data containing the minimum data necessary that voters can use to identify
     * a root bundle proposal to validate its correctness.
     * @dev The root bundle that is being disputed was the most recently proposed one with a block number less than
     * or equal to the dispute block time. All of this root bundle data can be found in the ProposeRootBundle event
     * params. Moreover, the optimistic oracle will stamp the requester's address (i.e. this contract address) meaning
     * that ancillary data for a dispute originating from another HubPool will always be distinct from a dispute
     * originating from this HubPool.
     * @dev Since bundleEvaluationNumbers for a root bundle proposal are not stored on-chain, DVM voters will always
     * have to look up the ProposeRootBundle event to evaluate a dispute, therefore there is no point emitting extra
     * data in this ancillary data that is already included in the ProposeRootBundle event.
     * @return ancillaryData Ancillary data that can be decoded into UTF8.
     */
    function getRootBundleProposalAncillaryData() public pure override returns (bytes memory ancillaryData) {
        return "";
    }

    /**
<<<<<<< HEAD
     * @notice Conveniently queries whether an origin chain + token => destination chain ID is whitelisted and returns
     * the whitelisted destination token. If not whitelisted returns address(0x).
     * @param originChainId Deposit chain.
     * @param originToken Deposited token.
     * @param destinationChainId Where depositor can receive funds.
     * @return address Depositor can receive this token on destination chain ID.
=======
     * @notice Conveniently queries which destination token is mapped to the hash of an l1 token + destination chain ID.
     * @param destinationChainId Where destination token is deployed.
     * @param l1Token Ethereum version token.
     * @return destinationToken address The destination token that is sent to spoke pools after this contract bridges
     * the l1Token to the destination chain.
>>>>>>> eb350254
     */
    function poolRebalanceRoute(uint256 destinationChainId, address l1Token)
        external
        view
        override
        returns (address destinationToken)
    {
        return poolRebalanceRoutes[_poolRebalanceRouteKey(l1Token, destinationChainId)];
    }

    /**
     * @notice This function allows a caller to load the contract with raw ETH to perform L2 calls. This is needed for
     * Arbitrum calls, but may also be needed for others.
     * @dev This function cannot be included in a multicall transaction call because it is payable. A realistic
     * situation where this might be an issue is if the caller is executing a PoolRebalanceLeaf that needs to relay
     * messages to Arbitrum. Relaying messages to Arbitrum requires that this contract has an ETH balance, so in this
     * case the caller would need to pre-load this contract with ETH before multicall-executing the leaf.
     */
    function loadEthForL2Calls() public payable override {}

    /*************************************************
     *              INTERNAL FUNCTIONS               *
     *************************************************/

    // Called when a dispute fails due to parameter changes. This effectively resets the state and cancels the request
    // with no loss of funds, thereby enabling a new bundle to be added.
    function _cancelBundle(bytes memory ancillaryData) internal {
        bondToken.transfer(rootBundleProposal.proposer, bondAmount);
        delete rootBundleProposal;
        emit RootBundleCanceled(msg.sender, getCurrentTime(), ancillaryData);
    }

    function _getOptimisticOracle() internal view returns (SkinnyOptimisticOracleInterface) {
        return
            SkinnyOptimisticOracleInterface(finder.getImplementationAddress(OracleInterfaces.SkinnyOptimisticOracle));
    }

    function _getBondTokenFinalFee() internal view returns (uint256) {
        return
            StoreInterface(finder.getImplementationAddress(OracleInterfaces.Store))
                .computeFinalFee(address(bondToken))
                .rawValue;
    }

    // Note this method does a lot and wraps together the sending of tokens and updating the pooled token trackers. This
    // is done as a gas saving so we don't need to iterate over the l1Tokens multiple times.
    function _sendTokensToChainAndUpdatePooledTokenTrackers(
        address adapter,
        address spokePool,
        uint256 chainId,
        address[] memory l1Tokens,
        int256[] memory netSendAmounts,
        uint256[] memory bundleLpFees
    ) internal {
        for (uint32 i = 0; i < l1Tokens.length; i++) {
            address l1Token = l1Tokens[i];
            // Validate the L1 -> L2 token route is stored. If it is not then the output of the bridging action
            // could send tokens to the 0x0 address on the L2.
            address l2Token = poolRebalanceRoutes[_poolRebalanceRouteKey(l1Token, chainId)];
            require(l2Token != address(0), "Route not whitelisted");

            // If the net send amount for this token is positive then: 1) send tokens from L1->L2 to facilitate the L2
            // relayer refund, 2) Update the liquidity trackers for the associated pooled tokens.
            if (netSendAmounts[i] > 0) {
                // Perform delegatecall to use the adapter's code with this contract's context. Opt for delegatecall's
                // complexity in exchange for lower gas costs.
                (bool success, ) = adapter.delegatecall(
                    abi.encodeWithSignature(
                        "relayTokens(address,address,uint256,address)",
                        l1Token, // l1Token.
                        l2Token, // l2Token.
                        uint256(netSendAmounts[i]), // amount.
                        spokePool // to. This should be the spokePool.
                    )
                );
                require(success, "delegatecall failed");

                // Liquid reserves is decreased by the amount sent. utilizedReserves is increased by the amount sent.
                pooledTokens[l1Token].utilizedReserves += netSendAmounts[i];
                pooledTokens[l1Token].liquidReserves -= uint256(netSendAmounts[i]);
            }

            // Allocate LP fees and protocol fees from the bundle to the associated pooled token trackers.
            _allocateLpAndProtocolFees(l1Token, bundleLpFees[i]);
        }
    }

    function _exchangeRateCurrent(address l1Token) internal returns (uint256) {
        PooledToken storage pooledToken = pooledTokens[l1Token]; // Note this is storage so the state can be modified.
        uint256 lpTokenTotalSupply = IERC20(pooledToken.lpToken).totalSupply();
        if (lpTokenTotalSupply == 0) return 1e18; // initial rate is 1:1 between LP tokens and collateral.

        // First, update fee counters and local accounting of finalized transfers from L2 -> L1.
        _updateAccumulatedLpFees(pooledToken); // Accumulate all allocated fees from the last time this method was called.
        _sync(l1Token); // Fetch any balance changes due to token bridging finalization and factor them in.

        // ExchangeRate := (liquidReserves + utilizedReserves - undistributedLpFees) / lpTokenSupply
        // Both utilizedReserves and undistributedLpFees contain assigned LP fees. UndistributedLpFees is gradually
        // decreased over the smear duration using _updateAccumulatedLpFees. This means that the exchange rate will
        // gradually increase over time as undistributedLpFees goes to zero.
        // utilizedReserves can be negative. If this is the case, then liquidReserves is offset by an equal
        // and opposite size. LiquidReserves + utilizedReserves will always be larger than undistributedLpFees so this
        // int will always be positive so there is no risk in underflow in type casting in the return line.
        int256 numerator = int256(pooledToken.liquidReserves) +
            pooledToken.utilizedReserves -
            int256(pooledToken.undistributedLpFees);
        return (uint256(numerator) * 1e18) / lpTokenTotalSupply;
    }

    // Update internal fee counters by adding in any accumulated fees from the last time this logic was called.
    function _updateAccumulatedLpFees(PooledToken storage pooledToken) internal {
        uint256 accumulatedFees = _getAccumulatedFees(pooledToken.undistributedLpFees, pooledToken.lastLpFeeUpdate);
        pooledToken.undistributedLpFees -= accumulatedFees;
        pooledToken.lastLpFeeUpdate = uint32(getCurrentTime());
    }

    // Calculate the unallocated accumulatedFees from the last time the contract was called.
    function _getAccumulatedFees(uint256 undistributedLpFees, uint256 lastLpFeeUpdate) internal view returns (uint256) {
        // accumulatedFees := min(undistributedLpFees * lpFeeRatePerSecond * timeFromLastInteraction, undistributedLpFees)
        // The min acts to pay out all fees in the case the equation returns more than the remaining fees.
        uint256 timeFromLastInteraction = getCurrentTime() - lastLpFeeUpdate;
        uint256 maxUndistributedLpFees = (undistributedLpFees * lpFeeRatePerSecond * timeFromLastInteraction) / (1e18);
        return maxUndistributedLpFees < undistributedLpFees ? maxUndistributedLpFees : undistributedLpFees;
    }

    function _sync(address l1Token) internal {
        // Check if the l1Token balance of the contract is greater than the liquidReserves. If it is then the bridging
        // action from L2 -> L1 has concluded and the local accounting can be updated.
        // Note: this calculation must take into account the bond when it's acting on the bond token and there's an
        // active request.
        uint256 balance = IERC20(l1Token).balanceOf(address(this));
        uint256 balanceSansBond = l1Token == address(bondToken) && _activeRequest() ? balance - bondAmount : balance;
        if (balanceSansBond > pooledTokens[l1Token].liquidReserves) {
            // Note the numerical operation below can send utilizedReserves to negative. This can occur when tokens are
            // dropped onto the contract, exceeding the liquidReserves.
            pooledTokens[l1Token].utilizedReserves -= int256(balanceSansBond - pooledTokens[l1Token].liquidReserves);
            pooledTokens[l1Token].liquidReserves = balanceSansBond;
        }
    }

    function _liquidityUtilizationPostRelay(address l1Token, uint256 relayedAmount) internal returns (uint256) {
        _sync(l1Token); // Fetch any balance changes due to token bridging finalization and factor them in.

        // liquidityUtilizationRatio := (relayedAmount + max(utilizedReserves,0)) / (liquidReserves + max(utilizedReserves,0))
        // UtilizedReserves has a dual meaning: if it's greater than zero then it represents funds pending in the bridge
        // that will flow from L2 to L1. In this case, we can use it normally in the equation. However, if it is
        // negative, then it is already counted in liquidReserves. This occurs if tokens are transferred directly to the
        // contract. In this case, ignore it as it is captured in liquid reserves and has no meaning in the numerator.
        PooledToken memory pooledToken = pooledTokens[l1Token]; // Note this is storage so the state can be modified.
        uint256 flooredUtilizedReserves = pooledToken.utilizedReserves > 0 ? uint256(pooledToken.utilizedReserves) : 0;
        uint256 numerator = relayedAmount + flooredUtilizedReserves;
        uint256 denominator = pooledToken.liquidReserves + flooredUtilizedReserves;

        // If the denominator equals zero, return 1e18 (max utilization).
        if (denominator == 0) return 1e18;

        // In all other cases, return the utilization ratio.
        return (numerator * 1e18) / denominator;
    }

    function _allocateLpAndProtocolFees(address l1Token, uint256 bundleLpFees) internal {
        // Calculate the fraction of bundledLpFees that are allocated to the protocol and to the LPs.
        uint256 protocolFeesCaptured = (bundleLpFees * protocolFeeCapturePct) / 1e18;
        uint256 lpFeesCaptured = bundleLpFees - protocolFeesCaptured;

        // Assign any LP fees included into the bundle to the pooled token. These LP fees are tracked in the
        // undistributedLpFees and within the utilizedReserves. undistributedLpFees is gradually decreased
        // over the smear duration to give the LPs their rewards over a period of time. Adding to utilizedReserves
        // acts to track these rewards after the smear duration. See _exchangeRateCurrent for more details.
        if (lpFeesCaptured > 0) {
            pooledTokens[l1Token].undistributedLpFees += lpFeesCaptured;
            pooledTokens[l1Token].utilizedReserves += int256(lpFeesCaptured);
        }

        // If there are any protocol fees, allocate them to the unclaimed protocol tracker amount.
        if (protocolFeesCaptured > 0) unclaimedAccumulatedProtocolFees[l1Token] += protocolFeesCaptured;
    }

    function _relaySpokePoolAdminFunction(uint256 chainId, bytes memory functionData) internal {
        (address adapter, address spokePool) = _getInitializedCrossChainContracts(chainId);

        // Perform delegatecall to use the adapter's code with this contract's context.
        (bool success, ) = adapter.delegatecall(
            abi.encodeWithSignature(
                "relayMessage(address,bytes)",
                spokePool, // target. This should be the spokePool on the L2.
                functionData
            )
        );
        require(success, "delegatecall failed");
        emit SpokePoolAdminFunctionTriggered(chainId, functionData);
    }

    function _poolRebalanceRouteKey(address l1Token, uint256 destinationChainId) internal pure returns (bytes32) {
        return keccak256(abi.encode(l1Token, destinationChainId));
    }

    function _getInitializedCrossChainContracts(uint256 chainId)
        internal
        view
        returns (address adapter, address spokePool)
    {
        adapter = crossChainContracts[chainId].adapter;
        spokePool = crossChainContracts[chainId].spokePool;
        require(spokePool != address(0), "SpokePool not initialized");
        require(adapter.isContract(), "Adapter not initialized");
    }

    function _activeRequest() internal view returns (bool) {
        return rootBundleProposal.unclaimedPoolRebalanceLeafCount != 0;
    }

    // If functionCallStackOriginatesFromOutsideThisContract is true then this was called by the callback function
    // by dropping ETH onto the contract. In this case, deposit the ETH into WETH. This would happen if ETH was sent
    // over the optimism bridge, for example. If false then this was set as a result of unwinding LP tokens, with the
    // intention of sending ETH to the LP. In this case, do nothing as we intend on sending the ETH to the LP.
    function _depositEthToWeth() internal {
        if (functionCallStackOriginatesFromOutsideThisContract()) weth.deposit{ value: msg.value }();
    }

    // Added to enable the HubPool to receive ETH. This will occur both when the HubPool unwraps WETH to send to LPs and
    // when ETH is sent over the canonical Optimism bridge, which sends ETH.
    fallback() external payable {
        _depositEthToWeth();
    }

    receive() external payable {
        _depositEthToWeth();
    }
}<|MERGE_RESOLUTION|>--- conflicted
+++ resolved
@@ -129,13 +129,8 @@
     // with the contract then the LP rewards are smeared sublinearly over the window.
     uint256 public lpFeeRatePerSecond = 1500000000000;
 
-<<<<<<< HEAD
-    // Mapping of l1TokenAddress to cumulative unclaimed protocol tokens that the sent to the protocolFeeCaptureAddress
-    // at any time. This enables the protocol to capture some percentage of LP fees which can be allocated elsewhere.
-=======
     // Mapping of l1TokenAddress to cumulative unclaimed protocol tokens that can be sent to the protocolFeeCaptureAddress
     // at any time. This enables the protocol to reallocate some percentage of LP fees elsewhere.
->>>>>>> eb350254
     mapping(address => uint256) public unclaimedAccumulatedProtocolFees;
 
     // Address that captures protocol fees. Accumulated protocol fees can be claimed by this address.
@@ -865,20 +860,12 @@
     }
 
     /**
-<<<<<<< HEAD
-     * @notice Conveniently queries whether an origin chain + token => destination chain ID is whitelisted and returns
-     * the whitelisted destination token. If not whitelisted returns address(0x).
-     * @param originChainId Deposit chain.
-     * @param originToken Deposited token.
-     * @param destinationChainId Where depositor can receive funds.
-     * @return address Depositor can receive this token on destination chain ID.
-=======
+
      * @notice Conveniently queries which destination token is mapped to the hash of an l1 token + destination chain ID.
      * @param destinationChainId Where destination token is deployed.
      * @param l1Token Ethereum version token.
      * @return destinationToken address The destination token that is sent to spoke pools after this contract bridges
      * the l1Token to the destination chain.
->>>>>>> eb350254
      */
     function poolRebalanceRoute(uint256 destinationChainId, address l1Token)
         external
