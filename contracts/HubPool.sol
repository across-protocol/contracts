// SPDX-License-Identifier: GPL-3.0-only
pragma solidity ^0.8.0;

import "./MerkleLib.sol";
import "./HubPoolInterface.sol";
import "./Lockable.sol";

import "./interfaces/LpTokenFactoryInterface.sol";
import "./interfaces/WETH9.sol";

import "@uma/core/contracts/common/implementation/Testable.sol";
import "@uma/core/contracts/common/implementation/MultiCaller.sol";
import "@uma/core/contracts/oracle/implementation/Constants.sol";
import "@uma/core/contracts/common/implementation/AncillaryData.sol";
import "@uma/core/contracts/common/interfaces/AddressWhitelistInterface.sol";
import "@uma/core/contracts/oracle/interfaces/IdentifierWhitelistInterface.sol";

import "@uma/core/contracts/oracle/interfaces/FinderInterface.sol";
import "@uma/core/contracts/oracle/interfaces/StoreInterface.sol";
import "@uma/core/contracts/oracle/interfaces/SkinnyOptimisticOracleInterface.sol";
import "@uma/core/contracts/common/interfaces/ExpandedIERC20.sol";

import "@openzeppelin/contracts/access/Ownable.sol";
import "@openzeppelin/contracts/token/ERC20/IERC20.sol";
import "@openzeppelin/contracts/token/ERC20/utils/SafeERC20.sol";
import "@openzeppelin/contracts/utils/Address.sol";

/**
 * @notice Contract deployed on Ethereum that houses L1 token liquidity for all SpokePools. A dataworker can interact
 * with merkle roots stored in this contract via inclusion proofs to instruct this contract to send tokens to L2
 * SpokePools via "pool rebalances" that can be used to pay out relayers on those networks. This contract is also
 * responsible for publishing relayer refund and slow relay merkle roots to SpokePools.
 * @notice This contract is meant to act as the cross chain administrator and owner of all L2 spoke pools, so all
 * governance actions and pool rebalances originate from here and bridge instructions to L2s.
 */
contract HubPool is HubPoolInterface, Testable, Lockable, MultiCaller, Ownable {
    using SafeERC20 for IERC20;
    using Address for address;

    // A data worker can optimistically store several merkle roots on this contract by staking a bond and calling
    // proposeRootBundle. By staking a bond, the data worker is alleging that the merkle roots all
    // contain valid leaves that can be executed later to:
    // - Send funds from this contract to a SpokePool or vice versa
    // - Send funds from a SpokePool to Relayer as a refund for a relayed deposit
    // - Send funds from a SpokePool to a deposit recipient to fulfill a "slow" relay
    // Anyone can dispute this struct if the merkle roots contain invalid leaves before the
    // requestExpirationTimestamp. Once the expiration timestamp is passed, executeRootBundle to execute a leaf
    // from the poolRebalanceRoot on this contract and it will simultaneously publish the relayerRefundRoot and
    // slowRelayRoot to a SpokePool. The latter two roots, once published to the SpokePool, contain
    // leaves that can be executed on the SpokePool to pay relayers or recipients.
    struct RootBundle {
        // Contains leaves instructing this contract to send funds to SpokePools.
        bytes32 poolRebalanceRoot;
        // Relayer refund merkle root to be published to a SpokePool.
        bytes32 relayerRefundRoot;
        // Slow relay merkle root to be published to a SpokePool.
        bytes32 slowRelayRoot;
        // This is a 1D bitmap, with max size of 256 elements, limiting us to 256 chainsIds.
        uint256 claimedBitMap;
        // Proposer of this root bundle.
        address proposer;
        // Number of pool rebalance leaves to execute in the poolRebalanceRoot. After this number
        // of leaves are executed, a new root bundle can be proposed
        uint8 unclaimedPoolRebalanceLeafCount;
        // When root bundle challenge period passes and this root bundle becomes executable.
        uint32 requestExpirationTimestamp;
    }

    // Only one root bundle can be stored at a time. Once all pool rebalance leaves are executed, a new proposal
    // can be submitted.
    RootBundle public rootBundleProposal;

    // Whether the bundle proposal process is paused.
    bool public paused;

    // Whitelist of origin token + ID to destination token routings to be used by off-chain agents. The notion of a
    // route does not need to include L1; it can be L2->L2 route. i.e USDC on Arbitrum -> USDC on Optimism as a "route".
    mapping(bytes32 => address) private whitelistedRoutes;

    struct PooledToken {
        // LP token given to LPs of a specific L1 token.
        address lpToken;
        // True if accepting new LP's.
        bool isEnabled;
        // Timestamp of last LP fee update.
        uint32 lastLpFeeUpdate;
        // Number of LP funds sent via pool rebalances to SpokePools and are expected to be sent
        // back later.
        int256 utilizedReserves;
        // Number of LP funds held in contract less utilized reserves.
        uint256 liquidReserves;
        // Number of LP funds reserved to pay out to LPs as fees.
        uint256 undistributedLpFees;
    }

    // Mapping of L1 token addresses to the associated pool information.
    mapping(address => PooledToken) public pooledTokens;

    // Heler contracts to facilitate cross chain actions between HubPool and SpokePool for a specific network.
    struct CrossChainContract {
        address adapter;
        address spokePool;
    }
    // Mapping of chainId to the associated adapter and spokePool contracts.
    mapping(uint256 => CrossChainContract) public crossChainContracts;

    // WETH contract for Ethereum.
    WETH9 public weth;

    // Helper factory to deploy new LP tokens for enabled L1 tokens
    LpTokenFactoryInterface public lpTokenFactory;

    // Finder contract for this network.
    FinderInterface public finder;

    // When root bundles are disputed a price request is enqueued with the DVM to resolve the resolution.
    bytes32 public identifier = "IS_ACROSS_V2_BUNDLE_VALID";

    // Interest rate payment that scales the amount of pending fees per second paid to LPs. 0.0000015e18 will pay out
    // the full amount of fees entitled to LPs in ~ 7.72 days, just over the standard L2 7 day liveness.
    uint256 public lpFeeRatePerSecond = 1500000000000;

    mapping(address => uint256) public unclaimedAccumulatedProtocolFees;

    // Address that captures protocol fees. Accumulated protocol fees can be claimed by this address.
    address public protocolFeeCaptureAddress;

    // Percentage of lpFees that are captured by the protocol and claimable by the protocolFeeCaptureAddress.
    uint256 public protocolFeeCapturePct;

    // Token used to bond the data worker for proposing relayer refund bundles.
    IERC20 public bondToken;

    // The computed bond amount as the UMA Store's final fee multiplied by the bondTokenFinalFeeMultiplier.
    uint256 public bondAmount;

    // Each root bundle proposal must stay in liveness for this period of time before it can be considered finalized.
    // It can be disputed only during this period of time. Defaults to 2 hours, like the rest of the UMA ecosystem.
    uint32 public liveness = 7200;

    event Paused(bool indexed isPaused);

    event EmergencyRootBundleDeleted(
        bytes32 indexed poolRebalanceRoot,
        bytes32 indexed relayerRefundRoot,
        bytes32 slowRelayRoot,
        address indexed proposer
    );

    event ProtocolFeeCaptureSet(address indexed newProtocolFeeCaptureAddress, uint256 indexed newProtocolFeeCapturePct);

    event ProtocolFeesCapturedClaimed(address indexed l1Token, uint256 indexed accumulatedFees);

    event BondSet(address indexed newBondToken, uint256 newBondAmount);

    event LivenessSet(uint256 newLiveness);

    event IdentifierSet(bytes32 newIdentifier);

    event CrossChainContractsSet(uint256 l2ChainId, address adapter, address spokePool);

    event L1TokenEnabledForLiquidityProvision(address l1Token, address lpToken);

    event L2TokenDisabledForLiquidityProvision(address l1Token, address lpToken);

    event LiquidityAdded(
        address indexed l1Token,
        uint256 amount,
        uint256 lpTokensMinted,
        address indexed liquidityProvider
    );
    event LiquidityRemoved(
        address indexed l1Token,
        uint256 amount,
        uint256 lpTokensBurnt,
        address indexed liquidityProvider
    );
    event WhitelistRoute(
        uint256 indexed originChainId,
        uint256 indexed destinationChainId,
        address indexed originToken,
        address destinationToken,
        bool enableRoute
    );

    event ProposeRootBundle(
        uint32 requestExpirationTimestamp,
        uint64 unclaimedPoolRebalanceLeafCount,
        uint256[] bundleEvaluationBlockNumbers,
        bytes32 indexed poolRebalanceRoot,
        bytes32 indexed relayerRefundRoot,
        bytes32 slowRelayRoot,
        address indexed proposer
    );
    event RootBundleExecuted(
        bool relayToSpokePool,
        uint256 indexed leafId,
        uint256 indexed chainId,
        address[] l1Token,
        uint256[] bundleLpFees,
        int256[] netSendAmount,
        int256[] runningBalance,
        address indexed caller
    );
    event SpokePoolAdminFunctionTriggered(uint256 indexed chainId, bytes message);

    event RootBundleDisputed(address indexed disputer, uint256 requestTime, bytes disputedAncillaryData);

    event RootBundleCanceled(address indexed disputer, uint256 requestTime, bytes disputedAncillaryData);

    modifier noActiveRequests() {
        require(!_activeRequest(), "proposal has unclaimed leafs");
        _;
    }

    modifier unpaused() {
        require(!paused, "Proposal process has been paused");
        _;
    }

    modifier zeroOptimisticOracleApproval() {
        _;
        bondToken.safeApprove(address(_getOptimisticOracle()), 0);
    }

    /**
     * @notice Construct HubPool.
     * @param _lpTokenFactory LP Token factory address used to deploy LP tokens for new collateral types.
     * @param _finder Finder address.
     * @param _weth WETH address.
     * @param _timer Timer address.
     */
    constructor(
        LpTokenFactoryInterface _lpTokenFactory,
        FinderInterface _finder,
        WETH9 _weth,
        address _timer
    ) Testable(_timer) {
        lpTokenFactory = _lpTokenFactory;
        finder = _finder;
        weth = _weth;
        protocolFeeCaptureAddress = owner();
    }

    /*************************************************
     *                ADMIN FUNCTIONS                *
     *************************************************/

    /**
     * @notice Pauses the bundle proposal and execution process. This is intended to be used during upgrades or when
     * something goes awry.
     * @param pause true if the call is meant to pause the system, false if the call is meant to unpause it.
     */
    function setPaused(bool pause) public onlyOwner nonReentrant {
        paused = pause;
        emit Paused(pause);
    }

    /**
     * @notice This allows for the deletion of the active proposal in case of emergency.
     * @dev This is primarily intended to rectify situations where an unexecutable bundle gets through liveness in the
     * case of a non-malicious bug in the proposal/dispute code. Without this function, the contract would be
     * indefinitely blocked, migration would be required, and in-progress transfers would never be repaid.
     */
    function emergencyDeleteProposal() public onlyOwner nonReentrant {
        if (rootBundleProposal.unclaimedPoolRebalanceLeafCount > 0)
            bondToken.safeTransfer(rootBundleProposal.proposer, bondAmount);
        emit EmergencyRootBundleDeleted(
            rootBundleProposal.poolRebalanceRoot,
            rootBundleProposal.relayerRefundRoot,
            rootBundleProposal.slowRelayRoot,
            rootBundleProposal.proposer
        );
        delete rootBundleProposal;
    }

    /**
     * @notice Sends message to SpokePool from this contract. Callable only by owner.
     * @dev This function has permission to call onlyAdmin functions on the SpokePool, so its imperative
     * that this contract only allows the owner to call this method directly or indirectly.
     * @param chainId Chain with SpokePool to send message to.
     * @param functionData ABI encoded function call to send to SpokePool, but can be any arbitrary data technically.
     */
    function relaySpokePoolAdminFunction(uint256 chainId, bytes memory functionData)
        public
        override
        onlyOwner
        nonReentrant
    {
        _relaySpokePoolAdminFunction(chainId, functionData);
    }

    /**
     * @notice Sets protocolFeeCaptureAddress and protocolFeeCapturePct. Callable only by owner.
     * @param newProtocolFeeCaptureAddress New protocol fee capture address.
     * @param newProtocolFeeCapturePct New protocol fee capture %.
     */
    function setProtocolFeeCapture(address newProtocolFeeCaptureAddress, uint256 newProtocolFeeCapturePct)
        public
        override
        onlyOwner
    {
        require(newProtocolFeeCapturePct <= 1e18, "Bad protocolFeeCapturePct");
        require(newProtocolFeeCaptureAddress != address(0), "Bad protocolFeeCaptureAddress");
        protocolFeeCaptureAddress = newProtocolFeeCaptureAddress;
        protocolFeeCapturePct = newProtocolFeeCapturePct;
        emit ProtocolFeeCaptureSet(newProtocolFeeCaptureAddress, newProtocolFeeCapturePct);
    }

    /**
     * @notice Sets bond token and amount. Callable only by owner.
     * @param newBondToken New bond currency.
     * @param newBondAmount New bond amount.
     */
    function setBond(IERC20 newBondToken, uint256 newBondAmount)
        public
        override
        onlyOwner
        noActiveRequests
        nonReentrant
    {
        // Check that this token is on the whitelist.
        AddressWhitelistInterface addressWhitelist = AddressWhitelistInterface(
            finder.getImplementationAddress(OracleInterfaces.CollateralWhitelist)
        );
        require(addressWhitelist.isOnWhitelist(address(newBondToken)), "Not on whitelist");

        // The bond should be the passed in bondAmount + the final fee.
        bondToken = newBondToken;
        bondAmount = newBondAmount + _getBondTokenFinalFee();
        emit BondSet(address(newBondToken), bondAmount);
    }

    /**
     * @notice Sets root bundle proposal liveness period. Callable only by owner.
     * @param newLiveness New liveness period.
     */
    function setLiveness(uint32 newLiveness) public override onlyOwner {
        require(newLiveness > 10 minutes, "Liveness too short");
        liveness = newLiveness;
        emit LivenessSet(newLiveness);
    }

    /**
     * @notice Sets identifier for root bundle disputes.. Callable only by owner.
     * @param newIdentifier New identifier.
     */
    function setIdentifier(bytes32 newIdentifier) public override onlyOwner noActiveRequests nonReentrant {
        IdentifierWhitelistInterface identifierWhitelist = IdentifierWhitelistInterface(
            finder.getImplementationAddress(OracleInterfaces.IdentifierWhitelist)
        );
        require(identifierWhitelist.isIdentifierSupported(newIdentifier), "Identifier not supported");
        identifier = newIdentifier;
        emit IdentifierSet(newIdentifier);
    }

    /**
     * @notice Sets cross chain relay helper contracts for L2 chain ID. Callable only by owner.
     * @param l2ChainId Chain to set contracts for.
     * @param adapter Adapter used to relay messages and tokens to spoke pool.
     * @param spokePool Recipient of relayed messages and tokens on SpokePool.
     */

    function setCrossChainContracts(
        uint256 l2ChainId,
        address adapter,
        address spokePool
    ) public override onlyOwner {
        crossChainContracts[l2ChainId] = CrossChainContract(adapter, spokePool);
        emit CrossChainContractsSet(l2ChainId, adapter, spokePool);
    }

    /**
     * @notice Whitelist an origin chain ID + token <-> destination token route. Callable only by owner.
     * @param originChainId Chain where deposit occurs.
     * @param destinationChainId Chain where depositor wants to receive funds.
     * @param originToken Deposited token.
     * @param destinationToken Token that depositor wants to receive on destination chain. Unused if `enableRoute` is
     * False.
     * @param enableRoute Set to true to enable route on L2 and whitelist new destination token, or False to disable
     * route on L2 and delete destination token mapping on this contract.
     */
    function whitelistRoute(
        uint256 originChainId,
        uint256 destinationChainId,
        address originToken,
        address destinationToken,
        bool enableRoute
    ) public override onlyOwner nonReentrant {
        if (enableRoute)
            whitelistedRoutes[_whitelistedRouteKey(originChainId, originToken, destinationChainId)] = destinationToken;
        else delete whitelistedRoutes[_whitelistedRouteKey(originChainId, originToken, destinationChainId)];

        // Whitelist the same route on the origin network.
        _relaySpokePoolAdminFunction(
            originChainId,
            abi.encodeWithSignature(
                "setEnableRoute(address,uint256,bool)",
                originToken,
                destinationChainId,
                enableRoute
            )
        );

        // @dev Client should ignore `destinationToken` value if `enableRoute == False`.
        emit WhitelistRoute(originChainId, destinationChainId, originToken, destinationToken, enableRoute);
    }

    /**
     * @notice Enables LPs to provide liquidity for L1 token. Deploys new LP token for L1 token if appropriate.
     * Callable only by owner.
     * @param l1Token Token to provide liquidity for.
     */
    function enableL1TokenForLiquidityProvision(address l1Token) public override onlyOwner nonReentrant {
        if (pooledTokens[l1Token].lpToken == address(0))
            pooledTokens[l1Token].lpToken = lpTokenFactory.createLpToken(l1Token);

        pooledTokens[l1Token].isEnabled = true;
        pooledTokens[l1Token].lastLpFeeUpdate = uint32(getCurrentTime());

        emit L1TokenEnabledForLiquidityProvision(l1Token, pooledTokens[l1Token].lpToken);
    }

    /**
     * @notice Disables LPs from providing liquidity for L1 token. Callable only by owner.
     * @param l1Token Token to disable liquidity provision for.
     */
    function disableL1TokenForLiquidityProvision(address l1Token) public override onlyOwner {
        pooledTokens[l1Token].isEnabled = false;
        emit L2TokenDisabledForLiquidityProvision(l1Token, pooledTokens[l1Token].lpToken);
    }

    /*************************************************
     *          LIQUIDITY PROVIDER FUNCTIONS         *
     *************************************************/

    /**
     * @notice Deposit liquidity into this contract to earn LP fees in exchange for funding relays on SpokePools.
     * Caller is essentially loaning their funds to be sent from this contract to the SpokePool, where it will be used
     * to repay a relayer, and ultimately receives their loan back after the tokens are bridged back to this contract
     * via the canonical token bridge. Then, the caller's loans are used for again. This loan cycle repeats continuously
     * and the caller, or "liquidity provider" earns a continuous fee for their credit that they are extending relayers.
     * @notice Caller will receive an LP token representing their share of this pool. The LP token's redemption value
     * increments from the time that they enter the pool to reflect their accrued fees.
     * @param l1Token Token to deposit into this contract.
     * @param l1TokenAmount Amount of liquidity to provide.
     */
    function addLiquidity(address l1Token, uint256 l1TokenAmount) public payable override nonReentrant {
        require(pooledTokens[l1Token].isEnabled, "Token not enabled");
        // If this is the weth pool and the caller sends msg.value then the msg.value must match the l1TokenAmount.
        // Else, msg.value must be set to 0.
        require(((address(weth) == l1Token) && msg.value == l1TokenAmount) || msg.value == 0, "Bad msg.value");

        // Since _exchangeRateCurrent() reads this contract's balance and updates contract state using it, it must be
        // first before transferring any tokens to this contract to ensure synchronization.
        uint256 lpTokensToMint = (l1TokenAmount * 1e18) / _exchangeRateCurrent(l1Token);
        ExpandedIERC20(pooledTokens[l1Token].lpToken).mint(msg.sender, lpTokensToMint);
        pooledTokens[l1Token].liquidReserves += l1TokenAmount;

        if (address(weth) == l1Token && msg.value > 0) WETH9(address(l1Token)).deposit{ value: msg.value }();
        else IERC20(l1Token).safeTransferFrom(msg.sender, address(this), l1TokenAmount);

        emit LiquidityAdded(l1Token, l1TokenAmount, lpTokensToMint, msg.sender);
    }

    /**
     * @notice Burns LP share to redeem for underlying l1Token original deposit amount plus fees.
     * @param l1Token Token to redeem LP share for.
     * @param lpTokenAmount Amount of LP tokens to burn. Exchange rate between L1 token and LP token can be queried
     * via public exchangeRateCurrent method.
     * @param sendEth Set to True if L1 token is WETH and user wants to receive ETH.
     */
    function removeLiquidity(
        address l1Token,
        uint256 lpTokenAmount,
        bool sendEth
    ) public override nonReentrant {
        require(address(weth) == l1Token || !sendEth, "Cant send eth");
        uint256 l1TokensToReturn = (lpTokenAmount * _exchangeRateCurrent(l1Token)) / 1e18;

        ExpandedIERC20(pooledTokens[l1Token].lpToken).burnFrom(msg.sender, lpTokenAmount);
        // Note this method does not make any liquidity utilization checks before letting the LP redeem their LP tokens.
        // If they try access more funds that available (i.e l1TokensToReturn > liquidReserves) this will underflow.
        pooledTokens[l1Token].liquidReserves -= l1TokensToReturn;

        if (sendEth) _unwrapWETHTo(payable(msg.sender), l1TokensToReturn);
        else IERC20(l1Token).safeTransfer(msg.sender, l1TokensToReturn);

        emit LiquidityRemoved(l1Token, l1TokensToReturn, lpTokenAmount, msg.sender);
    }

    /**
     * @notice Returns exchange rate of L1 token to LP token.
     * @param l1Token L1 token redeemable by burning LP token.
     * @return Amount of L1 tokens redeemable for 1 unit LP token.
     */
    function exchangeRateCurrent(address l1Token) public override nonReentrant returns (uint256) {
        return _exchangeRateCurrent(l1Token);
    }

    /**
     * @notice Returns % of liquid reserves currently being "used" and sitting in SpokePools.
     * @param l1Token L1 token to query utilization for.
     * @return % of liquid reserves currently being "used" and sitting in SpokePools.
     */
    function liquidityUtilizationCurrent(address l1Token) public override nonReentrant returns (uint256) {
        return _liquidityUtilizationPostRelay(l1Token, 0);
    }

    /**
     * @notice Returns % of liquid reserves currently being "used" and sitting in SpokePools and accounting for
     * relayedAmount of tokens to be withdrawn from the pool.
     * @param l1Token L1 token to query utilization for.
     * @param relayedAmount The higher this amount, the higher the utilization.
     * @return % of liquid reserves currently being "used" and sitting in SpokePools plus the relayedAmount.
     */
    function liquidityUtilizationPostRelay(address l1Token, uint256 relayedAmount)
        public
        nonReentrant
        returns (uint256)
    {
        return _liquidityUtilizationPostRelay(l1Token, relayedAmount);
    }

    /**
     * @notice Synchronize any balance changes in this contract with the utilized & liquid reserves. This should be done
     * at the conclusion of a L2->L1 token transfer via the canonical token bridge, when this contract's reserves do not
     * reflect its true balance due to new tokens being dropped onto the contract at the conclusion of a bridging action.
     */
    function sync(address l1Token) public override nonReentrant {
        _sync(l1Token);
    }

    /*************************************************
     *             DATA WORKER FUNCTIONS             *
     *************************************************/

    /**
     * @notice Publish a new root bundle to along with all of the block numbers that the merkle roots are relevant for.
     * This is used to aid off-chain validators in evaluating the correctness of this bundle. Caller stakes a bond that
     * can be slashed if the root bundle proposal is invalid, and they will receive it back if accepted.
     * @notice After proposeRootBundle is called, if the any props are wrong then this proposal can be challenged.
     * Once the challenge period passes, then the roots are no longer disputable, and only executeRootBundle can be
     * called; moreover, this method can't be called again until all leafs are executed.
     * @param bundleEvaluationBlockNumbers should contain the latest block number for all chains, even if there are no
     * relays contained on some of them. The usage of this variable should be defined in an off chain UMIP.
     * @param poolRebalanceLeafCount Number of leaves contained in pool rebalance root. Max is the number of whitelisted chains.
     * @param poolRebalanceRoot Pool rebalance root containing leaves that will send tokens from this contract to a SpokePool.
     * @param relayerRefundRoot Relayer refund root to publish to SpokePool where a data worker can execute leaves to
     * refund relayers on their chosen refund chainId.
     * @param slowRelayRoot Slow relay root to publish to Spoke Pool where a data worker can execute leaves to
     * fulfill slow relays.
     */
    function proposeRootBundle(
        uint256[] memory bundleEvaluationBlockNumbers,
        uint8 poolRebalanceLeafCount,
        bytes32 poolRebalanceRoot,
        bytes32 relayerRefundRoot,
        bytes32 slowRelayRoot
    ) public override nonReentrant noActiveRequests unpaused {
        // Note: this is to prevent "empty block" style attacks where someone can make empty proposals that are
        // technically valid but not useful. This could also potentially be enforced at the UMIP-level.
        require(poolRebalanceLeafCount > 0, "Bundle must have at least 1 leaf");

        uint32 requestExpirationTimestamp = uint32(getCurrentTime()) + liveness;

        delete rootBundleProposal; // Only one bundle of roots can be executed at a time.

        rootBundleProposal.requestExpirationTimestamp = requestExpirationTimestamp;
        rootBundleProposal.unclaimedPoolRebalanceLeafCount = poolRebalanceLeafCount;
        rootBundleProposal.poolRebalanceRoot = poolRebalanceRoot;
        rootBundleProposal.relayerRefundRoot = relayerRefundRoot;
        rootBundleProposal.slowRelayRoot = slowRelayRoot;
        rootBundleProposal.proposer = msg.sender;

        // Pull bondAmount of bondToken from the caller.
        bondToken.safeTransferFrom(msg.sender, address(this), bondAmount);

        emit ProposeRootBundle(
            requestExpirationTimestamp,
            poolRebalanceLeafCount,
            bundleEvaluationBlockNumbers,
            poolRebalanceRoot,
            relayerRefundRoot,
            slowRelayRoot,
            msg.sender
        );
    }

    /**
     * @notice Executes a pool rebalance leaf as part of the currently published root bundle. Will bridge any tokens
     * from this contract to the SpokePool designated in the leaf, and will also publish relayer refund and slow
     * relay roots to the SpokePool on the network specified in the leaf.
     * @dev In some cases, will instruct spokePool to send funds back to L1.
     * @notice Deletes the published root bundle if this is the last leaf to be executed in the root bundle.
     * @param chainId ChainId number of the target spoke pool on which the bundle is executed.
     * @param bundleLpFees Array representing the total LP fee amount per token in this bundle for all bundled relays.
     * @param netSendAmounts Array representing the amount of tokens to send to the SpokePool on the target chainId.
     * @param runningBalances Array used to track any unsent tokens that are not included in the netSendAmounts.
     * @param leafId Index of this executed leaf within the poolRebalance tree.
     * @param relayToSpokePool If True, then relay roots to SpokePool via cross chain bridge.
     * @param l1Tokens Array of all the tokens associated with the bundleLpFees, nedSendAmounts and runningBalances.
     * @param proof Inclusion proof for this leaf in pool rebalance root in root bundle.
     */

    function executeRootBundle(
        uint256 chainId,
        uint256[] memory bundleLpFees,
        int256[] memory netSendAmounts,
        int256[] memory runningBalances,
        uint8 leafId,
        bool relayToSpokePool,
        address[] memory l1Tokens,
        bytes32[] memory proof
    ) public nonReentrant unpaused {
        require(getCurrentTime() > rootBundleProposal.requestExpirationTimestamp, "Not passed liveness");

        // Verify the leafId in the poolRebalanceLeaf has not yet been claimed.
        require(!MerkleLib.isClaimed1D(rootBundleProposal.claimedBitMap, leafId), "Already claimed");

        // Verify the props provided generate a leaf that, along with the proof, are included in the merkle root.
        require(
            MerkleLib.verifyPoolRebalance(
                rootBundleProposal.poolRebalanceRoot,
                PoolRebalanceLeaf({
                    chainId: chainId,
                    bundleLpFees: bundleLpFees,
                    netSendAmounts: netSendAmounts,
                    runningBalances: runningBalances,
                    leafId: leafId,
                    relayToSpokePool: relayToSpokePool,
                    l1Tokens: l1Tokens
                }),
                proof
            ),
            "Bad Proof"
        );

        // Make sure SpokePool address is initialized since _sendTokensToChainAndUpdatePooledTokenTrackers() will not
        // revert if its accidentally set to address(0). We don't make the same check on the adapter for this
        // chainId because the internal method's delegatecall() to the adapter will revert if its address is set
        // incorrectly.
        address spokePool = crossChainContracts[chainId].spokePool;
        require(spokePool != address(0), "Uninitialized spoke pool");

        // Set the leafId in the claimed bitmap.
        rootBundleProposal.claimedBitMap = MerkleLib.setClaimed1D(rootBundleProposal.claimedBitMap, leafId);

        // Decrement the unclaimedPoolRebalanceLeafCount.
        rootBundleProposal.unclaimedPoolRebalanceLeafCount--;

<<<<<<< HEAD
        _sendTokensToChainAndUpdatePooledTokenTrackers(spokePool, chainId, l1Tokens, netSendAmounts, bundleLpFees);

        // Check bool used by data worker to prevent relaying redundant roots to SpokePool.
        if (relayToSpokePool) _relayRootBundleToSpokePool(spokePool, chainId);
=======
        // Relay each L1 token to destination chain.
        // Note: We don't check that the adapter is initialized since if its the zero address or invalid otherwise,
        // then the delegate call should revert.
        address adapter = crossChainContracts[chainId].adapter;
        _sendTokensToChainAndUpdatePooledTokenTrackers(
            adapter,
            spokePool,
            chainId,
            l1Tokens,
            netSendAmounts,
            bundleLpFees
        );

        // Relay root bundles to spoke pool on destination chain by
        // performing delegatecall to use the adapter's code with this contract's context.
        (bool success, ) = adapter.delegatecall(
            abi.encodeWithSignature(
                "relayMessage(address,bytes)",
                spokePool, // target. This should be the spokePool on the L2.
                abi.encodeWithSignature(
                    "relayRootBundle(bytes32,bytes32)",
                    rootBundleProposal.relayerRefundRoot,
                    rootBundleProposal.slowRelayRoot
                ) // message
            )
        );
        require(success, "delegatecall failed");
>>>>>>> e29618ea

        // Transfer the bondAmount to back to the proposer, if this the last executed leaf. Only sending this once all
        // leafs have been executed acts to force the data worker to execute all bundles or they wont receive their bond.
        if (rootBundleProposal.unclaimedPoolRebalanceLeafCount == 0)
            bondToken.safeTransfer(rootBundleProposal.proposer, bondAmount);

        emit RootBundleExecuted(
            relayToSpokePool,
            leafId,
            chainId,
            l1Tokens,
            bundleLpFees,
            netSendAmounts,
            runningBalances,
            msg.sender
        );
    }

    /**
     * @notice Caller stakes a bond to dispute the current root bundle proposal assuming it has not passed liveness
     * yet. The proposal is deleted, allowing a follow-up proposal to be submitted, and the dispute is sent to the
     * optimistic oracle to be adjudicated. Can only be called within the liveness period of the current proposal.
     */
    function disputeRootBundle() public nonReentrant zeroOptimisticOracleApproval {
        uint32 currentTime = uint32(getCurrentTime());
        require(currentTime <= rootBundleProposal.requestExpirationTimestamp, "Request passed liveness");

        // Request price from OO and dispute it.
        bytes memory requestAncillaryData = getRootBundleProposalAncillaryData();
        uint256 finalFee = _getBondTokenFinalFee();

        // If the finalFee is larger than the bond amount, the bond amount needs to be reset before a request can go
        // through. Cancel to avoid a revert.
        if (finalFee > bondAmount) {
            _cancelBundle(requestAncillaryData);
            return;
        }

        SkinnyOptimisticOracleInterface optimisticOracle = _getOptimisticOracle();

        // Only approve exact tokens to avoid more tokens than expected being pulled into the OptimisticOracle.
        bondToken.safeIncreaseAllowance(address(optimisticOracle), bondAmount);
        try
            optimisticOracle.requestAndProposePriceFor(
                identifier,
                currentTime,
                requestAncillaryData,
                bondToken,
                // Set reward to 0, since we'll settle proposer reward payouts directly from this contract after a root
                // proposal has passed the challenge period.
                0,
                // Set the Optimistic oracle proposer bond for the price request.
                bondAmount - finalFee,
                // Set the Optimistic oracle liveness for the price request.
                liveness,
                rootBundleProposal.proposer,
                // Canonical value representing "True"; i.e. the proposed relay is valid.
                int256(1e18)
            )
        returns (uint256) {
            // Ensure that approval == 0 after the call so the increaseAllowance call below doesn't allow more tokens
            // to transfer than intended.
            bondToken.safeApprove(address(optimisticOracle), 0);
        } catch {
            // Cancel the bundle since the proposal failed.
            _cancelBundle(requestAncillaryData);
            return;
        }

        // Dispute the request that we just sent.
        SkinnyOptimisticOracleInterface.Request memory ooPriceRequest = SkinnyOptimisticOracleInterface.Request({
            proposer: rootBundleProposal.proposer,
            disputer: address(0),
            currency: bondToken,
            settled: false,
            proposedPrice: int256(1e18),
            resolvedPrice: 0,
            expirationTime: currentTime + liveness,
            reward: 0,
            finalFee: finalFee,
            bond: bondAmount - finalFee,
            customLiveness: liveness
        });

        bondToken.safeTransferFrom(msg.sender, address(this), bondAmount);
        bondToken.safeIncreaseAllowance(address(optimisticOracle), bondAmount);
        optimisticOracle.disputePriceFor(
            identifier,
            currentTime,
            requestAncillaryData,
            ooPriceRequest,
            msg.sender,
            address(this)
        );

        emit RootBundleDisputed(msg.sender, currentTime, requestAncillaryData);

        // Finally, delete the state pertaining to the active proposal so that another proposer can submit a new bundle.
        delete rootBundleProposal;
    }

    /**
     * @notice Send unclaimed accumulated protocol fees to fee capture address.
     * @param l1Token Token whose protocol fees the caller wants to disburse.
     */
    function claimProtocolFeesCaptured(address l1Token) public override nonReentrant {
        IERC20(l1Token).safeTransfer(protocolFeeCaptureAddress, unclaimedAccumulatedProtocolFees[l1Token]);
        emit ProtocolFeesCapturedClaimed(l1Token, unclaimedAccumulatedProtocolFees[l1Token]);
        unclaimedAccumulatedProtocolFees[l1Token] = 0;
    }

    /**
     * @notice Returns ancillary data containing the minimum data necessary that voters can use to identify
     * a root bundle proposal to validate its correctness.
     * @dev The root bundle that is being disputed was the most recently proposed one with a block number less than
     * or equal to the dispute block time. All of this root bundle data can be found in the ProposeRootBundle event
     * params. Moreover, the optimistic oracle will stamp the requester's address (i.e. this contract address) meaning
     * that ancillary data for a dispute originating from another HubPool will always be distinct from a dispute
     * originating from this HubPool.
     * @dev Since bundleEvaluationNumbers for a root bundle proposal are not stored on-chain, DVM voters will always
     * have to look up the ProposeRootBundle event to evaluate a dispute, therefore there is no point emitting extra
     * data in this ancillary data that is already included in the ProposeRootBundle event.
     * @return ancillaryData Ancillary data that can be decoded into UTF8.
     */
    function getRootBundleProposalAncillaryData() public view override returns (bytes memory ancillaryData) {
        return "";
    }

    /**
     * @notice Conveniently queries whether an origin chain + token => destination chain ID is whitelisted and returns
     * the whitelisted destination token.
     * @param originChainId Deposit chain.
     * @param originToken Deposited token.
     * @param destinationChainId Where depositor can receive funds.
     * @return address Depositor can receive this token on destination chain ID.
     */
    function whitelistedRoute(
        uint256 originChainId,
        address originToken,
        uint256 destinationChainId
    ) public view override returns (address) {
        return whitelistedRoutes[_whitelistedRouteKey(originChainId, originToken, destinationChainId)];
    }

    /**
     * @notice This function allows a caller to load the contract with raw ETH to perform L2 calls. This is needed for arbitrum
     * calls, but may also be needed for others.
     */
    function loadEthForL2Calls() public payable override {}

    /*************************************************
     *              INTERNAL FUNCTIONS               *
     *************************************************/

    // Called when a dispute fails due to parameter changes. This effectively resets the state and cancels the request
    // with no loss of funds, thereby enabling a new bundle to be added.
    function _cancelBundle(bytes memory ancillaryData) internal {
        bondToken.transfer(rootBundleProposal.proposer, bondAmount);
        delete rootBundleProposal;
        emit RootBundleCanceled(msg.sender, getCurrentTime(), ancillaryData);
    }

    // Unwraps ETH and does a transfer to a recipient address. If the recipient is a smart contract then sends WETH.
    function _unwrapWETHTo(address payable to, uint256 amount) internal {
        if (address(to).isContract()) {
            IERC20(address(weth)).safeTransfer(to, amount);
        } else {
            weth.withdraw(amount);
            to.transfer(amount);
        }
    }

    function _getOptimisticOracle() internal view returns (SkinnyOptimisticOracleInterface) {
        return
            SkinnyOptimisticOracleInterface(finder.getImplementationAddress(OracleInterfaces.SkinnyOptimisticOracle));
    }

    function _getBondTokenFinalFee() internal view returns (uint256) {
        return
            StoreInterface(finder.getImplementationAddress(OracleInterfaces.Store))
                .computeFinalFee(address(bondToken))
                .rawValue;
    }

    // Note this method does a lot and wraps together the sending of tokens and updating the pooled token trackers. This
    // is done as a gas saving so we don't need to iterate over the l1Tokens multiple times.
    function _sendTokensToChainAndUpdatePooledTokenTrackers(
        address adapter,
        address spokePool,
        uint256 chainId,
        address[] memory l1Tokens,
        int256[] memory netSendAmounts,
        uint256[] memory bundleLpFees
    ) internal {
        for (uint32 i = 0; i < l1Tokens.length; i++) {
            address l1Token = l1Tokens[i];
            // Validate the L1 -> L2 token route is whitelisted. If it is not then the output of the bridging action
            // could send tokens to the 0x0 address on the L2.
            address l2Token = whitelistedRoutes[_whitelistedRouteKey(block.chainid, l1Token, chainId)];
            require(l2Token != address(0), "Route not whitelisted");

            // If the net send amount for this token is positive then: 1) send tokens from L1->L2 to facilitate the L2
            // relayer refund, 2) Update the liquidity trackers for the associated pooled tokens.
            if (netSendAmounts[i] > 0) {
                // Perform delegatecall to use the adapter's code with this contract's context. Opt for delegatecall's
                // complexity in exchange for lower gas costs.
                (bool success, ) = adapter.delegatecall(
                    abi.encodeWithSignature(
                        "relayTokens(address,address,uint256,address)",
                        l1Token, // l1Token.
                        l2Token, // l2Token.
                        uint256(netSendAmounts[i]), // amount.
                        spokePool // to. This should be the spokePool.
                    )
                );
                require(success, "delegatecall failed");

                // Liquid reserves is decreased by the amount sent. utilizedReserves is increased by the amount sent.
                pooledTokens[l1Token].utilizedReserves += netSendAmounts[i];
                pooledTokens[l1Token].liquidReserves -= uint256(netSendAmounts[i]);
            }

            // Allocate LP fees and protocol fees from the bundle to the associated pooled token trackers.
            _allocateLpAndProtocolFees(l1Token, bundleLpFees[i]);
        }
    }

    function _exchangeRateCurrent(address l1Token) internal returns (uint256) {
        PooledToken storage pooledToken = pooledTokens[l1Token]; // Note this is storage so the state can be modified.
        uint256 lpTokenTotalSupply = IERC20(pooledToken.lpToken).totalSupply();
        if (lpTokenTotalSupply == 0) return 1e18; // initial rate is 1:1 between LP tokens and collateral.

        // First, update fee counters and local accounting of finalized transfers from L2 -> L1.
        _updateAccumulatedLpFees(pooledToken); // Accumulate all allocated fees from the last time this method was called.
        _sync(l1Token); // Fetch any balance changes due to token bridging finalization and factor them in.

        // ExchangeRate := (liquidReserves + utilizedReserves - undistributedLpFees) / lpTokenSupply
        // Both utilizedReserves and undistributedLpFees contain assigned LP fees. UndistributedLpFees is gradually
        // decreased over the smear duration using _updateAccumulatedLpFees. This means that the exchange rate will
        // gradually increase over time as undistributedLpFees goes to zero.
        // utilizedReserves can be negative. If this is the case, then liquidReserves is offset by an equal
        // and opposite size. LiquidReserves + utilizedReserves will always be larger than undistributedLpFees so this
        // int will always be positive so there is no risk in underflow in type casting in the return line.
        int256 numerator = int256(pooledToken.liquidReserves) +
            pooledToken.utilizedReserves -
            int256(pooledToken.undistributedLpFees);
        return (uint256(numerator) * 1e18) / lpTokenTotalSupply;
    }

    // Update internal fee counters by adding in any accumulated fees from the last time this logic was called.
    function _updateAccumulatedLpFees(PooledToken storage pooledToken) internal {
        uint256 accumulatedFees = _getAccumulatedFees(pooledToken.undistributedLpFees, pooledToken.lastLpFeeUpdate);
        pooledToken.undistributedLpFees -= accumulatedFees;
        pooledToken.lastLpFeeUpdate = uint32(getCurrentTime());
    }

    // Calculate the unallocated accumulatedFees from the last time the contract was called.
    function _getAccumulatedFees(uint256 undistributedLpFees, uint256 lastLpFeeUpdate) internal view returns (uint256) {
        // accumulatedFees := min(undistributedLpFees * lpFeeRatePerSecond * timeFromLastInteraction, undistributedLpFees)
        // The min acts to pay out all fees in the case the equation returns more than the remaining a fees.
        uint256 timeFromLastInteraction = getCurrentTime() - lastLpFeeUpdate;
        uint256 maxUndistributedLpFees = (undistributedLpFees * lpFeeRatePerSecond * timeFromLastInteraction) / (1e18);
        return maxUndistributedLpFees < undistributedLpFees ? maxUndistributedLpFees : undistributedLpFees;
    }

    function _sync(address l1Token) internal {
        // Check if the l1Token balance of the contract is greater than the liquidReserves. If it is then the bridging
        // action from L2 -> L1 has concluded and the local accounting can be updated.
        // Note: this calculation must take into account the bond when it's acting on the bond token and there's an
        // active request.
        uint256 balance = IERC20(l1Token).balanceOf(address(this));
        uint256 balanceSansBond = l1Token == address(bondToken) && _activeRequest() ? balance - bondAmount : balance;
        if (balanceSansBond > pooledTokens[l1Token].liquidReserves) {
            // Note the numerical operation below can send utilizedReserves to negative. This can occur when tokens are
            // dropped onto the contract, exceeding the liquidReserves.
            pooledTokens[l1Token].utilizedReserves -= int256(balanceSansBond - pooledTokens[l1Token].liquidReserves);
            pooledTokens[l1Token].liquidReserves = balanceSansBond;
        }
    }

    function _liquidityUtilizationPostRelay(address l1Token, uint256 relayedAmount) internal returns (uint256) {
        _sync(l1Token); // Fetch any balance changes due to token bridging finalization and factor them in.

        // liquidityUtilizationRatio := (relayedAmount + max(utilizedReserves,0)) / (liquidReserves + max(utilizedReserves,0))
        // UtilizedReserves has a dual meaning: if it's greater than zero then it represents funds pending in the bridge
        // that will flow from L2 to L1. In this case, we can use it normally in the equation. However, if it is
        // negative, then it is already counted in liquidReserves. This occurs if tokens are transferred directly to the
        // contract. In this case, ignore it as it is captured in liquid reserves and has no meaning in the numerator.
        PooledToken memory pooledToken = pooledTokens[l1Token]; // Note this is storage so the state can be modified.
        uint256 flooredUtilizedReserves = pooledToken.utilizedReserves > 0 ? uint256(pooledToken.utilizedReserves) : 0;
        uint256 numerator = relayedAmount + flooredUtilizedReserves;
        uint256 denominator = pooledToken.liquidReserves + flooredUtilizedReserves;

        // If the denominator equals zero, return 1e18 (max utilization).
        if (denominator == 0) return 1e18;

        // In all other cases, return the utilization ratio.
        return (numerator * 1e18) / denominator;
    }

    function _allocateLpAndProtocolFees(address l1Token, uint256 bundleLpFees) internal {
        // Calculate the fraction of bundledLpFees that are allocated to the protocol and to the LPs.
        uint256 protocolFeesCaptured = (bundleLpFees * protocolFeeCapturePct) / 1e18;
        uint256 lpFeesCaptured = bundleLpFees - protocolFeesCaptured;

        // Assign any LP fees included into the bundle to the pooled token. These LP fees are tracked in the
        // undistributedLpFees and within the utilizedReserves. undistributedLpFees is gradually decrease
        // over the smear duration to give the LPs their rewards over a period of time. Adding to utilizedReserves
        // acts to track these rewards after the smear duration. See _exchangeRateCurrent for more details.
        if (lpFeesCaptured > 0) {
            pooledTokens[l1Token].undistributedLpFees += lpFeesCaptured;
            pooledTokens[l1Token].utilizedReserves += int256(lpFeesCaptured);
        }

        // If there are any protocol fees, allocate them to the unclaimed protocol tracker amount.
        if (protocolFeesCaptured > 0) unclaimedAccumulatedProtocolFees[l1Token] += protocolFeesCaptured;
    }

    function _relaySpokePoolAdminFunction(uint256 chainId, bytes memory functionData) internal {
        address adapter = crossChainContracts[chainId].adapter;
        address spokePool = crossChainContracts[chainId].spokePool;
        require(spokePool != address(0), "SpokePool not initialized");

        // Perform delegatecall to use the adapter's code with this contract's context.
        (bool success, ) = adapter.delegatecall(
            abi.encodeWithSignature(
                "relayMessage(address,bytes)",
                spokePool, // target. This should be the spokePool on the L2.
                functionData
            )
        );
        require(success, "delegatecall failed");
        emit SpokePoolAdminFunctionTriggered(chainId, functionData);
    }

    function _whitelistedRouteKey(
        uint256 originChainId,
        address originToken,
        uint256 destinationChainId
    ) internal pure returns (bytes32) {
        return keccak256(abi.encode(originChainId, originToken, destinationChainId));
    }

    function _activeRequest() internal view returns (bool) {
        return rootBundleProposal.unclaimedPoolRebalanceLeafCount != 0;
    }

    // If functionCallStackOriginatesFromOutsideThisContract is true then this was called by the callback function
    // by dropping ETH onto the contract. In this case, deposit the ETH into WETH. This would happen if ETH was sent
    // over the optimism bridge, for example. If false then this was set as a result of unwinding LP tokens, with the
    // intention of sending ETH to the LP. In this case, do nothing as we intend on sending the ETH to the LP.
    function _depositEthToWeth() internal {
        if (functionCallStackOriginatesFromOutsideThisContract()) weth.deposit{ value: msg.value }();
    }

    // Added to enable the HubPool to receive ETH. This will occur both when the HubPool unwraps WETH to send to LPs and
    // when ETH is send over the canonical Optimism bridge, which sends ETH.
    fallback() external payable {
        _depositEthToWeth();
    }

    receive() external payable {
        _depositEthToWeth();
    }
}<|MERGE_RESOLUTION|>--- conflicted
+++ resolved
@@ -649,12 +649,6 @@
         // Decrement the unclaimedPoolRebalanceLeafCount.
         rootBundleProposal.unclaimedPoolRebalanceLeafCount--;
 
-<<<<<<< HEAD
-        _sendTokensToChainAndUpdatePooledTokenTrackers(spokePool, chainId, l1Tokens, netSendAmounts, bundleLpFees);
-
-        // Check bool used by data worker to prevent relaying redundant roots to SpokePool.
-        if (relayToSpokePool) _relayRootBundleToSpokePool(spokePool, chainId);
-=======
         // Relay each L1 token to destination chain.
         // Note: We don't check that the adapter is initialized since if its the zero address or invalid otherwise,
         // then the delegate call should revert.
@@ -668,21 +662,23 @@
             bundleLpFees
         );
 
-        // Relay root bundles to spoke pool on destination chain by
-        // performing delegatecall to use the adapter's code with this contract's context.
-        (bool success, ) = adapter.delegatecall(
-            abi.encodeWithSignature(
-                "relayMessage(address,bytes)",
-                spokePool, // target. This should be the spokePool on the L2.
+        // Check bool used by data worker to prevent relaying redundant roots to SpokePool.
+        if (relayToSpokePool) {
+            // Relay root bundles to spoke pool on destination chain by
+            // performing delegatecall to use the adapter's code with this contract's context.
+            (bool success, ) = adapter.delegatecall(
                 abi.encodeWithSignature(
-                    "relayRootBundle(bytes32,bytes32)",
-                    rootBundleProposal.relayerRefundRoot,
-                    rootBundleProposal.slowRelayRoot
-                ) // message
-            )
-        );
-        require(success, "delegatecall failed");
->>>>>>> e29618ea
+                    "relayMessage(address,bytes)",
+                    spokePool, // target. This should be the spokePool on the L2.
+                    abi.encodeWithSignature(
+                        "relayRootBundle(bytes32,bytes32)",
+                        rootBundleProposal.relayerRefundRoot,
+                        rootBundleProposal.slowRelayRoot
+                    ) // message
+                )
+            );
+            require(success, "delegatecall failed");
+        }
 
         // Transfer the bondAmount to back to the proposer, if this the last executed leaf. Only sending this once all
         // leafs have been executed acts to force the data worker to execute all bundles or they wont receive their bond.
