// SPDX-License-Identifier: GPL-3.0-only
pragma solidity ^0.8.0;

import "./MerkleLib.sol";
import "./HubPoolInterface.sol";
import "./Lockable.sol";

import "./interfaces/AdapterInterface.sol";
import "./interfaces/LpTokenFactoryInterface.sol";
import "./interfaces/WETH9.sol";

import "@uma/core/contracts/common/implementation/Testable.sol";
import "@uma/core/contracts/common/implementation/MultiCaller.sol";
import "@uma/core/contracts/oracle/implementation/Constants.sol";
import "@uma/core/contracts/common/implementation/AncillaryData.sol";
import "@uma/core/contracts/common/interfaces/AddressWhitelistInterface.sol";
import "@uma/core/contracts/oracle/interfaces/IdentifierWhitelistInterface.sol";

import "@uma/core/contracts/oracle/interfaces/FinderInterface.sol";
import "@uma/core/contracts/oracle/interfaces/StoreInterface.sol";
import "@uma/core/contracts/oracle/interfaces/SkinnyOptimisticOracleInterface.sol";
import "@uma/core/contracts/common/interfaces/ExpandedIERC20.sol";

import "@openzeppelin/contracts/access/Ownable.sol";
import "@openzeppelin/contracts/token/ERC20/IERC20.sol";
import "@openzeppelin/contracts/token/ERC20/utils/SafeERC20.sol";
import "@openzeppelin/contracts/utils/Address.sol";

/**
 * @notice Contract deployed on Ethereum that houses L1 token liquidity for all SpokePools. A dataworker can interact
 * with merkle roots stored in this contract via inclusion proofs to instruct this contract to send tokens to L2
 * SpokePools via "pool rebalances" that can be used to pay out relayers on those networks. This contract is also
 * responsible for publishing relayer refund and slow relay merkle roots to SpokePools.
 * @notice This contract is meant to act as the cross chain administrator and owner of all L2 spoke pools, so all
 * governance actions and pool rebalances originate from here and bridge instructions to L2s.
 */
contract HubPool is HubPoolInterface, Testable, Lockable, MultiCaller, Ownable {
    using SafeERC20 for IERC20;
    using Address for address;

    // A data worker can optimistically store several merkle roots on this contract by staking a bond and calling
    // proposeRootBundle. By staking a bond, the data worker is alleging that the merkle roots all
    // contain valid leaves that can be executed later to:
    // - Send funds from this contract to a SpokePool or vice versa
    // - Send funds from a SpokePool to Relayer as a refund for a relayed deposit
    // - Send funds from a SpokePool to a deposit recipient to fulfill a "slow" relay
    // Anyone can dispute this struct if the merkle roots contain invalid leaves before the
    // `requestExpirationTimestamp`. Once the expiration timestamp is passed, `executeRootBundle` to execute a leaf
    // from the `poolRebalanceRoot` on this contract and it will simultaneously publish the `relayerRefundRoot` and
    // `slowRelayRoot` to a SpokePool. The latter two roots, once published to the SpokePool, contain
    // leaves that can be executed on the SpokePool to pay relayers or recipients.
    struct RootBundle {
        // When root bundle challenge period passes and this root bundle becomes executable.
        uint64 requestExpirationTimestamp;
        // Number of pool rebalance leaves to execute in the poolRebalanceRoot. After this number
        // of leaves are executed, a new root bundle can be proposed
        uint64 unclaimedPoolRebalanceLeafCount;
        // Contains leaves instructing this contract to send funds to SpokePools.
        bytes32 poolRebalanceRoot;
        // Relayer refund merkle root to be published to an L2.
        bytes32 relayerRefundRoot;
        // Slow relay merkle root to be published to an L2.
        bytes32 slowRelayRoot;
        // This is a 1D bitmap, with max size of 256 elements, limiting us to 256 chainsIds.
        uint256 claimedBitMap;
        // Proposer of this root bundle.
        address proposer;
        // Whether bond has been repaid to successful root bundle proposer.
        bool proposerBondRepaid;
    }

    // Only one root bundle can be stored at a time. Once all pool rebalance leaves are executed, a new proposal
    // can be submitted.
    RootBundle public rootBundleProposal;

    // Whitelist of origin token + ID to destination token routings to be used by off-chain agents. The notion of a
    // route does not need to include L1; it can be L2->L2 route. i.e USDC on Arbitrum -> USDC on Optimism as a "route".
    mapping(bytes32 => address) private whitelistedRoutes;

    struct PooledToken {
        // LP token given to LPs of a specific L1 token.
        address lpToken;
        // True if accepting new LP's.
        bool isEnabled;
        // Timestamp of last LP fee update.
        uint32 lastLpFeeUpdate;
        // Number of LP funds sent via pool rebalances to SpokePools and are expected to be sent
        // back later.
        int256 utilizedReserves;
        // Number of LP funds held in contract less utilized reserves.
        uint256 liquidReserves;
        // Number of LP funds reserved to pay out to LPs as fees.
        uint256 undistributedLpFees;
    }

    // Mapping of L1 token addresses to the associated pool information.
    mapping(address => PooledToken) public pooledTokens;

    // Heler contracts to facilitate cross chain actions between HubPool and SpokePool for a specific network.
    struct CrossChainContract {
        AdapterInterface adapter;
        address spokePool;
    }
    // Mapping of chainId to the associated adapter and spokePool contracts.
    mapping(uint256 => CrossChainContract) public crossChainContracts;

    // WETH contract for Ethereum.
    WETH9 public weth;

    // Helper factory to deploy new LP tokens for enabled L1 tokens
    LpTokenFactoryInterface public lpTokenFactory;

    // Finder contract for this network.
    FinderInterface public finder;

    // When root bundles are disputed a price request is enqueued with the DVM to resolve the resolution.
    bytes32 public identifier = "IS_ACROSS_V2_BUNDLE_VALID";

    // Interest rate payment that scales the amount of pending fees per second paid to LPs. 0.0000015e18 will pay out
    // the full amount of fees entitled to LPs in ~ 7.72 days, just over the standard L2 7 day liveness.
    uint256 public lpFeeRatePerSecond = 1500000000000;

    mapping(address => uint256) public unclaimedAccumulatedProtocolFees;

    // Address that captures protocol fees. Accumulated protocol fees can be claimed by this address.
    address public protocolFeeCaptureAddress;

    // Percentage of lpFees that are captured by the protocol and claimable by the protocolFeeCaptureAddress.
    uint256 public protocolFeeCapturePct;

    // Token used to bond the data worker for proposing relayer refund bundles.
    IERC20 public bondToken;

    // The computed bond amount as the UMA Store's final fee multiplied by the bondTokenFinalFeeMultiplier.
    uint256 public bondAmount;

    // Each root bundle proposal must stay in liveness for this period of time before it can be considered finalized.
    // It can be disputed only during this period of time. Defaults to 2 hours, like the rest of the UMA ecosystem.
    uint64 public liveness = 7200;

    event ProtocolFeeCaptureSet(address indexed newProtocolFeeCaptureAddress, uint256 indexed newProtocolFeeCapturePct);

    event ProtocolFeesCapturedClaimed(address indexed l1Token, uint256 indexed accumulatedFees);

    event BondSet(address indexed newBondToken, uint256 newBondAmount);

    event LivenessSet(uint256 newLiveness);

    event IdentifierSet(bytes32 newIdentifier);

    event CrossChainContractsSet(uint256 l2ChainId, address adapter, address spokePool);

    event L1TokenEnabledForLiquidityProvision(address l1Token, address lpToken);

    event L2TokenDisabledForLiquidityProvision(address l1Token, address lpToken);

    event LiquidityAdded(
        address indexed l1Token,
        uint256 amount,
        uint256 lpTokensMinted,
        address indexed liquidityProvider
    );
    event LiquidityRemoved(
        address indexed l1Token,
        uint256 amount,
        uint256 lpTokensBurnt,
        address indexed liquidityProvider
    );
    event WhitelistRoute(
        uint256 originChainId,
        uint256 destinationChainId,
        address originToken,
        address destinationToken
    );

    event ProposeRootBundle(
        uint64 requestExpirationTimestamp,
        uint64 unclaimedPoolRebalanceLeafCount,
        uint256[] bundleEvaluationBlockNumbers,
        bytes32 indexed poolRebalanceRoot,
        bytes32 indexed relayerRefundRoot,
        bytes32 slowRelayRoot,
        address indexed proposer
    );
    event RootBundleExecuted(
        uint256 indexed leafId,
        uint256 indexed chainId,
        address[] l1Token,
        uint256[] bundleLpFees,
        int256[] netSendAmount,
        int256[] runningBalance,
        address indexed caller
    );
    event SpokePoolAdminFunctionTriggered(uint256 indexed chainId, bytes message);

    event RootBundleDisputed(address indexed disputer, uint256 requestTime, bytes disputedAncillaryData);

    event RootBundleCanceled(address indexed disputer, uint256 requestTime, bytes disputedAncillaryData);

    modifier noActiveRequests() {
        require(!_activeRequest(), "proposal has unclaimed leafs");
        _;
    }

    modifier zeroOptimisticOracleApproval() {
        _;
        bondToken.safeApprove(address(_getOptimisticOracle()), 0);
    }

    /**
     * @notice Construct HubPool.
     * @param _lpTokenFactory LP Token factory address used to deploy LP tokens for new collateral types.
     * @param _finder Finder address.
     * @param _weth WETH address.
     * @param _timer Timer address.
     */
    constructor(
        LpTokenFactoryInterface _lpTokenFactory,
        FinderInterface _finder,
        WETH9 _weth,
        address _timer
    ) Testable(_timer) {
        lpTokenFactory = _lpTokenFactory;
        finder = _finder;
        weth = _weth;
        protocolFeeCaptureAddress = owner();
    }

    /*************************************************
     *                ADMIN FUNCTIONS                *
     *************************************************/

    /**
     * @notice Sends message to SpokePool from this contract. Callable only by owner.
     * @dev This function has permission to call onlyAdmin functions on the SpokePool, so its imperative
     * that this contract only allows the owner to call this method directly or indirectly.
     * @param chainId Chain with SpokePool to send message to.
     * @param functionData ABI encoded function call to send to SpokePool, but can be any arbitrary data technically.
     */
    function relaySpokePoolAdminFunction(uint256 chainId, bytes memory functionData)
        public
        override
        onlyOwner
        nonReentrant
    {
        _relaySpokePoolAdminFunction(chainId, functionData);
    }

    /**
     * @notice Sets protocolFeeCaptureAddress and protocolFeeCapturePct. Callable only by owner.
     * @param newProtocolFeeCaptureAddress New protocol fee capture address.
     * @param newProtocolFeeCapturePct New protocol fee capture %.
     */
    function setProtocolFeeCapture(address newProtocolFeeCaptureAddress, uint256 newProtocolFeeCapturePct)
        public
        override
        onlyOwner
    {
        require(newProtocolFeeCapturePct <= 1e18, "Bad protocolFeeCapturePct");
        protocolFeeCaptureAddress = newProtocolFeeCaptureAddress;
        protocolFeeCapturePct = newProtocolFeeCapturePct;
        emit ProtocolFeeCaptureSet(newProtocolFeeCaptureAddress, newProtocolFeeCapturePct);
    }

    /**
     * @notice Sets bond token and amount. Callable only by owner.
     * @param newBondToken New bond currency.
     * @param newBondAmount New bond amount.
     */
    function setBond(IERC20 newBondToken, uint256 newBondAmount) public override onlyOwner noActiveRequests {
        // Check that this token is on the whitelist.
        AddressWhitelistInterface addressWhitelist = AddressWhitelistInterface(
            finder.getImplementationAddress(OracleInterfaces.CollateralWhitelist)
        );
        require(addressWhitelist.isOnWhitelist(address(newBondToken)), "Not on whitelist");

        // The bond should be the passed in bondAmount + the final fee.
        bondToken = newBondToken;
        bondAmount = newBondAmount + _getBondTokenFinalFee();
        emit BondSet(address(newBondToken), bondAmount);
    }

    /**
     * @notice Sets root bundle proposal liveness period. Callable only by owner.
     * @param newLiveness New liveness period.
     */
    function setLiveness(uint64 newLiveness) public override onlyOwner {
        require(newLiveness > 10 minutes, "Liveness too short");
        liveness = newLiveness;
        emit LivenessSet(newLiveness);
    }

    /**
     * @notice Sets identifier for root bundle disputes.. Callable only by owner.
     * @param newIdentifier New identifier.
     */
    function setIdentifier(bytes32 newIdentifier) public override onlyOwner noActiveRequests {
        IdentifierWhitelistInterface identifierWhitelist = IdentifierWhitelistInterface(
            finder.getImplementationAddress(OracleInterfaces.IdentifierWhitelist)
        );
        require(identifierWhitelist.isIdentifierSupported(newIdentifier), "Identifier not supported");
        identifier = newIdentifier;
        emit IdentifierSet(newIdentifier);
    }

    /**
     * @notice Sets cross chain relay helper contracts for L2 chain ID. Callable only by owner.
     * @param l2ChainId Chain to set contracts for.
     * @param adapter Adapter used to relay messages and tokens to L2 spoke pool.
     * @param spokePool Recipient of relayed messages and tokens on L2.
     */

    function setCrossChainContracts(
        uint256 l2ChainId,
        address adapter,
        address spokePool
    ) public override onlyOwner noActiveRequests {
        crossChainContracts[l2ChainId] = CrossChainContract(AdapterInterface(adapter), spokePool);
        emit CrossChainContractsSet(l2ChainId, adapter, spokePool);
    }

    /**
     * @notice Whitelist an origin chain ID + token <-> destination token route. Callable only by owner.
     * @param originChainId Chain where deposit occurs.
     * @param destinationChainId Chain where depositor wants to receive funds.
     * @param originToken Deposited token.
     * @param destinationToken Token that depositor wants to receive on destination chain.
     */
    function whitelistRoute(
        uint256 originChainId,
        uint256 destinationChainId,
        address originToken,
        address destinationToken
    ) public override onlyOwner {
        whitelistedRoutes[_whitelistedRouteKey(originChainId, originToken, destinationChainId)] = destinationToken;

        // Whitelist the same route on the origin network.
        _relaySpokePoolAdminFunction(
            originChainId,
            abi.encodeWithSignature("setEnableRoute(address,uint256,bool)", originToken, destinationChainId, true)
        );
        emit WhitelistRoute(originChainId, destinationChainId, originToken, destinationToken);
    }

    /**
     * @notice Enables LPs to provide liquidity for L1 token. Deploys new LP token for L1 token if appropriate.
     * Callable only by owner.
     * @param l1Token Token to provide liquidity for.
     */
    function enableL1TokenForLiquidityProvision(address l1Token) public override onlyOwner {
        if (pooledTokens[l1Token].lpToken == address(0))
            pooledTokens[l1Token].lpToken = lpTokenFactory.createLpToken(l1Token);

        pooledTokens[l1Token].isEnabled = true;
        pooledTokens[l1Token].lastLpFeeUpdate = uint32(getCurrentTime());

        emit L1TokenEnabledForLiquidityProvision(l1Token, pooledTokens[l1Token].lpToken);
    }

    /**
     * @notice Disables LPs from providing liquidity for L1 token. Callable only by owner.
     * @param l1Token Token to disable liquidity provision for.
     */
    function disableL1TokenForLiquidityProvision(address l1Token) public override onlyOwner {
        pooledTokens[l1Token].isEnabled = false;
        emit L2TokenDisabledForLiquidityProvision(l1Token, pooledTokens[l1Token].lpToken);
    }

    /*************************************************
     *          LIQUIDITY PROVIDER FUNCTIONS         *
     *************************************************/

    /**
     * @notice Deposit liquidity into this contract to earn LP fees in exchange for funding relays on SpokePools.
     * Caller is essentially loaning their funds to be sent from this contract to the SpokePool, where it will be used
     * to repay a relayer, and ultimately receives their loan back after the tokens are bridged back to this contract
     * via the canonical token bridge. Then, the caller's loans are used for again. This loan cycle repeats continuously
     * and the caller, or "liquidity provider" earns a continuous fee for their credit that they are extending relayers.
     * @notice Caller will receive an LP token representing their share of this pool. The LP token's redemption value
     * increments from the time that they enter the pool to reflect their accrued fees.
     * @param l1Token Token to deposit into this contract.
     * @param l1TokenAmount Amount of liquidity to provide.
     */
    function addLiquidity(address l1Token, uint256 l1TokenAmount) public payable override {
        require(pooledTokens[l1Token].isEnabled, "Token not enabled");
        // If this is the weth pool and the caller sends msg.value then the msg.value must match the l1TokenAmount.
        // Else, msg.value must be set to 0.
        require(((address(weth) == l1Token) && msg.value == l1TokenAmount) || msg.value == 0, "Bad msg.value");

        // Since _exchangeRateCurrent() reads this contract's balance and updates contract state using it, it must be
        // first before transferring any tokens to this contract to ensure synchronization.
        uint256 lpTokensToMint = (l1TokenAmount * 1e18) / _exchangeRateCurrent(l1Token);
        ExpandedIERC20(pooledTokens[l1Token].lpToken).mint(msg.sender, lpTokensToMint);
        pooledTokens[l1Token].liquidReserves += l1TokenAmount;

        if (address(weth) == l1Token && msg.value > 0) WETH9(address(l1Token)).deposit{ value: msg.value }();
        else IERC20(l1Token).safeTransferFrom(msg.sender, address(this), l1TokenAmount);

        emit LiquidityAdded(l1Token, l1TokenAmount, lpTokensToMint, msg.sender);
    }

    /**
     * @notice Burns LP share to redeem for underlying l1Token original deposit amount plus fees.
     * @param l1Token Token to redeem LP share for.
     * @param lpTokenAmount Amount of LP tokens to burn. Exchange rate between L1 token and LP token can be queried
     * via public exchangeRateCurrent method.
     * @param sendEth Set to True if L1 token is WETH and user wants to receive ETH.
     */
    function removeLiquidity(
        address l1Token,
        uint256 lpTokenAmount,
        bool sendEth
    ) public override nonReentrant {
        require(address(weth) == l1Token || !sendEth, "Cant send eth");
        uint256 l1TokensToReturn = (lpTokenAmount * _exchangeRateCurrent(l1Token)) / 1e18;

        ExpandedIERC20(pooledTokens[l1Token].lpToken).burnFrom(msg.sender, lpTokenAmount);
        // Note this method does not make any liquidity utilization checks before letting the LP redeem their LP tokens.
        // If they try access more funds that available (i.e l1TokensToReturn > liquidReserves) this will underflow.
        pooledTokens[l1Token].liquidReserves -= l1TokensToReturn;

        if (sendEth) _unwrapWETHTo(payable(msg.sender), l1TokensToReturn);
        else IERC20(l1Token).safeTransfer(msg.sender, l1TokensToReturn);

        emit LiquidityRemoved(l1Token, l1TokensToReturn, lpTokenAmount, msg.sender);
    }

    /**
     * @notice Returns exchange rate of L1 token to LP token.
     * @param l1Token L1 token redeemable by burning LP token.
     * @return Amount of L1 tokens redeemable for 1 unit LP token.
     */
    function exchangeRateCurrent(address l1Token) public override nonReentrant returns (uint256) {
        return _exchangeRateCurrent(l1Token);
    }

    /**
     * @notice Returns % of liquid reserves currently being "used" and sitting in L2 SpokePools.
     * @param l1Token L1 token to query utilization for.
     * @return % of liquid reserves currently being "used" and sitting in L2 SpokePools.
     */
    function liquidityUtilizationCurrent(address l1Token) public override nonReentrant returns (uint256) {
        return _liquidityUtilizationPostRelay(l1Token, 0);
    }

    /**
     * @notice Returns % of liquid reserves currently being "used" and sitting in L2 SpokePools and accounting for
     * relayedAmount of tokens to be withdrawn from the pool.
     * @param l1Token L1 token to query utilization for.
     * @param relayedAmount The higher this amount, the higher the utilization.
     * @return % of liquid reserves currently being "used" and sitting in L2 SpokePools plus the relayedAmount.
     */
    function liquidityUtilizationPostRelay(address l1Token, uint256 relayedAmount)
        public
        nonReentrant
        returns (uint256)
    {
        return _liquidityUtilizationPostRelay(l1Token, relayedAmount);
    }

    /**
     * @notice Synchronize any balance changes in this contract with the utilized & liquid reserves. This should be done
     * at the conclusion of an L2 -> L1 token transfer via the canonical token bridge, for example, when this contract's
     * reserves do not reflect all of its token balance due to new tokens being dropped onto the contract at the conclusion of a bridging action.
     */
    function sync(address l1Token) public override nonReentrant {
        _sync(l1Token);
    }

    /*************************************************
     *             DATA WORKER FUNCTIONS             *
     *************************************************/

    /**
     * @notice Publish a new root bundle to along with all of the block numbers that the merkle roots are relevant for. 
     * This is used to aid off-chain validators in evaluating the correctness of this bundle. Caller stakes a bond that can
     * be slashed if the root bundle proposal is invalid, and they will receive it back if accepted.
     * @notice After proposeRootBundle is called, if the any props are wrong then this proposal can be challenged.
     * Once the challenge period passes, then the roots are no longer disputable, and only executeRootBundle can be
     * called; moreover, this method can't be called again until all leafs are executed.
<<<<<<< HEAD
     * @param bundleEvaluationBlockNumbers should contain the latest block number for _all_ chains, even if there are no
     * relays contained on some of them. But the usage of this variable should be defined in an off chain UMIP.
     * @param poolRebalanceLeafCount Number of leaves contained in pool rebalance root.
     * @param poolRebalanceRoot Pool rebalance root containing leaves that will send tokens from this contract to a
     * SpokePool.
     * @param relayerRefundRoot Relayer refund root to publish to Spoke Pool where a data worker can execute leaves to
     * refund relayers.
=======
     * @param bundleEvaluationBlockNumbers should contain the latest block number for all chains, even if there are no
     * relays contained on some of them. The usage of this variable should be defined in an off chain UMIP.
     * @param poolRebalanceLeafCount Number of leaves contained in pool rebalance root. Max posible is the number of whitelisted chains.
     * @param relayerRefundRoot Relayer refund root to publish to SpokePool where a data worker can execute leaves to
     * refund relayers on their chosen refund chainId.
>>>>>>> 377f3dc7
     * @param slowRelayRoot Slow relay root to publish to Spoke Pool where a data worker can execute leaves to
     * fulfill slow relays.
     */
    function proposeRootBundle(
        uint256[] memory bundleEvaluationBlockNumbers,
        uint8 poolRebalanceLeafCount,
        bytes32 poolRebalanceRoot,
        bytes32 relayerRefundRoot,
        bytes32 slowRelayRoot
    ) public override nonReentrant noActiveRequests {
        // Note: this is to prevent "empty block" style attacks where someone can make empty proposals that are
        // technically valid but not useful. This could also potentially be enforced at the UMIP-level.
        require(poolRebalanceLeafCount > 0, "Bundle must have at least 1 leaf");

        uint64 requestExpirationTimestamp = uint64(getCurrentTime() + liveness);

        delete rootBundleProposal; // Only one bundle of roots can be executed at a time.

        rootBundleProposal.requestExpirationTimestamp = requestExpirationTimestamp;
        rootBundleProposal.unclaimedPoolRebalanceLeafCount = poolRebalanceLeafCount;
        rootBundleProposal.poolRebalanceRoot = poolRebalanceRoot;
        rootBundleProposal.relayerRefundRoot = relayerRefundRoot;
        rootBundleProposal.slowRelayRoot = slowRelayRoot;
        rootBundleProposal.proposer = msg.sender;

        // Pull bondAmount of bondToken from the caller.
        bondToken.safeTransferFrom(msg.sender, address(this), bondAmount);

        emit ProposeRootBundle(
            requestExpirationTimestamp,
            poolRebalanceLeafCount,
            bundleEvaluationBlockNumbers,
            poolRebalanceRoot,
            relayerRefundRoot,
            slowRelayRoot,
            msg.sender
        );
    }

    /**
     * @notice Executes a pool rebalance leaf as part of the currently published root bundle. Will bridge any tokens
     * from this contract to the SpokePool designated in the leaf, and will also publish relayer refund and slow
     * relay roots to the SpokePool on the network specified in the leaf.
     * @notice Deletes the published root bundle if this is the last leaf to be executed in the root bundle.
     * @param poolRebalanceLeaf Contains all data neccessary to reconstruct leaf contained in root bundle and to
     * bridge tokens to HubPool. This data structure is explained in detail in the HubPoolInterface.
     * @param proof Inclusion proof for this leaf in pool rebalance root in root bundle.
     */
    function executeRootBundle(PoolRebalanceLeaf memory poolRebalanceLeaf, bytes32[] memory proof) public nonReentrant {
        require(getCurrentTime() > rootBundleProposal.requestExpirationTimestamp, "Not passed liveness");

        // Verify the leafId in the poolRebalanceLeaf has not yet been claimed.
        require(!MerkleLib.isClaimed1D(rootBundleProposal.claimedBitMap, poolRebalanceLeaf.leafId), "Already claimed");

        // Verify the props provided generate a leaf that, along with the proof, are included in the merkle root.
        require(
            MerkleLib.verifyPoolRebalance(rootBundleProposal.poolRebalanceRoot, poolRebalanceLeaf, proof),
            "Bad Proof"
        );

        // Before interacting with a particular chain's adapter, ensure that the adapter is set.
        require(address(crossChainContracts[poolRebalanceLeaf.chainId].adapter) != address(0), "No adapter for chain");

        // Set the leafId in the claimed bitmap.
        rootBundleProposal.claimedBitMap = MerkleLib.setClaimed1D(
            rootBundleProposal.claimedBitMap,
            poolRebalanceLeaf.leafId
        );

        // Decrement the unclaimedPoolRebalanceLeafCount.
        rootBundleProposal.unclaimedPoolRebalanceLeafCount--;

        _sendTokensToChainAndUpdatePooledTokenTrackers(
            poolRebalanceLeaf.chainId,
            poolRebalanceLeaf.l1Tokens,
            poolRebalanceLeaf.netSendAmounts,
            poolRebalanceLeaf.bundleLpFees
        );
        _relayRootBundleToSpokePool(poolRebalanceLeaf.chainId);

        // Transfer the bondAmount to back to the proposer, if this the last executed leaf. Only sending this once all
        // leafs have been executed acts to force the data worker to execute all bundles or they wont receive their bond.
        if (rootBundleProposal.unclaimedPoolRebalanceLeafCount == 0)
            bondToken.safeTransfer(rootBundleProposal.proposer, bondAmount);

        emit RootBundleExecuted(
            poolRebalanceLeaf.leafId,
            poolRebalanceLeaf.chainId,
            poolRebalanceLeaf.l1Tokens,
            poolRebalanceLeaf.bundleLpFees,
            poolRebalanceLeaf.netSendAmounts,
            poolRebalanceLeaf.runningBalances,
            msg.sender
        );
    }

    /**
     * @notice Caller stakes a bond to dispute the current root bundle proposal assuming it has not passed liveness
     * yet. The proposal is deleted, allowing a follow-up proposal to be submitted, and the dispute is sent to the
     * optimistic oracle to be adjudicated.
     */
    function disputeRootBundle() public nonReentrant zeroOptimisticOracleApproval {
        uint32 currentTime = uint32(getCurrentTime());
        require(currentTime <= rootBundleProposal.requestExpirationTimestamp, "Request passed liveness");

        // Request price from OO and dispute it.
        bytes memory requestAncillaryData = getRootBundleProposalAncillaryData();
        uint256 finalFee = _getBondTokenFinalFee();

        // If the finalFee is larger than the bond amount, the bond amount needs to be reset before a request can go
        // through. Cancel to avoid a revert.
        if (finalFee > bondAmount) {
            _cancelBundle(requestAncillaryData);
            return;
        }

        SkinnyOptimisticOracleInterface optimisticOracle = _getOptimisticOracle();

        // Only approve enough tokens for the approval to avoid more tokens than expected being pulled into the OptimisticOracle.
        bondToken.safeIncreaseAllowance(address(optimisticOracle), bondAmount);
        try
            optimisticOracle.requestAndProposePriceFor(
                identifier,
                currentTime,
                requestAncillaryData,
                bondToken,
                // Set reward to 0, since we'll settle proposer reward payouts directly from this contract after a root
                // proposal has passed the challenge period.
                0,
                // Set the Optimistic oracle proposer bond for the price request.
                bondAmount - finalFee,
                // Set the Optimistic oracle liveness for the price request.
                liveness,
                rootBundleProposal.proposer,
                // Canonical value representing "True"; i.e. the proposed relay is valid.
                int256(1e18)
            )
        returns (uint256) {
            // Ensure that approval == 0 after the call so the increaseAllowance call below doesn't allow more tokens
            // to transfer than intended.
            bondToken.safeApprove(address(optimisticOracle), 0);
        } catch {
            // Cancel the bundle since the proposal failed.
            _cancelBundle(requestAncillaryData);
            return;
        }

        // Dispute the request that we just sent.
        SkinnyOptimisticOracleInterface.Request memory ooPriceRequest = SkinnyOptimisticOracleInterface.Request({
            proposer: rootBundleProposal.proposer,
            disputer: address(0),
            currency: bondToken,
            settled: false,
            proposedPrice: int256(1e18),
            resolvedPrice: 0,
            expirationTime: currentTime + liveness,
            reward: 0,
            finalFee: finalFee,
            bond: bondAmount - finalFee,
            customLiveness: liveness
        });

        bondToken.safeTransferFrom(msg.sender, address(this), bondAmount);
        bondToken.safeIncreaseAllowance(address(optimisticOracle), bondAmount);
        optimisticOracle.disputePriceFor(
            identifier,
            currentTime,
            requestAncillaryData,
            ooPriceRequest,
            msg.sender,
            address(this)
        );

        emit RootBundleDisputed(msg.sender, currentTime, requestAncillaryData);

        // Finally, delete the state pertaining to the active proposal so that another proposer can submit a new
        // bundle of roots.
        delete rootBundleProposal;
    }

    /**
     * @notice Send unclaimed accumulated protocol fees to fee capture address.
     * @param l1Token Token whose protocol fees the caller wants to disburse.
     */
    function claimProtocolFeesCaptured(address l1Token) public override nonReentrant {
        IERC20(l1Token).safeTransfer(protocolFeeCaptureAddress, unclaimedAccumulatedProtocolFees[l1Token]);
        emit ProtocolFeesCapturedClaimed(l1Token, unclaimedAccumulatedProtocolFees[l1Token]);
        unclaimedAccumulatedProtocolFees[l1Token] = 0;
    }

    /**
     * @notice Returns ancillary data containing all relevant root bundle data that voters can format into UTF8 and
     * use to determine if the root bundle proposal is valid.
     * @return ancillaryData Ancillary data that can be decoded into UTF8.
     */
    function getRootBundleProposalAncillaryData() public view override returns (bytes memory ancillaryData) {
        ancillaryData = AncillaryData.appendKeyValueUint(
            "",
            "requestExpirationTimestamp",
            rootBundleProposal.requestExpirationTimestamp
        );

        ancillaryData = AncillaryData.appendKeyValueUint(
            ancillaryData,
            "unclaimedPoolRebalanceLeafCount",
            rootBundleProposal.unclaimedPoolRebalanceLeafCount
        );
        ancillaryData = AncillaryData.appendKeyValueBytes32(
            ancillaryData,
            "poolRebalanceRoot",
            rootBundleProposal.poolRebalanceRoot
        );
        ancillaryData = AncillaryData.appendKeyValueBytes32(
            ancillaryData,
            "relayerRefundRoot",
            rootBundleProposal.relayerRefundRoot
        );
        ancillaryData = AncillaryData.appendKeyValueBytes32(
            ancillaryData,
            "slowRelayRoot",
            rootBundleProposal.slowRelayRoot
        );
        ancillaryData = AncillaryData.appendKeyValueUint(
            ancillaryData,
            "claimedBitMap",
            rootBundleProposal.claimedBitMap
        );
        ancillaryData = AncillaryData.appendKeyValueAddress(ancillaryData, "proposer", rootBundleProposal.proposer);
    }

    /**
     * @notice Conveniently queries whether an origin chain + token => destination chain ID is whitelisted and returns
     * the whitelisted destination token.
     * @param originChainId Deposit chain.
     * @param originToken Deposited token.
     * @param destinationChainId Where depositor can receive funds.
     * @return address Depositor can receive this token on destination chain ID.
     */
    function whitelistedRoute(
        uint256 originChainId,
        address originToken,
        uint256 destinationChainId
    ) public view override returns (address) {
        return whitelistedRoutes[_whitelistedRouteKey(originChainId, originToken, destinationChainId)];
    }

    /**
     * @notice This function allows a caller to load the contract with raw ETH to perform L2 calls. This is needed for arbitrum
     * calls, but may also be needed for others.
     */
    function loadEthForL2Calls() public payable override {}

    /*************************************************
     *              INTERNAL FUNCTIONS               *
     *************************************************/

    // Called when a dispute fails due to parameter changes. This effectively resets the state and cancels the request
    // with no loss of funds.
    function _cancelBundle(bytes memory ancillaryData) internal {
        bondToken.transfer(rootBundleProposal.proposer, bondAmount);
        delete rootBundleProposal;
        emit RootBundleCanceled(msg.sender, getCurrentTime(), ancillaryData);
    }

    // Unwraps ETH and does a transfer to a recipient address. If the recipient is a smart contract then sends WETH.
    function _unwrapWETHTo(address payable to, uint256 amount) internal {
        if (address(to).isContract()) {
            IERC20(address(weth)).safeTransfer(to, amount);
        } else {
            weth.withdraw(amount);
            to.transfer(amount);
        }
    }

    function _getOptimisticOracle() internal view returns (SkinnyOptimisticOracleInterface) {
        return
            SkinnyOptimisticOracleInterface(finder.getImplementationAddress(OracleInterfaces.SkinnyOptimisticOracle));
    }

    function _getBondTokenFinalFee() internal view returns (uint256) {
        return
            StoreInterface(finder.getImplementationAddress(OracleInterfaces.Store))
                .computeFinalFee(address(bondToken))
                .rawValue;
    }

    // Note this method does a lot and wraps together the sending of tokens and updating the pooled token trackers. This
    // is done as a gas saving so we don't need to iterate over the l1Tokens multiple times.
    function _sendTokensToChainAndUpdatePooledTokenTrackers(
        uint256 chainId,
        address[] memory l1Tokens,
        int256[] memory netSendAmounts,
        uint256[] memory bundleLpFees
    ) internal {
        AdapterInterface adapter = crossChainContracts[chainId].adapter;

        for (uint32 i = 0; i < l1Tokens.length; i++) {
            address l1Token = l1Tokens[i];
            // Validate the L1 -> L2 token route is whitelisted. If it is not then the output of the bridging action
            // could send tokens to the 0x0 address on the L2.
            address l2Token = whitelistedRoutes[_whitelistedRouteKey(block.chainid, l1Token, chainId)];
            require(l2Token != address(0), "Route not whitelisted");

            // If the net send amount for this token is positive then: 1) send tokens from L1->L2 to facilitate the L2
            // relayer refund, 2) Update the liquidity trackers for the associated pooled tokens.
            if (netSendAmounts[i] > 0) {
                // Perform delegatecall to use the adapter's code with this contract's context. We opt for delegatecall's
                // complexity in exchange for lower gas costs.
                (bool success, ) = address(adapter).delegatecall(
                    abi.encodeWithSignature(
                        "relayTokens(address,address,uint256,address)",
                        l1Token, // l1Token.
                        l2Token, // l2Token.
                        uint256(netSendAmounts[i]), // amount.
                        crossChainContracts[chainId].spokePool // to. This should be the spokePool.
                    )
                );
                require(success, "delegatecall failed");

                // Liquid reserves is decreased by the amount sent. utilizedReserves is increased by the amount sent.
                pooledTokens[l1Token].utilizedReserves += netSendAmounts[i];
                pooledTokens[l1Token].liquidReserves -= uint256(netSendAmounts[i]);
            }

            // Allocate LP fees and protocol fees from the bundle to the associated pooled token trackers.
            _allocateLpAndProtocolFees(l1Token, bundleLpFees[i]);
        }
    }

    function _relayRootBundleToSpokePool(uint256 chainId) internal {
        AdapterInterface adapter = crossChainContracts[chainId].adapter;

        // Perform delegatecall to use the adapter's code with this contract's context.
        (bool success, ) = address(adapter).delegatecall(
            abi.encodeWithSignature(
                "relayMessage(address,bytes)",
                crossChainContracts[chainId].spokePool, // target. This should be the spokePool on the L2.
                abi.encodeWithSignature(
                    "relayRootBundle(bytes32,bytes32)",
                    rootBundleProposal.relayerRefundRoot,
                    rootBundleProposal.slowRelayRoot
                ) // message
            )
        );
        require(success, "delegatecall failed");
    }

    function _exchangeRateCurrent(address l1Token) internal returns (uint256) {
        PooledToken storage pooledToken = pooledTokens[l1Token]; // Note this is storage so the state can be modified.
        uint256 lpTokenTotalSupply = IERC20(pooledToken.lpToken).totalSupply();
        if (lpTokenTotalSupply == 0) return 1e18; // initial rate is 1:1 between LP tokens and collateral.

        // First, update fee counters and local accounting of finalized transfers from L2 -> L1.
        _updateAccumulatedLpFees(pooledToken); // Accumulate all allocated fees from the last time this method was called.
        _sync(l1Token); // Fetch any balance changes due to token bridging finalization and factor them in.

        // ExchangeRate := (liquidReserves + utilizedReserves - undistributedLpFees) / lpTokenSupply
        // Both utilizedReserves and undistributedLpFees contain assigned LP fees. UndistributedLpFees is gradually
        // decreased over the smear duration using _updateAccumulatedLpFees. This means that the exchange rate will
        // gradually increase over time as undistributedLpFees goes to zero.
        // utilizedReserves can be negative. If this is the case, then liquidReserves is offset by an equal
        // and opposite size. LiquidReserves + utilizedReserves will always be larger than undistributedLpFees so this
        // int will always be positive so there is no risk in underflow in type casting in the return line.
        int256 numerator = int256(pooledToken.liquidReserves) +
            pooledToken.utilizedReserves -
            int256(pooledToken.undistributedLpFees);
        return (uint256(numerator) * 1e18) / lpTokenTotalSupply;
    }

    // Update internal fee counters by adding in any accumulated fees from the last time this logic was called.
    function _updateAccumulatedLpFees(PooledToken storage pooledToken) internal {
        uint256 accumulatedFees = _getAccumulatedFees(pooledToken.undistributedLpFees, pooledToken.lastLpFeeUpdate);
        pooledToken.undistributedLpFees -= accumulatedFees;
        pooledToken.lastLpFeeUpdate = uint32(getCurrentTime());
    }

    // Calculate the unallocated accumulatedFees from the last time the contract was called.
    function _getAccumulatedFees(uint256 undistributedLpFees, uint256 lastLpFeeUpdate) internal view returns (uint256) {
        // accumulatedFees := min(undistributedLpFees * lpFeeRatePerSecond * timeFromLastInteraction ,undistributedLpFees)
        // The min acts to pay out all fees in the case the equation returns more than the remaining a fees.
        uint256 timeFromLastInteraction = getCurrentTime() - lastLpFeeUpdate;
        uint256 maxUndistributedLpFees = (undistributedLpFees * lpFeeRatePerSecond * timeFromLastInteraction) / (1e18);
        return maxUndistributedLpFees < undistributedLpFees ? maxUndistributedLpFees : undistributedLpFees;
    }

    function _sync(address l1Token) internal {
        // Check if the l1Token balance of the contract is greater than the liquidReserves. If it is then the bridging
        // action from L2 -> L1 has concluded and the local accounting can be updated.
        // Note: this calculation must take into account the bond when it's acting on the bond token and there's an
        // active request.
        uint256 balance = IERC20(l1Token).balanceOf(address(this));
        uint256 balanceSansBond = l1Token == address(bondToken) && _activeRequest() ? balance - bondAmount : balance;
        if (balanceSansBond > pooledTokens[l1Token].liquidReserves) {
            // Note the numerical operation below can send utilizedReserves to negative. This can occur when tokens are
            // dropped onto the contract, exceeding the liquidReserves.
            pooledTokens[l1Token].utilizedReserves -= int256(balanceSansBond - pooledTokens[l1Token].liquidReserves);
            pooledTokens[l1Token].liquidReserves = balanceSansBond;
        }
    }

    function _liquidityUtilizationPostRelay(address l1Token, uint256 relayedAmount) internal returns (uint256) {
        _sync(l1Token); // Fetch any balance changes due to token bridging finalization and factor them in.

        // liquidityUtilizationRatio := (relayedAmount + max(utilizedReserves,0)) / (liquidReserves + max(utilizedReserves,0))
        // UtilizedReserves has a dual meaning: if it's greater than zero then it represents funds pending in the bridge
        // that will flow from L2 to L1. In this case, we can use it normally in the equation. However, if it is
        // negative, then it is already counted in liquidReserves. This occurs if tokens are transferred directly to the
        // contract. In this case, ignore it as it is captured in liquid reserves and has no meaning in the numerator.
        PooledToken memory pooledToken = pooledTokens[l1Token]; // Note this is storage so the state can be modified.
        uint256 flooredUtilizedReserves = pooledToken.utilizedReserves > 0 ? uint256(pooledToken.utilizedReserves) : 0;
        uint256 numerator = relayedAmount + flooredUtilizedReserves;
        uint256 denominator = pooledToken.liquidReserves + flooredUtilizedReserves;

        // If the denominator equals zero, return 1e18 (max utilization).
        if (denominator == 0) return 1e18;

        // In all other cases, return the utilization ratio.
        return (numerator * 1e18) / denominator;
    }

    function _allocateLpAndProtocolFees(address l1Token, uint256 bundleLpFees) internal {
        // Calculate the fraction of bundledLpFees that are allocated to the protocol and to the LPs.
        uint256 protocolFeesCaptured = (bundleLpFees * protocolFeeCapturePct) / 1e18;
        uint256 lpFeesCaptured = bundleLpFees - protocolFeesCaptured;

        // Assign any LP fees included into the bundle to the pooled token. These LP fees are tracked in the
        // undistributedLpFees and within the utilizedReserves. undistributedLpFees is gradually decrease
        // over the smear duration to give the LPs their rewards over a period of time. Adding to utilizedReserves
        // acts to track these rewards after the smear duration. See _exchangeRateCurrent for more details.
        if (lpFeesCaptured > 0) {
            pooledTokens[l1Token].undistributedLpFees += lpFeesCaptured;
            pooledTokens[l1Token].utilizedReserves += int256(lpFeesCaptured);
        }

        // If there are any protocol fees, allocate them to the unclaimed protocol tracker amount.
        if (protocolFeesCaptured > 0) unclaimedAccumulatedProtocolFees[l1Token] += protocolFeesCaptured;
    }

    function _relaySpokePoolAdminFunction(uint256 chainId, bytes memory functionData) internal {
        AdapterInterface adapter = crossChainContracts[chainId].adapter;
        require(address(adapter) != address(0), "Adapter not initialized");

        // Perform delegatecall to use the adapter's code with this contract's context.
        (bool success, ) = address(adapter).delegatecall(
            abi.encodeWithSignature(
                "relayMessage(address,bytes)",
                crossChainContracts[chainId].spokePool, // target. This should be the spokePool on the L2.
                functionData
            )
        );
        require(success, "delegatecall failed");
        emit SpokePoolAdminFunctionTriggered(chainId, functionData);
    }

    function _whitelistedRouteKey(
        uint256 originChainId,
        address originToken,
        uint256 destinationChainId
    ) internal pure returns (bytes32) {
        return keccak256(abi.encode(originChainId, originToken, destinationChainId));
    }

    function _activeRequest() internal view returns (bool) {
        return rootBundleProposal.unclaimedPoolRebalanceLeafCount != 0;
    }

    // If functionCallStackOriginatesFromOutsideThisContract is true then this was called by the callback function
    // by dropping ETH onto the contract. In this case, deposit the ETH into WETH. This would happen if ETH was sent
    // over the optimism bridge, for example. If false then this was set as a result of unwinding LP tokens, with the
    // intention of sending ETH to the LP. In this case, do nothing as we intend on sending the ETH to the LP.
    function _depositEthToWeth() internal {
        if (functionCallStackOriginatesFromOutsideThisContract()) weth.deposit{ value: msg.value }();
    }

    // Added to enable the HubPool to receive ETH. This will occur both when the HubPool unwraps WETH to send to LPs and
    // when ETH is send over the canonical Optimism bridge, which sends ETH.
    fallback() external payable {
        _depositEthToWeth();
    }

    receive() external payable {
        _depositEthToWeth();
    }
}<|MERGE_RESOLUTION|>--- conflicted
+++ resolved
@@ -472,27 +472,18 @@
      *************************************************/
 
     /**
-     * @notice Publish a new root bundle to along with all of the block numbers that the merkle roots are relevant for. 
+     * @notice Publish a new root bundle to along with all of the block numbers that the merkle roots are relevant for.
      * This is used to aid off-chain validators in evaluating the correctness of this bundle. Caller stakes a bond that can
      * be slashed if the root bundle proposal is invalid, and they will receive it back if accepted.
      * @notice After proposeRootBundle is called, if the any props are wrong then this proposal can be challenged.
      * Once the challenge period passes, then the roots are no longer disputable, and only executeRootBundle can be
      * called; moreover, this method can't be called again until all leafs are executed.
-<<<<<<< HEAD
-     * @param bundleEvaluationBlockNumbers should contain the latest block number for _all_ chains, even if there are no
-     * relays contained on some of them. But the usage of this variable should be defined in an off chain UMIP.
-     * @param poolRebalanceLeafCount Number of leaves contained in pool rebalance root.
-     * @param poolRebalanceRoot Pool rebalance root containing leaves that will send tokens from this contract to a
-     * SpokePool.
-     * @param relayerRefundRoot Relayer refund root to publish to Spoke Pool where a data worker can execute leaves to
-     * refund relayers.
-=======
      * @param bundleEvaluationBlockNumbers should contain the latest block number for all chains, even if there are no
      * relays contained on some of them. The usage of this variable should be defined in an off chain UMIP.
      * @param poolRebalanceLeafCount Number of leaves contained in pool rebalance root. Max posible is the number of whitelisted chains.
+     * @param poolRebalanceRoot Pool rebalance root containing leaves that will send tokens from this contract to a SpokePool.
      * @param relayerRefundRoot Relayer refund root to publish to SpokePool where a data worker can execute leaves to
      * refund relayers on their chosen refund chainId.
->>>>>>> 377f3dc7
      * @param slowRelayRoot Slow relay root to publish to Spoke Pool where a data worker can execute leaves to
      * fulfill slow relays.
      */
