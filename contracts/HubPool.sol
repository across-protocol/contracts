// SPDX-License-Identifier: GPL-3.0-only
pragma solidity ^0.8.0;

import "./MerkleLib.sol";
import "./HubPoolInterface.sol";
import "./Lockable.sol";

import "./interfaces/LpTokenFactoryInterface.sol";
import "./interfaces/WETH9.sol";

import "@uma/core/contracts/common/implementation/Testable.sol";
import "@uma/core/contracts/common/implementation/MultiCaller.sol";
import "@uma/core/contracts/oracle/implementation/Constants.sol";
import "@uma/core/contracts/common/implementation/AncillaryData.sol";
import "@uma/core/contracts/common/interfaces/AddressWhitelistInterface.sol";
import "@uma/core/contracts/oracle/interfaces/IdentifierWhitelistInterface.sol";

import "@uma/core/contracts/oracle/interfaces/FinderInterface.sol";
import "@uma/core/contracts/oracle/interfaces/StoreInterface.sol";
import "@uma/core/contracts/oracle/interfaces/SkinnyOptimisticOracleInterface.sol";
import "@uma/core/contracts/common/interfaces/ExpandedIERC20.sol";

import "@openzeppelin/contracts/access/Ownable.sol";
import "@openzeppelin/contracts/token/ERC20/IERC20.sol";
import "@openzeppelin/contracts/token/ERC20/utils/SafeERC20.sol";
import "@openzeppelin/contracts/utils/Address.sol";

/**
 * @notice Contract deployed on Ethereum that houses L1 token liquidity for all SpokePools. A dataworker can interact
 * with merkle roots stored in this contract via inclusion proofs to instruct this contract to send tokens to L2
 * SpokePools via "pool rebalances" that can be used to pay out relayers on those networks. This contract is also
 * responsible for publishing relayer refund and slow relay merkle roots to SpokePools.
 * @notice This contract is meant to act as the cross chain administrator and owner of all L2 spoke pools, so all
 * governance actions and pool rebalances originate from here and bridge instructions to L2s.
 * @dev This contract should be deprecated by the year 2106, at which point uint32 timestamps will roll over. This is
 * an issue for this contract because fee calculations will become bizarre when multiplying by negative time deltas.
 * Before this date, this contract should be paused from accepting new root bundles and all LP tokens should be
 * disabled by the admin.
 */
contract HubPool is HubPoolInterface, Testable, Lockable, MultiCaller, Ownable {
    using SafeERC20 for IERC20;
    using Address for address;

    // Only one root bundle can be stored at a time. Once all pool rebalance leaves are executed, a new proposal
    // can be submitted.
    RootBundle public rootBundleProposal;

    // Whether the bundle proposal process is paused.
    bool public paused;

    // Stores paths from L1 token + destination ID to destination token. Since different tokens on L1 might map to
    // to the same address on different destinations, we hash (L1 token address, destination ID) to
    // use as a key that maps to a destination token. This mapping is used to direct pool rebalances from
    // HubPool to SpokePool, and also is designed to be used as a lookup for off-chain data workers to determine
    // which L1 tokens to relay to SpokePools to refund relayers. The admin can set the "destination token"
    // to 0x0 to disable a pool rebalance route and block executeRootBundle() from executing.
    mapping(bytes32 => address) private poolRebalanceRoutes;

    struct PooledToken {
        // LP token given to LPs of a specific L1 token.
        address lpToken;
        // True if accepting new LP's.
        bool isEnabled;
        // Timestamp of last LP fee update.
        uint32 lastLpFeeUpdate;
        // Number of LP funds sent via pool rebalances to SpokePools and are expected to be sent
        // back later.
        int256 utilizedReserves;
        // Number of LP funds held in contract less utilized reserves.
        uint256 liquidReserves;
        // Number of LP funds reserved to pay out to LPs as fees.
        uint256 undistributedLpFees;
    }

    // Mapping of L1 token addresses to the associated pool information.
    mapping(address => PooledToken) public pooledTokens;

    // Helper contracts to facilitate cross chain actions between HubPool and SpokePool for a specific network.
    struct CrossChainContract {
        address adapter;
        address spokePool;
    }
    // Mapping of chainId to the associated adapter and spokePool contracts.
    mapping(uint256 => CrossChainContract) public crossChainContracts;

    // WETH contract for Ethereum.
    WETH9 public immutable weth;

    // Helper factory to deploy new LP tokens for enabled L1 tokens
    LpTokenFactoryInterface public immutable lpTokenFactory;

    // Finder contract for this network.
    FinderInterface public immutable finder;

    // When root bundles are disputed a price request is enqueued with the DVM to resolve the resolution.
    bytes32 public identifier = "IS_ACROSS_V2_BUNDLE_VALID";

    // Interest rate payment that scales the amount of pending fees per second paid to LPs. 0.0000015e18 will pay out
    // the full amount of fees entitled to LPs in ~ 7.72 days, just over the standard L2 7 day liveness.
    uint256 public lpFeeRatePerSecond = 1500000000000;

    // Mapping of l1TokenAddress to cumulative unclaimed protocol tokens that can be sent to the protocolFeeCaptureAddress
    // at any time. This enables the protocol to reallocate some percentage of LP fees elsewhere.
    mapping(address => uint256) public unclaimedAccumulatedProtocolFees;

    // Address that captures protocol fees. Accumulated protocol fees can be claimed by this address.
    address public protocolFeeCaptureAddress;

    // Percentage of lpFees that are captured by the protocol and claimable by the protocolFeeCaptureAddress.
    uint256 public protocolFeeCapturePct;

    // Token used to bond the data worker for proposing relayer refund bundles.
    IERC20 public bondToken;

    // The computed bond amount as the UMA Store's final fee multiplied by the bondTokenFinalFeeMultiplier.
    uint256 public bondAmount;

    // Each root bundle proposal must stay in liveness for this period of time before it can be considered finalized.
    // It can be disputed only during this period of time. Defaults to 2 hours, like the rest of the UMA ecosystem.
    uint32 public liveness = 7200;

    event Paused(bool indexed isPaused);

    event EmergencyRootBundleDeleted(
        bytes32 indexed poolRebalanceRoot,
        bytes32 indexed relayerRefundRoot,
        bytes32 slowRelayRoot,
        address indexed proposer
    );

    event ProtocolFeeCaptureSet(address indexed newProtocolFeeCaptureAddress, uint256 indexed newProtocolFeeCapturePct);

    event ProtocolFeesCapturedClaimed(address indexed l1Token, uint256 indexed accumulatedFees);

    event BondSet(address indexed newBondToken, uint256 newBondAmount);

    event LivenessSet(uint256 newLiveness);

    event IdentifierSet(bytes32 newIdentifier);

    event CrossChainContractsSet(uint256 l2ChainId, address adapter, address spokePool);

    event L1TokenEnabledForLiquidityProvision(address l1Token, address lpToken);

    event L2TokenDisabledForLiquidityProvision(address l1Token, address lpToken);

    event LiquidityAdded(
        address indexed l1Token,
        uint256 amount,
        uint256 lpTokensMinted,
        address indexed liquidityProvider
    );
    event LiquidityRemoved(
        address indexed l1Token,
        uint256 amount,
        uint256 lpTokensBurnt,
        address indexed liquidityProvider
    );
    event SetPoolRebalanceRoute(
        uint256 indexed destinationChainId,
        address indexed l1Token,
        address indexed destinationToken
    );
    event SetEnableDepositRoute(
        uint256 indexed originChainId,
        uint256 indexed destinationChainId,
        address indexed originToken,
        bool depositsEnabled
    );
    event ProposeRootBundle(
        uint32 challengePeriodEndTimestamp,
        uint64 poolRebalanceLeafCount,
        uint256[] bundleEvaluationBlockNumbers,
        bytes32 indexed poolRebalanceRoot,
        bytes32 indexed relayerRefundRoot,
        bytes32 slowRelayRoot,
        address indexed proposer
    );
    event RootBundleExecuted(
        uint256 groupIndex,
        uint256 indexed leafId,
        uint256 indexed chainId,
        address[] l1Tokens,
        uint256[] bundleLpFees,
        int256[] netSendAmounts,
        int256[] runningBalances,
        address indexed caller
    );
    event SpokePoolAdminFunctionTriggered(uint256 indexed chainId, bytes message);

    event RootBundleDisputed(address indexed disputer, uint256 requestTime, bytes disputedAncillaryData);

    event RootBundleCanceled(address indexed disputer, uint256 requestTime, bytes ancillaryData);

    modifier noActiveRequests() {
        require(!_activeRequest(), "Proposal has unclaimed leaves");
        _;
    }

    modifier unpaused() {
        require(!paused, "Proposal process has been paused");
        _;
    }

    modifier zeroOptimisticOracleApproval() {
        _;
        bondToken.safeApprove(address(_getOptimisticOracle()), 0);
    }

    /**
     * @notice Construct HubPool.
     * @param _lpTokenFactory LP Token factory address used to deploy LP tokens for new collateral types.
     * @param _finder Finder address.
     * @param _weth WETH address.
     * @param _timer Timer address.
     */
    constructor(
        LpTokenFactoryInterface _lpTokenFactory,
        FinderInterface _finder,
        WETH9 _weth,
        address _timer
    ) Testable(_timer) {
        lpTokenFactory = _lpTokenFactory;
        finder = _finder;
        weth = _weth;
        protocolFeeCaptureAddress = owner();
    }

    /*************************************************
     *                ADMIN FUNCTIONS                *
     *************************************************/

    /**
     * @notice Pauses the bundle proposal and execution process. This is intended to be used during upgrades or when
     * something goes awry.
     * @param pause true if the call is meant to pause the system, false if the call is meant to unpause it.
     */
    function setPaused(bool pause) public onlyOwner nonReentrant {
        paused = pause;
        emit Paused(pause);
    }

    /**
     * @notice This allows for the deletion of the active proposal in case of emergency.
     * @dev This is primarily intended to rectify situations where an unexecutable bundle gets through liveness in the
     * case of a non-malicious bug in the proposal/dispute code. Without this function, the contract would be
     * indefinitely blocked, migration would be required, and in-progress transfers would never be repaid.
     */
    function emergencyDeleteProposal() public onlyOwner nonReentrant {
        if (rootBundleProposal.unclaimedPoolRebalanceLeafCount > 0)
            bondToken.safeTransfer(rootBundleProposal.proposer, bondAmount);
        emit EmergencyRootBundleDeleted(
            rootBundleProposal.poolRebalanceRoot,
            rootBundleProposal.relayerRefundRoot,
            rootBundleProposal.slowRelayRoot,
            rootBundleProposal.proposer
        );
        delete rootBundleProposal;
    }

    /**
     * @notice Sends message to SpokePool from this contract. Callable only by owner.
     * @dev This function has permission to call onlyAdmin functions on the SpokePool, so it's imperative that this
     * contract only allows the owner to call this method directly or indirectly.
     * @param chainId Chain with SpokePool to send message to.
     * @param functionData ABI encoded function call to send to SpokePool, but can be any arbitrary data technically.
     */
    function relaySpokePoolAdminFunction(uint256 chainId, bytes memory functionData)
        public
        override
        onlyOwner
        nonReentrant
    {
        _relaySpokePoolAdminFunction(chainId, functionData);
    }

    /**
     * @notice Sets protocolFeeCaptureAddress and protocolFeeCapturePct. Callable only by owner.
     * @param newProtocolFeeCaptureAddress New protocol fee capture address.
     * @param newProtocolFeeCapturePct New protocol fee capture %.
     */
    function setProtocolFeeCapture(address newProtocolFeeCaptureAddress, uint256 newProtocolFeeCapturePct)
        public
        override
        onlyOwner
        nonReentrant
    {
        require(newProtocolFeeCapturePct <= 1e18, "Bad protocolFeeCapturePct");
        require(newProtocolFeeCaptureAddress != address(0), "Bad protocolFeeCaptureAddress");
        protocolFeeCaptureAddress = newProtocolFeeCaptureAddress;
        protocolFeeCapturePct = newProtocolFeeCapturePct;
        emit ProtocolFeeCaptureSet(newProtocolFeeCaptureAddress, newProtocolFeeCapturePct);
    }

    /**
     * @notice Sets bond token and amount. Callable only by owner.
     * @param newBondToken New bond currency.
     * @param newBondAmount New bond amount.
     */
    function setBond(IERC20 newBondToken, uint256 newBondAmount)
        public
        override
        onlyOwner
        noActiveRequests
        nonReentrant
    {
        // Bond should not be great than final fee otherwise every proposal will get cancelled in a dispute.
        // In practice we expect that bond amounts are set >> final fees so this shouldn't be an inconvenience.
        // The only way for the bond amount to be equal to the final fee is if the newBondAmount == 0.
        require(newBondAmount != 0, "bond equal to final fee");

        // Check that this token is on the whitelist.
        AddressWhitelistInterface addressWhitelist = AddressWhitelistInterface(
            finder.getImplementationAddress(OracleInterfaces.CollateralWhitelist)
        );
        require(addressWhitelist.isOnWhitelist(address(newBondToken)), "Not on whitelist");

        // The bond should be the passed in bondAmount + the final fee.
        bondToken = newBondToken;
        bondAmount = newBondAmount + _getBondTokenFinalFee();
        emit BondSet(address(newBondToken), bondAmount);
    }

    /**
     * @notice Sets root bundle proposal liveness period. Callable only by owner.
     * @param newLiveness New liveness period.
     */
    function setLiveness(uint32 newLiveness) public override onlyOwner nonReentrant {
        require(newLiveness > 10 minutes, "Liveness too short");
        liveness = newLiveness;
        emit LivenessSet(newLiveness);
    }

    /**
     * @notice Sets identifier for root bundle disputes. Callable only by owner.
     * @param newIdentifier New identifier.
     */
    function setIdentifier(bytes32 newIdentifier) public override onlyOwner noActiveRequests nonReentrant {
        IdentifierWhitelistInterface identifierWhitelist = IdentifierWhitelistInterface(
            finder.getImplementationAddress(OracleInterfaces.IdentifierWhitelist)
        );
        require(identifierWhitelist.isIdentifierSupported(newIdentifier), "Identifier not supported");
        identifier = newIdentifier;
        emit IdentifierSet(newIdentifier);
    }

    /**
     * @notice Sets cross chain relay helper contracts for L2 chain ID. Callable only by owner.
     * @dev We do not block setting the adapter or SpokePool to invalid/zero addresses because we want to allow the
     * admin to block relaying roots to the spoke pool for emergency recovery purposes.
     * @param l2ChainId Chain to set contracts for.
     * @param adapter Adapter used to relay messages and tokens to spoke pool. Deployed on current chain.
     * @param spokePool Recipient of relayed messages and tokens on spoke pool. Deployed on l2ChainId.
     */

    function setCrossChainContracts(
        uint256 l2ChainId,
        address adapter,
        address spokePool
    ) public override onlyOwner nonReentrant {
        crossChainContracts[l2ChainId] = CrossChainContract(adapter, spokePool);
        emit CrossChainContractsSet(l2ChainId, adapter, spokePool);
    }

    /**
     * @notice Store canonical destination token counterpart for l1 token. Callable only by owner.
     * @dev Admin can set destinationToken to 0x0 to effectively disable executing any root bundles with leaves
     * containing this l1 token + destination chain ID combination.
     * @param destinationChainId Destination chain where destination token resides.
     * @param l1Token Token enabled for liquidity in this pool, and the L1 counterpart to the destination token on the
     * destination chain ID.
     * @param destinationToken Destination chain counterpart of L1 token.
     */
    function setPoolRebalanceRoute(
        uint256 destinationChainId,
        address l1Token,
        address destinationToken
    ) public override onlyOwner nonReentrant {
        poolRebalanceRoutes[_poolRebalanceRouteKey(l1Token, destinationChainId)] = destinationToken;
        emit SetPoolRebalanceRoute(destinationChainId, l1Token, destinationToken);
    }

    /**
     * @notice Sends cross-chain message to SpokePool on originChainId to enable or disable deposit route from that
     * SpokePool to another one. Callable only by owner.
     * @dev Admin is responsible for ensuring that `originToken` is linked to some L1 token on this contract, via
     * poolRebalanceRoutes(), and that this L1 token also has a counterpart on the destination chain. If either
     * condition fails, then the deposit will be unrelayable by off-chain relayers because they will not know which
     * token to relay to recipients on the destination chain, and data workers wouldn't know which L1 token to send
     * to the destination chain to refund the relayer.
     * @param originChainId Chain where token deposit occurs.
     * @param destinationChainId Chain where token depositor wants to receive funds.
     * @param originToken Token sent in deposit.
     * @param depositsEnabled Set to true to whitelist this route for deposits, set to false if caller just wants to
     * map the origin token + destination ID to the destination token address on the origin chain's SpokePool.
     */
    function setDepositRoute(
        uint256 originChainId,
        uint256 destinationChainId,
        address originToken,
        bool depositsEnabled
    ) public override nonReentrant onlyOwner {
        _relaySpokePoolAdminFunction(
            originChainId,
            abi.encodeWithSignature(
                "setEnableRoute(address,uint256,bool)",
                originToken,
                destinationChainId,
                depositsEnabled
            )
        );
        emit SetEnableDepositRoute(originChainId, destinationChainId, originToken, depositsEnabled);
    }

    /**
     * @notice Enables LPs to provide liquidity for L1 token. Deploys new LP token for L1 token if appropriate.
     * Callable only by owner.
     * @param l1Token Token to provide liquidity for.
     */
    function enableL1TokenForLiquidityProvision(address l1Token) public override onlyOwner nonReentrant {
        // If token is being enabled for the first time, create a new LP token and set the timestamp once. We don't
        // want to ever reset this timestamp otherwise fees that have accrued will be lost since the last update. This
        // could happen for example if an L1 token is enabled, disabled, and then enabled again.
        if (pooledTokens[l1Token].lpToken == address(0)) {
            pooledTokens[l1Token].lpToken = lpTokenFactory.createLpToken(l1Token);
            pooledTokens[l1Token].lastLpFeeUpdate = uint32(getCurrentTime());
        }

        pooledTokens[l1Token].isEnabled = true;

        emit L1TokenEnabledForLiquidityProvision(l1Token, pooledTokens[l1Token].lpToken);
    }

    /**
     * @notice Disables LPs from providing liquidity for L1 token. Callable only by owner.
     * @param l1Token Token to disable liquidity provision for.
     */
    function disableL1TokenForLiquidityProvision(address l1Token) public override onlyOwner nonReentrant {
        pooledTokens[l1Token].isEnabled = false;
        emit L2TokenDisabledForLiquidityProvision(l1Token, pooledTokens[l1Token].lpToken);
    }

    /*************************************************
     *          LIQUIDITY PROVIDER FUNCTIONS         *
     *************************************************/

    /**
     * @notice Deposit liquidity into this contract to earn LP fees in exchange for funding relays on SpokePools.
     * Caller is essentially loaning their funds to be sent from this contract to the SpokePool, where it will be used
     * to repay a relayer, and ultimately receives their loan back after the tokens are bridged back to this contract
     * via the canonical token bridge. Then, the caller's loans are used again. This loan cycle repeats continuously
     * and the caller, or "liquidity provider" earns a continuous fee for their credit that they are extending relayers.
     * @notice Caller will receive an LP token representing their share of this pool. The LP token's redemption value
     * increments from the time that they enter the pool to reflect their accrued fees.
     * @notice The caller of this function must approve this contract to spend l1TokenAmount of l1Token.
     * @param l1Token Token to deposit into this contract.
     * @param l1TokenAmount Amount of liquidity to provide.
     */
    function addLiquidity(address l1Token, uint256 l1TokenAmount) public payable override nonReentrant {
        require(pooledTokens[l1Token].isEnabled, "Token not enabled");
        // If this is the weth pool and the caller sends msg.value then the msg.value must match the l1TokenAmount.
        // Else, msg.value must be set to 0.
        require(((address(weth) == l1Token) && msg.value == l1TokenAmount) || msg.value == 0, "Bad msg.value");

        // Since _exchangeRateCurrent() reads this contract's balance and updates contract state using it, it must be
        // first before transferring any tokens to this contract to ensure synchronization.
        uint256 lpTokensToMint = (l1TokenAmount * 1e18) / _exchangeRateCurrent(l1Token);
        pooledTokens[l1Token].liquidReserves += l1TokenAmount;
        ExpandedIERC20(pooledTokens[l1Token].lpToken).mint(msg.sender, lpTokensToMint);

        if (address(weth) == l1Token && msg.value > 0) WETH9(address(l1Token)).deposit{ value: msg.value }();
        else IERC20(l1Token).safeTransferFrom(msg.sender, address(this), l1TokenAmount);

        emit LiquidityAdded(l1Token, l1TokenAmount, lpTokensToMint, msg.sender);
    }

    /**
     * @notice Burns LP share to redeem for underlying l1Token original deposit amount plus fees.
     * @param l1Token Token to redeem LP share for.
     * @param lpTokenAmount Amount of LP tokens to burn. Exchange rate between L1 token and LP token can be queried
     * via public exchangeRateCurrent method.
     * @param sendEth Set to True if L1 token is WETH and user wants to receive ETH. Note that if caller
     * is a contract, then the contract should have a way to receive ETH if this value is set to True. Similarly,
     * if this value is set to False, then the calling contract should have a way to handle WETH.
     */
    function removeLiquidity(
        address l1Token,
        uint256 lpTokenAmount,
        bool sendEth
    ) public override nonReentrant {
        require(address(weth) == l1Token || !sendEth, "Cant send eth");
        uint256 l1TokensToReturn = (lpTokenAmount * _exchangeRateCurrent(l1Token)) / 1e18;

        ExpandedIERC20(pooledTokens[l1Token].lpToken).burnFrom(msg.sender, lpTokenAmount);
        // Note this method does not make any liquidity utilization checks before letting the LP redeem their LP tokens.
        // If they try access more funds than available (i.e l1TokensToReturn > liquidReserves) this will underflow.
        pooledTokens[l1Token].liquidReserves -= l1TokensToReturn;

        if (sendEth) {
            weth.withdraw(l1TokensToReturn);
            payable(msg.sender).transfer(l1TokensToReturn); // This will revert if the caller is a contract that does not implement a fallback function.
        } else {
            IERC20(address(l1Token)).safeTransfer(msg.sender, l1TokensToReturn);
        }
        emit LiquidityRemoved(l1Token, l1TokensToReturn, lpTokenAmount, msg.sender);
    }

    /**
     * @notice Returns exchange rate of L1 token to LP token.
     * @param l1Token L1 token redeemable by burning LP token.
     * @return Amount of L1 tokens redeemable for 1 unit LP token.
     */
    function exchangeRateCurrent(address l1Token) public override nonReentrant returns (uint256) {
        return _exchangeRateCurrent(l1Token);
    }

    /**
     * @notice Returns % of liquid reserves currently being "used" and sitting in SpokePools.
     * @param l1Token L1 token to query utilization for.
     * @return % of liquid reserves currently being "used" and sitting in SpokePools.
     */
    function liquidityUtilizationCurrent(address l1Token) public override nonReentrant returns (uint256) {
        return _liquidityUtilizationPostRelay(l1Token, 0);
    }

    /**
     * @notice Returns % of liquid reserves currently being "used" and sitting in SpokePools and accounting for
     * relayedAmount of tokens to be withdrawn from the pool.
     * @param l1Token L1 token to query utilization for.
     * @param relayedAmount The higher this amount, the higher the utilization.
     * @return % of liquid reserves currently being "used" and sitting in SpokePools plus the relayedAmount.
     */
    function liquidityUtilizationPostRelay(address l1Token, uint256 relayedAmount)
        public
        nonReentrant
        returns (uint256)
    {
        return _liquidityUtilizationPostRelay(l1Token, relayedAmount);
    }

    /**
     * @notice Synchronize any balance changes in this contract with the utilized & liquid reserves. This should be done
     * at the conclusion of a L2->L1 token transfer via the canonical token bridge, when this contract's reserves do not
     * reflect its true balance due to new tokens being dropped onto the contract at the conclusion of a bridging action.
     */
    function sync(address l1Token) public override nonReentrant {
        _sync(l1Token);
    }

    /*************************************************
     *             DATA WORKER FUNCTIONS             *
     *************************************************/

    /**
     * @notice Publish a new root bundle along with all of the block numbers that the merkle roots are relevant for.
     * This is used to aid off-chain validators in evaluating the correctness of this bundle. Caller stakes a bond that
     * can be slashed if the root bundle proposal is invalid, and they will receive it back if accepted.
     * @notice After proposeRootBundle is called, if the any props are wrong then this proposal can be challenged.
     * Once the challenge period passes, then the roots are no longer disputable, and only executeRootBundle can be
     * called; moreover, this method can't be called again until all leaves are executed.
     * @param bundleEvaluationBlockNumbers should contain the latest block number for all chains, even if there are no
     * relays contained on some of them. The usage of this variable should be defined in an off chain UMIP.
<<<<<<< HEAD
     * @param poolRebalanceLeafCount Number of leaves contained in pool rebalance root. Max is # of whitelisted chains.
     * @param poolRebalanceRoot Pool rebalance root containing leaves that sends tokens from this contract to SpokePool.
=======
     * @notice The caller of this function must approve this contract to spend bondAmount of bondToken.
     * @param poolRebalanceLeafCount Number of leaves contained in pool rebalance root. Max is the number of whitelisted chains.
     * @param poolRebalanceRoot Pool rebalance root containing leaves that will send tokens from this contract to a SpokePool.
>>>>>>> eb350254
     * @param relayerRefundRoot Relayer refund root to publish to SpokePool where a data worker can execute leaves to
     * refund relayers on their chosen refund chainId.
     * @param slowRelayRoot Slow relay root to publish to Spoke Pool where a data worker can execute leaves to
     * fulfill slow relays.
     */
    function proposeRootBundle(
        uint256[] memory bundleEvaluationBlockNumbers,
        uint8 poolRebalanceLeafCount,
        bytes32 poolRebalanceRoot,
        bytes32 relayerRefundRoot,
        bytes32 slowRelayRoot
    ) public override nonReentrant noActiveRequests unpaused {
        // Note: this is to prevent "empty block" style attacks where someone can make empty proposals that are
        // technically valid but not useful. This could also potentially be enforced at the UMIP-level.
        require(poolRebalanceLeafCount > 0, "Bundle must have at least 1 leaf");

        uint32 challengePeriodEndTimestamp = uint32(getCurrentTime()) + liveness;

        delete rootBundleProposal; // Only one bundle of roots can be executed at a time.

        rootBundleProposal.challengePeriodEndTimestamp = challengePeriodEndTimestamp;
        rootBundleProposal.unclaimedPoolRebalanceLeafCount = poolRebalanceLeafCount;
        rootBundleProposal.poolRebalanceRoot = poolRebalanceRoot;
        rootBundleProposal.relayerRefundRoot = relayerRefundRoot;
        rootBundleProposal.slowRelayRoot = slowRelayRoot;
        rootBundleProposal.proposer = msg.sender;

        // Pull bondAmount of bondToken from the caller.
        bondToken.safeTransferFrom(msg.sender, address(this), bondAmount);

        emit ProposeRootBundle(
            challengePeriodEndTimestamp,
            poolRebalanceLeafCount,
            bundleEvaluationBlockNumbers,
            poolRebalanceRoot,
            relayerRefundRoot,
            slowRelayRoot,
            msg.sender
        );
    }

    /**
     * @notice Executes a pool rebalance leaf as part of the currently published root bundle. Will bridge any tokens
     * from this contract to the SpokePool designated in the leaf, and will also publish relayer refund and slow
     * relay roots to the SpokePool on the network specified in the leaf.
     * @dev In some cases, will instruct spokePool to send funds back to L1.
     * @notice Deletes the published root bundle if this is the last leaf to be executed in the root bundle.
     * @param chainId ChainId number of the target spoke pool on which the bundle is executed.
     * @param groupIndex If set to 0, then relay roots to SpokePool via cross chain bridge. Used by off-chain validator
     * to organize leaves with the same chain ID and also set which leaves should result in relayed messages.
     * @param bundleLpFees Array representing the total LP fee amount per token in this bundle for all bundled relays.
     * @param netSendAmounts Array representing the amount of tokens to send to the SpokePool on the target chainId.
     * @param runningBalances Array used to track any unsent tokens that are not included in the netSendAmounts.
     * @param leafId Index of this executed leaf within the poolRebalance tree.
     * @param l1Tokens Array of all the tokens associated with the bundleLpFees, nedSendAmounts and runningBalances.
     * @param proof Inclusion proof for this leaf in pool rebalance root in root bundle.
     */

    function executeRootBundle(
        uint256 chainId,
        uint256 groupIndex,
        uint256[] memory bundleLpFees,
        int256[] memory netSendAmounts,
        int256[] memory runningBalances,
        uint8 leafId,
        address[] memory l1Tokens,
        bytes32[] memory proof
    ) public nonReentrant unpaused {
        require(getCurrentTime() > rootBundleProposal.challengePeriodEndTimestamp, "Not passed liveness");

        // Verify the leafId in the poolRebalanceLeaf has not yet been claimed.
        require(!MerkleLib.isClaimed1D(rootBundleProposal.claimedBitMap, leafId), "Already claimed");

        // Verify the props provided generate a leaf that, along with the proof, are included in the merkle root.
        require(
            MerkleLib.verifyPoolRebalance(
                rootBundleProposal.poolRebalanceRoot,
                PoolRebalanceLeaf({
                    chainId: chainId,
                    groupIndex: groupIndex,
                    bundleLpFees: bundleLpFees,
                    netSendAmounts: netSendAmounts,
                    runningBalances: runningBalances,
                    leafId: leafId,
                    l1Tokens: l1Tokens
                }),
                proof
            ),
            "Bad Proof"
        );

        // Get cross chain helpers for leaf's destination chain ID. This internal method will revert if either helper
        // is set improperly.
        (address adapter, address spokePool) = _getInitializedCrossChainContracts(chainId);

        // Set the leafId in the claimed bitmap.
        rootBundleProposal.claimedBitMap = MerkleLib.setClaimed1D(rootBundleProposal.claimedBitMap, leafId);

        // Decrement the unclaimedPoolRebalanceLeafCount.
        rootBundleProposal.unclaimedPoolRebalanceLeafCount--;

        // Relay each L1 token to destination chain.

        // Note: if any of the keccak256(l1Tokens, chainId) combinations are not mapped to a destination token address,
        // then this internal method will revert. In this case the admin will have to associate a destination token
        // with each l1 token. If the destination token mapping was missing at the time of the proposal, we assume
        // that the root bundle would have been disputed because the off-chain data worker would have been unable to
        // determine if the relayers used the correct destination token for a given origin token.
        _sendTokensToChainAndUpdatePooledTokenTrackers(
            adapter,
            spokePool,
            chainId,
            l1Tokens,
            netSendAmounts,
            bundleLpFees
        );

        // Check bool used by data worker to prevent relaying redundant roots to SpokePool.
        if (groupIndex == 0) {
            // Relay root bundles to spoke pool on destination chain by
            // performing delegatecall to use the adapter's code with this contract's context.
            (bool success, ) = adapter.delegatecall(
                abi.encodeWithSignature(
                    "relayMessage(address,bytes)",
                    spokePool, // target. This should be the spokePool on the L2.
                    abi.encodeWithSignature(
                        "relayRootBundle(bytes32,bytes32)",
                        rootBundleProposal.relayerRefundRoot,
                        rootBundleProposal.slowRelayRoot
                    ) // message
                )
            );
            require(success, "delegatecall failed");
        }

        // Transfer the bondAmount back to the proposer, if this the last executed leaf. Only sending this once all
        // leaves have been executed acts to force the data worker to execute all bundles or they won't receive their bond.
        if (rootBundleProposal.unclaimedPoolRebalanceLeafCount == 0)
            bondToken.safeTransfer(rootBundleProposal.proposer, bondAmount);

        emit RootBundleExecuted(
            groupIndex,
            leafId,
            chainId,
            l1Tokens,
            bundleLpFees,
            netSendAmounts,
            runningBalances,
            msg.sender
        );
    }

    /**
     * @notice Caller stakes a bond to dispute the current root bundle proposal assuming it has not passed liveness
     * yet. The proposal is deleted, allowing a follow-up proposal to be submitted, and the dispute is sent to the
     * optimistic oracle to be adjudicated. Can only be called within the liveness period of the current proposal.
     * @notice The caller of this function must approve this contract to spend bondAmount of l1Token.
     */
    function disputeRootBundle() public nonReentrant zeroOptimisticOracleApproval {
        uint32 currentTime = uint32(getCurrentTime());
        require(currentTime <= rootBundleProposal.challengePeriodEndTimestamp, "Request passed liveness");

        // Request price from OO and dispute it.
        bytes memory requestAncillaryData = getRootBundleProposalAncillaryData();
        uint256 finalFee = _getBondTokenFinalFee();

        // If the finalFee is larger than the bond amount, the bond amount needs to be reset before a request can go
        // through. Cancel to avoid a revert. Similarly, if the final fee == bond amount, then the proposer bond
        // set in the optimistic oracle would be 0. The optimistic oracle would then default the bond to be equal
        // to the final fee, which would mean that the allowance set to the bondAmount would be insufficient and the
        // requestAndProposePriceFor() call would revert. Source: https://github.com/UMAprotocol/protocol/blob/5b37ea818a28479c01e458389a83c3e736306b17/packages/core/contracts/oracle/implementation/SkinnyOptimisticOracle.sol#L321
        if (finalFee >= bondAmount) {
            _cancelBundle(requestAncillaryData);
            return;
        }

        SkinnyOptimisticOracleInterface optimisticOracle = _getOptimisticOracle();

        // Only approve exact tokens to avoid more tokens than expected being pulled into the OptimisticOracle.
        bondToken.safeIncreaseAllowance(address(optimisticOracle), bondAmount);
        try
            optimisticOracle.requestAndProposePriceFor(
                identifier,
                currentTime,
                requestAncillaryData,
                bondToken,
                // Set reward to 0, since we'll settle proposer reward payouts directly from this contract after a root
                // proposal has passed the challenge period.
                0,
                // Set the Optimistic oracle proposer bond for the request. We can assume that bondAmount > finalFee.
                bondAmount - finalFee,
                // Set the Optimistic oracle liveness for the price request.
                liveness,
                rootBundleProposal.proposer,
                // Canonical value representing "True"; i.e. the proposed relay is valid.
                int256(1e18)
            )
        returns (uint256) {
            // Ensure that approval == 0 after the call so the increaseAllowance call below doesn't allow more tokens
            // to transfer than intended.
            bondToken.safeApprove(address(optimisticOracle), 0);
        } catch {
            // Cancel the bundle since the proposal failed.
            _cancelBundle(requestAncillaryData);
            return;
        }

        // Dispute the request that we just sent.
        SkinnyOptimisticOracleInterface.Request memory ooPriceRequest = SkinnyOptimisticOracleInterface.Request({
            proposer: rootBundleProposal.proposer,
            disputer: address(0),
            currency: bondToken,
            settled: false,
            proposedPrice: int256(1e18),
            resolvedPrice: 0,
            expirationTime: currentTime + liveness,
            reward: 0,
            finalFee: finalFee,
            bond: bondAmount - finalFee,
            customLiveness: liveness
        });

        // Finally, delete the state pertaining to the active proposal so that another proposer can submit a new bundle.
        delete rootBundleProposal;

        bondToken.safeTransferFrom(msg.sender, address(this), bondAmount);
        bondToken.safeIncreaseAllowance(address(optimisticOracle), bondAmount);
        optimisticOracle.disputePriceFor(
            identifier,
            currentTime,
            requestAncillaryData,
            ooPriceRequest,
            msg.sender,
            address(this)
        );

        emit RootBundleDisputed(msg.sender, currentTime, requestAncillaryData);
    }

    /**
     * @notice Send unclaimed accumulated protocol fees to fee capture address.
     * @param l1Token Token whose protocol fees the caller wants to disburse.
     */
    function claimProtocolFeesCaptured(address l1Token) public override nonReentrant {
        uint256 _unclaimedAccumulatedProtocolFees = unclaimedAccumulatedProtocolFees[l1Token];
        unclaimedAccumulatedProtocolFees[l1Token] = 0;
        IERC20(l1Token).safeTransfer(protocolFeeCaptureAddress, _unclaimedAccumulatedProtocolFees);
        emit ProtocolFeesCapturedClaimed(l1Token, _unclaimedAccumulatedProtocolFees);
    }

    /**
     * @notice Returns ancillary data containing the minimum data necessary that voters can use to identify
     * a root bundle proposal to validate its correctness.
     * @dev The root bundle that is being disputed was the most recently proposed one with a block number less than
     * or equal to the dispute block time. All of this root bundle data can be found in the ProposeRootBundle event
     * params. Moreover, the optimistic oracle will stamp the requester's address (i.e. this contract address) meaning
     * that ancillary data for a dispute originating from another HubPool will always be distinct from a dispute
     * originating from this HubPool.
     * @dev Since bundleEvaluationNumbers for a root bundle proposal are not stored on-chain, DVM voters will always
     * have to look up the ProposeRootBundle event to evaluate a dispute, therefore there is no point emitting extra
     * data in this ancillary data that is already included in the ProposeRootBundle event.
     * @return ancillaryData Ancillary data that can be decoded into UTF8.
     */
    function getRootBundleProposalAncillaryData() public pure override returns (bytes memory ancillaryData) {
        return "";
    }

    /**
     * @notice Conveniently queries which destination token is mapped to the hash of an l1 token + destination chain ID.
     * @param destinationChainId Where destination token is deployed.
     * @param l1Token Ethereum version token.
     * @return destinationToken address The destination token that is sent to spoke pools after this contract bridges
     * the l1Token to the destination chain.
     */
    function poolRebalanceRoute(uint256 destinationChainId, address l1Token)
        external
        view
        override
        returns (address destinationToken)
    {
        return poolRebalanceRoutes[_poolRebalanceRouteKey(l1Token, destinationChainId)];
    }

    /**
     * @notice This function allows a caller to load the contract with raw ETH to perform L2 calls. This is needed for
     * Arbitrum calls, but may also be needed for others.
     * @dev This function cannot be included in a multicall transaction call because it is payable. A realistic
     * situation where this might be an issue is if the caller is executing a PoolRebalanceLeaf that needs to relay
     * messages to Arbitrum. Relaying messages to Arbitrum requires that this contract has an ETH balance, so in this
     * case the caller would need to pre-load this contract with ETH before multicall-executing the leaf.
     */
    function loadEthForL2Calls() public payable override {}

    /*************************************************
     *              INTERNAL FUNCTIONS               *
     *************************************************/

    // Called when a dispute fails due to parameter changes. This effectively resets the state and cancels the request
    // with no loss of funds, thereby enabling a new bundle to be added.
    function _cancelBundle(bytes memory ancillaryData) internal {
        bondToken.transfer(rootBundleProposal.proposer, bondAmount);
        delete rootBundleProposal;
        emit RootBundleCanceled(msg.sender, getCurrentTime(), ancillaryData);
    }

    function _getOptimisticOracle() internal view returns (SkinnyOptimisticOracleInterface) {
        return
            SkinnyOptimisticOracleInterface(finder.getImplementationAddress(OracleInterfaces.SkinnyOptimisticOracle));
    }

    function _getBondTokenFinalFee() internal view returns (uint256) {
        return
            StoreInterface(finder.getImplementationAddress(OracleInterfaces.Store))
                .computeFinalFee(address(bondToken))
                .rawValue;
    }

    // Note this method does a lot and wraps together the sending of tokens and updating the pooled token trackers. This
    // is done as a gas saving so we don't need to iterate over the l1Tokens multiple times.
    function _sendTokensToChainAndUpdatePooledTokenTrackers(
        address adapter,
        address spokePool,
        uint256 chainId,
        address[] memory l1Tokens,
        int256[] memory netSendAmounts,
        uint256[] memory bundleLpFees
    ) internal {
        for (uint32 i = 0; i < l1Tokens.length; i++) {
            address l1Token = l1Tokens[i];
            // Validate the L1 -> L2 token route is stored. If it is not then the output of the bridging action
            // could send tokens to the 0x0 address on the L2.
            address l2Token = poolRebalanceRoutes[_poolRebalanceRouteKey(l1Token, chainId)];
            require(l2Token != address(0), "Route not whitelisted");

            // If the net send amount for this token is positive then: 1) send tokens from L1->L2 to facilitate the L2
            // relayer refund, 2) Update the liquidity trackers for the associated pooled tokens.
            if (netSendAmounts[i] > 0) {
                // Perform delegatecall to use the adapter's code with this contract's context. Opt for delegatecall's
                // complexity in exchange for lower gas costs.
                (bool success, ) = adapter.delegatecall(
                    abi.encodeWithSignature(
                        "relayTokens(address,address,uint256,address)",
                        l1Token, // l1Token.
                        l2Token, // l2Token.
                        uint256(netSendAmounts[i]), // amount.
                        spokePool // to. This should be the spokePool.
                    )
                );
                require(success, "delegatecall failed");

                // Liquid reserves is decreased by the amount sent. utilizedReserves is increased by the amount sent.
                pooledTokens[l1Token].utilizedReserves += netSendAmounts[i];
                pooledTokens[l1Token].liquidReserves -= uint256(netSendAmounts[i]);
            }

            // Allocate LP fees and protocol fees from the bundle to the associated pooled token trackers.
            _allocateLpAndProtocolFees(l1Token, bundleLpFees[i]);
        }
    }

    function _exchangeRateCurrent(address l1Token) internal returns (uint256) {
        PooledToken storage pooledToken = pooledTokens[l1Token]; // Note this is storage so the state can be modified.
        uint256 lpTokenTotalSupply = IERC20(pooledToken.lpToken).totalSupply();
        if (lpTokenTotalSupply == 0) return 1e18; // initial rate is 1:1 between LP tokens and collateral.

        // First, update fee counters and local accounting of finalized transfers from L2 -> L1.
        _updateAccumulatedLpFees(pooledToken); // Accumulate all allocated fees from the last time this method was called.
        _sync(l1Token); // Fetch any balance changes due to token bridging finalization and factor them in.

        // ExchangeRate := (liquidReserves + utilizedReserves - undistributedLpFees) / lpTokenSupply
        // Both utilizedReserves and undistributedLpFees contain assigned LP fees. UndistributedLpFees is gradually
        // decreased over the smear duration using _updateAccumulatedLpFees. This means that the exchange rate will
        // gradually increase over time as undistributedLpFees goes to zero.
        // utilizedReserves can be negative. If this is the case, then liquidReserves is offset by an equal
        // and opposite size. LiquidReserves + utilizedReserves will always be larger than undistributedLpFees so this
        // int will always be positive so there is no risk in underflow in type casting in the return line.
        int256 numerator = int256(pooledToken.liquidReserves) +
            pooledToken.utilizedReserves -
            int256(pooledToken.undistributedLpFees);
        return (uint256(numerator) * 1e18) / lpTokenTotalSupply;
    }

    // Update internal fee counters by adding in any accumulated fees from the last time this logic was called.
    function _updateAccumulatedLpFees(PooledToken storage pooledToken) internal {
        uint256 accumulatedFees = _getAccumulatedFees(pooledToken.undistributedLpFees, pooledToken.lastLpFeeUpdate);
        pooledToken.undistributedLpFees -= accumulatedFees;
        pooledToken.lastLpFeeUpdate = uint32(getCurrentTime());
    }

    // Calculate the unallocated accumulatedFees from the last time the contract was called.
    function _getAccumulatedFees(uint256 undistributedLpFees, uint256 lastLpFeeUpdate) internal view returns (uint256) {
        // accumulatedFees := min(undistributedLpFees * lpFeeRatePerSecond * timeFromLastInteraction, undistributedLpFees)
        // The min acts to pay out all fees in the case the equation returns more than the remaining fees.
        uint256 timeFromLastInteraction = getCurrentTime() - lastLpFeeUpdate;
        uint256 maxUndistributedLpFees = (undistributedLpFees * lpFeeRatePerSecond * timeFromLastInteraction) / (1e18);
        return maxUndistributedLpFees < undistributedLpFees ? maxUndistributedLpFees : undistributedLpFees;
    }

    function _sync(address l1Token) internal {
        // Check if the l1Token balance of the contract is greater than the liquidReserves. If it is then the bridging
        // action from L2 -> L1 has concluded and the local accounting can be updated.
        // Note: this calculation must take into account the bond when it's acting on the bond token and there's an
        // active request.
        uint256 balance = IERC20(l1Token).balanceOf(address(this));
        uint256 balanceSansBond = l1Token == address(bondToken) && _activeRequest() ? balance - bondAmount : balance;
        if (balanceSansBond > pooledTokens[l1Token].liquidReserves) {
            // Note the numerical operation below can send utilizedReserves to negative. This can occur when tokens are
            // dropped onto the contract, exceeding the liquidReserves.
            pooledTokens[l1Token].utilizedReserves -= int256(balanceSansBond - pooledTokens[l1Token].liquidReserves);
            pooledTokens[l1Token].liquidReserves = balanceSansBond;
        }
    }

    function _liquidityUtilizationPostRelay(address l1Token, uint256 relayedAmount) internal returns (uint256) {
        _sync(l1Token); // Fetch any balance changes due to token bridging finalization and factor them in.

        // liquidityUtilizationRatio := (relayedAmount + max(utilizedReserves,0)) / (liquidReserves + max(utilizedReserves,0))
        // UtilizedReserves has a dual meaning: if it's greater than zero then it represents funds pending in the bridge
        // that will flow from L2 to L1. In this case, we can use it normally in the equation. However, if it is
        // negative, then it is already counted in liquidReserves. This occurs if tokens are transferred directly to the
        // contract. In this case, ignore it as it is captured in liquid reserves and has no meaning in the numerator.
        PooledToken memory pooledL1Token = pooledTokens[l1Token];
        uint256 flooredUtilizedReserves = pooledL1Token.utilizedReserves > 0
            ? uint256(pooledL1Token.utilizedReserves) // If positive: take the uint256 cast utilizedReserves.
            : 0; // Else, if negative, then the is already captured in liquidReserves and should be ignored.
        uint256 numerator = relayedAmount + flooredUtilizedReserves;
        uint256 denominator = pooledL1Token.liquidReserves + flooredUtilizedReserves;

        // If the denominator equals zero, return 1e18 (max utilization).
        if (denominator == 0) return 1e18;

        // In all other cases, return the utilization ratio.
        return (numerator * 1e18) / denominator;
    }

    function _allocateLpAndProtocolFees(address l1Token, uint256 bundleLpFees) internal {
        // Calculate the fraction of bundledLpFees that are allocated to the protocol and to the LPs.
        uint256 protocolFeesCaptured = (bundleLpFees * protocolFeeCapturePct) / 1e18;
        uint256 lpFeesCaptured = bundleLpFees - protocolFeesCaptured;

        // Assign any LP fees included into the bundle to the pooled token. These LP fees are tracked in the
        // undistributedLpFees and within the utilizedReserves. undistributedLpFees is gradually decreased
        // over the smear duration to give the LPs their rewards over a period of time. Adding to utilizedReserves
        // acts to track these rewards after the smear duration. See _exchangeRateCurrent for more details.
        if (lpFeesCaptured > 0) {
            pooledTokens[l1Token].undistributedLpFees += lpFeesCaptured;
            pooledTokens[l1Token].utilizedReserves += int256(lpFeesCaptured);
        }

        // If there are any protocol fees, allocate them to the unclaimed protocol tracker amount.
        if (protocolFeesCaptured > 0) unclaimedAccumulatedProtocolFees[l1Token] += protocolFeesCaptured;
    }

    function _relaySpokePoolAdminFunction(uint256 chainId, bytes memory functionData) internal {
        (address adapter, address spokePool) = _getInitializedCrossChainContracts(chainId);

        // Perform delegatecall to use the adapter's code with this contract's context.
        (bool success, ) = adapter.delegatecall(
            abi.encodeWithSignature(
                "relayMessage(address,bytes)",
                spokePool, // target. This should be the spokePool on the L2.
                functionData
            )
        );
        require(success, "delegatecall failed");
        emit SpokePoolAdminFunctionTriggered(chainId, functionData);
    }

    function _poolRebalanceRouteKey(address l1Token, uint256 destinationChainId) internal pure returns (bytes32) {
        return keccak256(abi.encode(l1Token, destinationChainId));
    }

    function _getInitializedCrossChainContracts(uint256 chainId)
        internal
        view
        returns (address adapter, address spokePool)
    {
        adapter = crossChainContracts[chainId].adapter;
        spokePool = crossChainContracts[chainId].spokePool;
        require(spokePool != address(0), "SpokePool not initialized");
        require(adapter.isContract(), "Adapter not initialized");
    }

    function _activeRequest() internal view returns (bool) {
        return rootBundleProposal.unclaimedPoolRebalanceLeafCount != 0;
    }

    // If functionCallStackOriginatesFromOutsideThisContract is true then this was called by the callback function
    // by dropping ETH onto the contract. In this case, deposit the ETH into WETH. This would happen if ETH was sent
    // over the optimism bridge, for example. If false then this was set as a result of unwinding LP tokens, with the
    // intention of sending ETH to the LP. In this case, do nothing as we intend on sending the ETH to the LP.
    function _depositEthToWeth() internal {
        if (functionCallStackOriginatesFromOutsideThisContract()) weth.deposit{ value: msg.value }();
    }

    // Added to enable the HubPool to receive ETH. This will occur both when the HubPool unwraps WETH to send to LPs and
    // when ETH is sent over the canonical Optimism bridge, which sends ETH.
    fallback() external payable {
        _depositEthToWeth();
    }

    receive() external payable {
        _depositEthToWeth();
    }
}<|MERGE_RESOLUTION|>--- conflicted
+++ resolved
@@ -560,14 +560,9 @@
      * called; moreover, this method can't be called again until all leaves are executed.
      * @param bundleEvaluationBlockNumbers should contain the latest block number for all chains, even if there are no
      * relays contained on some of them. The usage of this variable should be defined in an off chain UMIP.
-<<<<<<< HEAD
+     * @notice The caller of this function must approve this contract to spend bondAmount of bondToken.
      * @param poolRebalanceLeafCount Number of leaves contained in pool rebalance root. Max is # of whitelisted chains.
      * @param poolRebalanceRoot Pool rebalance root containing leaves that sends tokens from this contract to SpokePool.
-=======
-     * @notice The caller of this function must approve this contract to spend bondAmount of bondToken.
-     * @param poolRebalanceLeafCount Number of leaves contained in pool rebalance root. Max is the number of whitelisted chains.
-     * @param poolRebalanceRoot Pool rebalance root containing leaves that will send tokens from this contract to a SpokePool.
->>>>>>> eb350254
      * @param relayerRefundRoot Relayer refund root to publish to SpokePool where a data worker can execute leaves to
      * refund relayers on their chosen refund chainId.
      * @param slowRelayRoot Slow relay root to publish to Spoke Pool where a data worker can execute leaves to
