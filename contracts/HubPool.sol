// SPDX-License-Identifier: GPL-3.0-only
pragma solidity ^0.8.0;

import "./MerkleLib.sol";
import "./chain-adapters/AdapterInterface.sol";
import "./interfaces/LpTokenFactoryInterface.sol";

import "@uma/core/contracts/common/implementation/Testable.sol";
import "@uma/core/contracts/common/implementation/Lockable.sol";
import "@uma/core/contracts/common/implementation/MultiCaller.sol";
import "@uma/core/contracts/oracle/implementation/Constants.sol";
import "@uma/core/contracts/common/implementation/AncillaryData.sol";

import "@uma/core/contracts/oracle/interfaces/FinderInterface.sol";
import "@uma/core/contracts/oracle/interfaces/StoreInterface.sol";
import "@uma/core/contracts/oracle/interfaces/SkinnyOptimisticOracleInterface.sol";
import "@uma/core/contracts/common/interfaces/ExpandedIERC20.sol";

import "@openzeppelin/contracts/access/Ownable.sol";
import "@openzeppelin/contracts/token/ERC20/IERC20.sol";
import "@openzeppelin/contracts/token/ERC20/utils/SafeERC20.sol";
import "@openzeppelin/contracts/utils/Address.sol";

interface WETH9Like {
    function withdraw(uint256 wad) external;

    function deposit() external payable;
}

contract HubPool is Testable, Lockable, MultiCaller, Ownable {
    using SafeERC20 for IERC20;
    using Address for address;

    struct RefundRequest {
        uint64 requestExpirationTimestamp;
        uint64 unclaimedPoolRebalanceLeafCount;
        bytes32 poolRebalanceRoot;
        bytes32 destinationDistributionRoot;
        uint256 claimedBitMap; // This is a 1D bitmap, with max size of 256 elements, limiting us to 256 chainsIds.
        address proposer;
        bool proposerBondRepaid;
    }

    RefundRequest public refundRequest;

    // Whitelist of origin token to destination token routings to be used by off-chain agents. The notion of a route
    // does not need to include L1; it can store L2->L2 routes i.e USDC on Arbitrum -> USDC on Optimism as a "route".
    mapping(address => mapping(uint256 => address)) public whitelistedRoutes;

    // Mapping of L1TokenAddress to the associated Pool information.
    struct PooledToken {
        address lpToken;
        bool isEnabled;
        uint256 liquidReserves;
        int256 utilizedReserves;
        uint256 undistributedLpFees;
        uint32 lastLpFeeUpdate;
        bool isWeth;
    }

    mapping(address => PooledToken) public pooledTokens;

    struct CrossChainContract {
        AdapterInterface adapter;
        address spokePool;
    }

    mapping(uint256 => CrossChainContract) public crossChainContracts; // Mapping of chainId to the associated adapter and spokePool contracts.

    LpTokenFactoryInterface lpTokenFactory;

    FinderInterface public finder;

    // When bundles are disputed a price request is enqueued with the DVM to resolve the resolution.
    bytes32 public identifier = "IS_ACROSS_V2_BUNDLE_VALID";

    // Interest rate payment that scales the amount of pending fees per second paid to LPs. 0.0000015e18 will pay out
    // the full amount of fees entitled to LPs in ~ 7.72 days, just over the standard L2 7 day liveness.
    uint256 lpFeeRatePerSecond = 1500000000000;

    // Token used to bond the data worker for proposing relayer refund bundles.
    IERC20 public bondToken;

    // The computed bond amount as the UMA Store's final fee multiplied by the bondTokenFinalFeeMultiplier.
    uint256 public bondAmount;

    // Each refund proposal must stay in liveness for this period of time before it can be considered finalized. It can
    // be disputed only during this period of time. Defaults to 2 hours, like the rest of the UMA ecosystem.
    uint64 public refundProposalLiveness = 7200;

    event BondSet(address indexed newBondToken, uint256 newBondAmount);

    event RefundProposalLivenessSet(uint256 newRefundProposalLiveness);

    event IdentifierSet(bytes32 newIdentifier);

    event CrossChainContractsSet(uint256 l2ChainId, address adapter, address spokePool);

    event L1TokenEnabledForLiquidityProvision(address l1Token, bool isWeth, address lpToken);

    event L2TokenDisabledForLiquidityProvision(address l1Token, bool isWeth, address lpToken);

    event LiquidityAdded(
        address indexed l1Token,
        uint256 amount,
        uint256 lpTokensMinted,
        address indexed liquidityProvider
    );
    event LiquidityRemoved(
        address indexed l1Token,
        uint256 amount,
        uint256 lpTokensBurnt,
        address indexed liquidityProvider
    );
    event WhitelistRoute(uint256 destinationChainId, address originToken, address destinationToken);

    event InitiateRefundRequested(
        uint64 requestExpirationTimestamp,
        uint64 unclaimedPoolRebalanceLeafCount,
        uint256[] bundleEvaluationBlockNumbers,
        bytes32 indexed poolRebalanceRoot,
        bytes32 indexed destinationDistributionRoot,
        address indexed proposer
    );
    event RelayerRefundExecuted(
        uint256 indexed leafId,
        uint256 indexed chainId,
        address[] l1Token,
        uint256[] bundleLpFees,
        int256[] netSendAmount,
        int256[] runningBalance,
        address indexed caller
    );

    event RelayerRefundDisputed(address indexed disputer, uint256 requestTime, bytes disputedAncillaryData);

    modifier noActiveRequests() {
        require(refundRequest.unclaimedPoolRebalanceLeafCount == 0, "Active request has unclaimed leafs");
        _;
    }

    constructor(
        LpTokenFactoryInterface _lpTokenFactory,
        FinderInterface _finder,
        address _timer
    ) Testable(_timer) {
        lpTokenFactory = _lpTokenFactory;
        finder = _finder;
    }

    /*************************************************
     *                ADMIN FUNCTIONS                *
     *************************************************/

    function setBond(IERC20 newBondToken, uint256 newBondAmount) public onlyOwner noActiveRequests {
        bondToken = newBondToken;
        bondAmount = newBondAmount;
        emit BondSet(address(newBondToken), newBondAmount);
    }

    function setRefundProposalLiveness(uint64 newRefundProposalLiveness) public onlyOwner {
        refundProposalLiveness = newRefundProposalLiveness;
        emit RefundProposalLivenessSet(newRefundProposalLiveness);
    }

    function setIdentifier(bytes32 newIdentifier) public onlyOwner {
        identifier = newIdentifier;
        emit IdentifierSet(newIdentifier);
    }

    function setCrossChainContracts(
        uint256 l2ChainId,
        address adapter,
        address spokePool
    ) public onlyOwner noActiveRequests {
        require(address(crossChainContracts[l2ChainId].adapter) == address(0), "Contract already set");
        crossChainContracts[l2ChainId] = CrossChainContract(AdapterInterface(adapter), spokePool);
        emit CrossChainContractsSet(l2ChainId, adapter, spokePool);
    }

    /**
     * @notice Whitelist an origin token <-> destination token route.
     */
    function whitelistRoute(
        uint256 destinationChainId,
        address originToken,
        address destinationToken
    ) public onlyOwner {
        //TODO In the future this should call cross-chain adapters to setEnableRoute.
        whitelistedRoutes[originToken][destinationChainId] = destinationToken;
<<<<<<< HEAD
        emit WhitelistRoute(destinationChainId, originToken, destinationToken);
=======

        // TODO: Should relay message to L2 for destinationChainId and call setEnableRoute(originToken, destinationChainId, true)

        emit WhitelistRoute(originToken, destinationChainId, destinationToken);
>>>>>>> c6a59c1e
    }

    function enableL1TokenForLiquidityProvision(address l1Token, bool isWeth) public onlyOwner {
        // NOTE: if we run out of bytecode this logic could be refactored into a custom token factory that does the
        // appends and permission setting.
        if (pooledTokens[l1Token].lpToken == address(0))
            pooledTokens[l1Token].lpToken = lpTokenFactory.createLpToken(l1Token);

        pooledTokens[l1Token].isEnabled = true;
        pooledTokens[l1Token].isWeth = isWeth;
        pooledTokens[l1Token].lastLpFeeUpdate = uint32(getCurrentTime());

        emit L1TokenEnabledForLiquidityProvision(l1Token, isWeth, pooledTokens[l1Token].lpToken);
    }

    function disableL1TokenForLiquidityProvision(address l1Token) public onlyOwner {
        pooledTokens[l1Token].isEnabled = false;
        emit L2TokenDisabledForLiquidityProvision(l1Token, pooledTokens[l1Token].isWeth, pooledTokens[l1Token].lpToken);
    }

    /*************************************************
     *          LIQUIDITY PROVIDER FUNCTIONS         *
     *************************************************/

    function addLiquidity(address l1Token, uint256 l1TokenAmount) public payable {
        require(pooledTokens[l1Token].isEnabled, "Token not enabled");
        // If this is the weth pool and the caller sends msg.value then the msg.value must match the l1TokenAmount.
        // Else, msg.value must be set to 0.
        require((pooledTokens[l1Token].isWeth && msg.value == l1TokenAmount) || msg.value == 0, "Bad msg.value");

        // Since _exchangeRateCurrent() reads this contract's balance and updates contract state using it, it must be
        // first before transferring any tokens to this contract to ensure synchronization.
        uint256 lpTokensToMint = (l1TokenAmount * 1e18) / _exchangeRateCurrent(l1Token);
        ExpandedIERC20(pooledTokens[l1Token].lpToken).mint(msg.sender, lpTokensToMint);
        pooledTokens[l1Token].liquidReserves += l1TokenAmount;

        if (pooledTokens[l1Token].isWeth && msg.value > 0) WETH9Like(address(l1Token)).deposit{ value: msg.value }();
        else IERC20(l1Token).safeTransferFrom(msg.sender, address(this), l1TokenAmount);

        emit LiquidityAdded(l1Token, l1TokenAmount, lpTokensToMint, msg.sender);
    }

    function removeLiquidity(
        address l1Token,
        uint256 lpTokenAmount,
        bool sendEth
    ) public nonReentrant {
        // Can only send eth on withdrawing liquidity iff this is the WETH pool.
        require(pooledTokens[l1Token].isWeth || !sendEth, "Cant send eth");
        uint256 l1TokensToReturn = (lpTokenAmount * _exchangeRateCurrent(l1Token)) / 1e18;

        ExpandedIERC20(pooledTokens[l1Token].lpToken).burnFrom(msg.sender, lpTokenAmount);
        pooledTokens[l1Token].liquidReserves -= l1TokensToReturn;

        if (sendEth) _unwrapWETHTo(l1Token, payable(msg.sender), l1TokensToReturn);
        else IERC20(l1Token).safeTransfer(msg.sender, l1TokensToReturn);

        emit LiquidityRemoved(l1Token, l1TokensToReturn, lpTokenAmount, msg.sender);
    }

    function exchangeRateCurrent(address l1Token) public nonReentrant returns (uint256) {
        return _exchangeRateCurrent(l1Token);
    }

    function liquidityUtilizationPostRelay(address token, uint256 relayedAmount) public returns (uint256) {}

    /*************************************************
     *             DATA WORKER FUNCTIONS             *
     *************************************************/

    // After initiateRelayerRefund is called, if the any props are wrong then this proposal can be challenged. Once the
    // challenge period passes, then the roots are no longer disputable, and only executeRelayerRefund can be called and
    // initiateRelayerRefund can't be called again until all leafs are executed.
    function initiateRelayerRefund(
        uint256[] memory bundleEvaluationBlockNumbers,
        uint64 poolRebalanceLeafCount,
        bytes32 poolRebalanceRoot,
        bytes32 destinationDistributionRoot
    ) public noActiveRequests {
        require(poolRebalanceLeafCount > 0, "Bundle must have at least 1 leaf");

        uint64 requestExpirationTimestamp = uint64(getCurrentTime() + refundProposalLiveness);

        delete refundRequest; // Remove the existing information relating to the previous relayer refund request.

        refundRequest.requestExpirationTimestamp = requestExpirationTimestamp;
        refundRequest.unclaimedPoolRebalanceLeafCount = poolRebalanceLeafCount;
        refundRequest.poolRebalanceRoot = poolRebalanceRoot;
        refundRequest.destinationDistributionRoot = destinationDistributionRoot;
        refundRequest.proposer = msg.sender;

        // Pull bondAmount of bondToken from the caller.
        bondToken.safeTransferFrom(msg.sender, address(this), bondAmount);

        emit InitiateRefundRequested(
            requestExpirationTimestamp,
            poolRebalanceLeafCount,
            bundleEvaluationBlockNumbers,
            poolRebalanceRoot,
            destinationDistributionRoot,
            msg.sender
        );
    }

    function executeRelayerRefund(MerkleLib.PoolRebalance memory poolRebalanceLeaf, bytes32[] memory proof) public {
        require(getCurrentTime() >= refundRequest.requestExpirationTimestamp, "Not passed liveness");

        // Verify the leafId in the poolRebalanceLeaf has not yet been claimed.
        require(!MerkleLib.isClaimed1D(refundRequest.claimedBitMap, poolRebalanceLeaf.leafId), "Already claimed");

        // Verify the props provided generate a leaf that, along with the proof, are included in the merkle root.
        require(MerkleLib.verifyPoolRebalance(refundRequest.poolRebalanceRoot, poolRebalanceLeaf, proof), "Bad Proof");

        // Set the leafId in the claimed bitmap.
        refundRequest.claimedBitMap = MerkleLib.setClaimed1D(refundRequest.claimedBitMap, poolRebalanceLeaf.leafId);

        // Decrement the unclaimedPoolRebalanceLeafCount.
        refundRequest.unclaimedPoolRebalanceLeafCount--;

        _sendTokensToChainAndUpdatePooledTokenTrackers(
            poolRebalanceLeaf.chainId,
            poolRebalanceLeaf.l1Tokens,
            poolRebalanceLeaf.netSendAmounts,
            poolRebalanceLeaf.bundleLpFees
        );
        _executeRelayerRefundOnChain(poolRebalanceLeaf.chainId);

        // Transfer the bondAmount to back to the proposer, if this the last executed leaf. Only sending this once all
        // leafs have been executed acts to force the data worker to execute all bundles or they wont receive their bond.
        //TODO: consider if we want to reward the proposer. if so, this is where we should do it.
        if (refundRequest.unclaimedPoolRebalanceLeafCount == 0)
            bondToken.safeTransfer(refundRequest.proposer, bondAmount);

        emit RelayerRefundExecuted(
            poolRebalanceLeaf.leafId,
            poolRebalanceLeaf.chainId,
            poolRebalanceLeaf.l1Tokens,
            poolRebalanceLeaf.bundleLpFees,
            poolRebalanceLeaf.netSendAmounts,
            poolRebalanceLeaf.runningBalances,
            msg.sender
        );
    }

    function disputeRelayerRefund() public {
        require(getCurrentTime() <= refundRequest.requestExpirationTimestamp, "Request passed liveness");

        // Request price from OO and dispute it.
        uint256 totalBond = _getBondTokenFinalFee() + bondAmount;
        bytes memory requestAncillaryData = _getRefundProposalAncillaryData();
        bondToken.safeTransferFrom(msg.sender, address(this), totalBond);
        // This contract needs to approve totalBond*2 against the OO contract. (for the price request and dispute).
        bondToken.safeApprove(address(_getOptimisticOracle()), totalBond * 2);
        _getOptimisticOracle().requestAndProposePriceFor(
            identifier,
            uint32(getCurrentTime()),
            requestAncillaryData,
            bondToken,
            // Set reward to 0, since we'll settle proposer reward payouts directly from this contract after a relay
            // proposal has passed the challenge period.
            0,
            // Set the Optimistic oracle proposer bond for the price request.
            bondAmount,
            // Set the Optimistic oracle liveness for the price request.
            refundProposalLiveness,
            refundRequest.proposer,
            // Canonical value representing "True"; i.e. the proposed relay is valid.
            int256(1e18)
        );

        // Dispute the request that we just sent.
        SkinnyOptimisticOracleInterface.Request memory ooPriceRequest = SkinnyOptimisticOracleInterface.Request({
            proposer: refundRequest.proposer,
            disputer: address(0),
            currency: bondToken,
            settled: false,
            proposedPrice: int256(1e18),
            resolvedPrice: 0,
            expirationTime: getCurrentTime() + refundProposalLiveness,
            reward: 0,
            finalFee: _getBondTokenFinalFee(),
            bond: bondAmount,
            customLiveness: refundProposalLiveness
        });

        _getOptimisticOracle().disputePriceFor(
            identifier,
            uint32(getCurrentTime()),
            requestAncillaryData,
            ooPriceRequest,
            msg.sender,
            address(this)
        );

        emit RelayerRefundDisputed(msg.sender, getCurrentTime(), requestAncillaryData);

        // Finally, delete the state pertaining to the active refundRequest.
        delete refundRequest;
    }

    function _getRefundProposalAncillaryData() public view returns (bytes memory ancillaryData) {
        ancillaryData = AncillaryData.appendKeyValueUint(
            "",
            "requestExpirationTimestamp",
            refundRequest.requestExpirationTimestamp
        );

        ancillaryData = AncillaryData.appendKeyValueUint(
            ancillaryData,
            "unclaimedPoolRebalanceLeafCount",
            refundRequest.unclaimedPoolRebalanceLeafCount
        );
        ancillaryData = AncillaryData.appendKeyValueBytes32(
            ancillaryData,
            "poolRebalanceRoot",
            refundRequest.poolRebalanceRoot
        );
        ancillaryData = AncillaryData.appendKeyValueBytes32(
            ancillaryData,
            "destinationDistributionRoot",
            refundRequest.destinationDistributionRoot
        );
        ancillaryData = AncillaryData.appendKeyValueUint(ancillaryData, "claimedBitMap", refundRequest.claimedBitMap);
        ancillaryData = AncillaryData.appendKeyValueAddress(ancillaryData, "proposer", refundRequest.proposer);
    }

    /*************************************************
     *              INTERNAL FUNCTIONS               *
     *************************************************/

    // Unwraps ETH and does a transfer to a recipient address. If the recipient is a smart contract then sends WETH.
    function _unwrapWETHTo(
        address wethAddress,
        address payable to,
        uint256 amount
    ) internal {
        if (address(to).isContract()) {
            IERC20(address(wethAddress)).safeTransfer(to, amount);
        } else {
            WETH9Like(wethAddress).withdraw(amount);
            to.transfer(amount);
        }
    }

    function _append(
        string memory a,
        string memory b,
        string memory c
    ) internal pure returns (string memory) {
        return string(abi.encodePacked(a, b, c));
    }

    function _getOptimisticOracle() internal view returns (SkinnyOptimisticOracleInterface) {
        return
            SkinnyOptimisticOracleInterface(finder.getImplementationAddress(OracleInterfaces.SkinnyOptimisticOracle));
    }

    function _getBondTokenFinalFee() internal view returns (uint256) {
        return
            StoreInterface(finder.getImplementationAddress(OracleInterfaces.Store))
                .computeFinalFee(address(bondToken))
                .rawValue;
    }

    // Note this method does a lot and wraps together the sending of tokens and updating the pooled token trackers. This
    // is done as a gas saving so we don't need to iterate over the l1Tokens multiple times (can do both in one loop).
    function _sendTokensToChainAndUpdatePooledTokenTrackers(
        uint256 chainId,
        address[] memory l1Tokens,
        int256[] memory netSendAmounts,
        uint256[] memory bundleLpFees
    ) internal {
        AdapterInterface adapter = crossChainContracts[chainId].adapter;
        require(address(adapter) != address(0), "Adapter not set for target chain");

        for (uint32 i = 0; i < l1Tokens.length; i++) {
            // Validate the L1 -> L2 token route is whitelisted. If it is not then the output of the bridging action
            // could send tokens to the 0x0 address on the L2.
            require(whitelistedRoutes[l1Tokens[i]][chainId] != address(0), "Route not whitelisted");

            // If the net send amount for this token is positive then: 1) send tokens from L1->L2 to facilitate the L2
            // relayer refund, 2) Update the liquidity trackers for the associated pooled tokens.
            if (netSendAmounts[i] > 0) {
                IERC20(l1Tokens[i]).safeApprove(address(adapter), uint256(netSendAmounts[i]));
                adapter.relayTokens(
                    l1Tokens[i], // l1Token.
                    whitelistedRoutes[l1Tokens[i]][chainId], // l2Token.
                    uint256(netSendAmounts[i]), // amount.
                    crossChainContracts[chainId].spokePool // to. This should be the spokePool.
                );

                // Liquid reserves is decreased by the amount sent. utilizedReserves is increased by the amount sent.
                pooledTokens[l1Tokens[i]].utilizedReserves += netSendAmounts[i];
                pooledTokens[l1Tokens[i]].liquidReserves -= uint256(netSendAmounts[i]);
            }

            // Assign any undistributed LP fees included into the bundle to the pooled token. Adding to the utilized reserves acts to track the fees while they are in transit and are not yet fully asigned during the smear.
            pooledTokens[l1Tokens[i]].undistributedLpFees += bundleLpFees[i];
            pooledTokens[l1Tokens[i]].utilizedReserves += int256(bundleLpFees[i]);
        }
    }

    function _executeRelayerRefundOnChain(uint256 chainId) internal {
        AdapterInterface adapter = crossChainContracts[chainId].adapter;
        adapter.relayMessage(
            crossChainContracts[chainId].spokePool, // target. This should be the spokePool on the L2.
            abi.encodeWithSignature("initializeRelayerRefund(bytes32)", refundRequest.destinationDistributionRoot) // message
        );
    }

    function _exchangeRateCurrent(address l1Token) internal returns (uint256) {
        PooledToken storage pooledToken = pooledTokens[l1Token]; // Note this is storage so the state can be modified.
        uint256 lpTokenTotalSupply = IERC20(pooledToken.lpToken).totalSupply();
        if (lpTokenTotalSupply == 0) return 1e18; // initial rate is 1 pre any mint action.

        // First, update fee counters and local accounting of finalized transfers from L2 -> L1.
        _updateAccumulatedLpFees(pooledToken); // Accumulate all allocated fees from the last time this method was called.
        // _sync(); // Fetch any balance changes due to token bridging finalization and factor them in.

        // ExchangeRate := (liquidReserves + utilizedReserves - undistributedLpFees) / lpTokenSupply
        // Note that utilizedReserves can be negative. If this is the case, then liquidReserves is offset by an equal
        // and opposite size. LiquidReserves + utilizedReserves will always be larger than undistributedLpFees so this
        // int will always be positive so there is no risk in underflow in type casting in the return line.
        int256 numerator = int256(pooledToken.liquidReserves) +
            pooledToken.utilizedReserves -
            int256(pooledToken.undistributedLpFees);
        return (uint256(numerator) * 1e18) / lpTokenTotalSupply;
    }

    // Update internal fee counters by adding in any accumulated fees from the last time this logic was called.
    function _updateAccumulatedLpFees(PooledToken storage pooledToken) internal {
        uint256 accumulatedFees = _getAccumulatedFees(pooledToken.undistributedLpFees, pooledToken.lastLpFeeUpdate);
        pooledToken.undistributedLpFees -= accumulatedFees;
        pooledToken.lastLpFeeUpdate = uint32(getCurrentTime());
    }

    // Calculate the unallocated accumulatedFees from the last time the contract was called.
    function _getAccumulatedFees(uint256 undistributedLpFees, uint256 lastLpFeeUpdate) internal view returns (uint256) {
        // accumulatedFees := min(undistributedLpFees * lpFeeRatePerSecond * timeFromLastInteraction ,undistributedLpFees)
        // The min acts to pay out all fees in the case the equation returns more than the remaining a fees.
        uint256 timeFromLastInteraction = getCurrentTime() - lastLpFeeUpdate;
        uint256 maxUndistributedLpFees = (undistributedLpFees * lpFeeRatePerSecond * timeFromLastInteraction) / (1e18);
        return maxUndistributedLpFees < undistributedLpFees ? maxUndistributedLpFees : undistributedLpFees;
    }

    // Added to enable the BridgePool to receive ETH. used when unwrapping Weth.
    receive() external payable {}
}<|MERGE_RESOLUTION|>--- conflicted
+++ resolved
@@ -188,14 +188,12 @@
     ) public onlyOwner {
         //TODO In the future this should call cross-chain adapters to setEnableRoute.
         whitelistedRoutes[originToken][destinationChainId] = destinationToken;
-<<<<<<< HEAD
+
         emit WhitelistRoute(destinationChainId, originToken, destinationToken);
-=======
 
         // TODO: Should relay message to L2 for destinationChainId and call setEnableRoute(originToken, destinationChainId, true)
 
         emit WhitelistRoute(originToken, destinationChainId, destinationToken);
->>>>>>> c6a59c1e
     }
 
     function enableL1TokenForLiquidityProvision(address l1Token, bool isWeth) public onlyOwner {
