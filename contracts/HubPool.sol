--- conflicted
+++ resolved
@@ -855,25 +855,11 @@
     }
 
     /**
-<<<<<<< HEAD
-     * @notice Conveniently queries whether an origin chain + token => destination chain ID is whitelisted and returns
-     * the whitelisted destination token.
-     * @dev Admin must be considerate to the compatibility of originToken and destinationToken within the protocol. Some
-     * token implementations will not function correctly within the Across v2 system. For example ERC20s that charge
-     * fees will break internal accounting, ERC777 can cause some functions to revert and upgradable tokens can be pose
-     * risks if the implementation is shifted between whitelisting and usage.
-     * @param originChainId Deposit chain.
-     * @param originToken Deposited token.
-     * @param destinationChainId Where depositor can receive funds.
-     * @return address Depositor can receive this token on destination chain ID.
-=======
-     * @notice Conveniently queries which destination token is mapped to the hash of an l1 token +
-     * destination chain ID.
+     * @notice Conveniently queries which destination token is mapped to the hash of an l1 token + destination chain ID.
      * @param destinationChainId Where destination token is deployed.
      * @param l1Token Ethereum version token.
      * @return destinationToken address The destination token that is sent to spoke pools after this contract bridges
      * the l1Token to the destination chain.
->>>>>>> 21185d35
      */
     function poolRebalanceRoute(uint256 destinationChainId, address l1Token)
         external
