--- conflicted
+++ resolved
@@ -51,19 +51,11 @@
     struct PooledToken {
         address lpToken;
         bool isEnabled;
-<<<<<<< HEAD
         bool isWeth;
         uint32 lastLpFeeUpdate;
         int256 utilizedReserves;
         uint256 liquidReserves;
         uint256 undistributedLpFees;
-=======
-        uint256 liquidReserves;
-        int256 utilizedReserves;
-        uint256 undistributedLpFees;
-        uint32 lastLpFeeUpdate;
-        bool isWeth;
->>>>>>> 5b713254
     }
 
     mapping(address => PooledToken) public pooledTokens;
@@ -196,14 +188,6 @@
     ) public onlyOwner {
         //TODO In the future this should call cross-chain adapters to setEnableRoute.
         whitelistedRoutes[originToken][destinationChainId] = destinationToken;
-<<<<<<< HEAD
-=======
-
-        emit WhitelistRoute(destinationChainId, originToken, destinationToken);
-
-        // TODO: Should relay message to L2 for destinationChainId and call setEnableRoute(originToken, destinationChainId, true)
-
->>>>>>> 5b713254
         emit WhitelistRoute(destinationChainId, originToken, destinationToken);
     }
 
@@ -252,19 +236,12 @@
         uint256 lpTokenAmount,
         bool sendEth
     ) public nonReentrant {
-<<<<<<< HEAD
-=======
-        // Can only send eth on withdrawing liquidity iff this is the WETH pool.
->>>>>>> 5b713254
         require(pooledTokens[l1Token].isWeth || !sendEth, "Cant send eth");
         uint256 l1TokensToReturn = (lpTokenAmount * _exchangeRateCurrent(l1Token)) / 1e18;
 
         ExpandedIERC20(pooledTokens[l1Token].lpToken).burnFrom(msg.sender, lpTokenAmount);
-<<<<<<< HEAD
         // Note this method does not make any liquidity utilization checks before letting the LP redeem their LP tokens.
         // If they try access more funds that available (i.e l1TokensToReturn > liquidReserves) this will underflow.
-=======
->>>>>>> 5b713254
         pooledTokens[l1Token].liquidReserves -= l1TokensToReturn;
 
         if (sendEth) _unwrapWETHTo(l1Token, payable(msg.sender), l1TokensToReturn);
@@ -275,7 +252,6 @@
 
     function exchangeRateCurrent(address l1Token) public nonReentrant returns (uint256) {
         return _exchangeRateCurrent(l1Token);
-<<<<<<< HEAD
     }
 
     function liquidityUtilizationCurrent(address l1Token) public nonReentrant returns (uint256) {
@@ -284,8 +260,6 @@
 
     function liquidityUtilizationPostRelay(address l1Token, uint256 relayedAmount) public returns (uint256) {
         return _liquidityUtilizationPostRelay(l1Token, relayedAmount);
-=======
->>>>>>> 5b713254
     }
 
     function sync(address l1Token) public nonReentrant {
@@ -522,14 +496,10 @@
                 pooledTokens[l1Tokens[i]].liquidReserves -= uint256(netSendAmounts[i]);
             }
 
-<<<<<<< HEAD
             // Assign any LP fees included into the bundle to the pooled token. These LP fees are tracked in the
             // undistributedLpFees and within the utilizedReserves. undistributedLpFees is gradually decrease
             // over the smear duration to give the LPs their rewards over a period of time. Adding to utilizedReserves
             // acts to track these rewards after the smear duration. See _exchangeRateCurrent for more details.
-=======
-            // Assign any undistributed LP fees included into the bundle to the pooled token. Adding to the utilized reserves acts to track the fees while they are in transit and are not yet fully asigned during the smear.
->>>>>>> 5b713254
             pooledTokens[l1Tokens[i]].undistributedLpFees += bundleLpFees[i];
             pooledTokens[l1Tokens[i]].utilizedReserves += int256(bundleLpFees[i]);
         }
@@ -546,7 +516,6 @@
     function _exchangeRateCurrent(address l1Token) internal returns (uint256) {
         PooledToken storage pooledToken = pooledTokens[l1Token]; // Note this is storage so the state can be modified.
         uint256 lpTokenTotalSupply = IERC20(pooledToken.lpToken).totalSupply();
-<<<<<<< HEAD
         if (lpTokenTotalSupply == 0) return 1e18; // initial rate is 1:1 between LP tokens and collateral.
 
         // First, update fee counters and local accounting of finalized transfers from L2 -> L1.
@@ -558,16 +527,6 @@
         // decreased over the smear duration using _updateAccumulatedLpFees. This means that the exchange rate will
         // gradually increase over time as undistributedLpFees goes to zero.
         // utilizedReserves can be negative. If this is the case, then liquidReserves is offset by an equal
-=======
-        if (lpTokenTotalSupply == 0) return 1e18; // initial rate is 1 pre any mint action.
-
-        // First, update fee counters and local accounting of finalized transfers from L2 -> L1.
-        _updateAccumulatedLpFees(pooledToken); // Accumulate all allocated fees from the last time this method was called.
-        // _sync(); // Fetch any balance changes due to token bridging finalization and factor them in.
-
-        // ExchangeRate := (liquidReserves + utilizedReserves - undistributedLpFees) / lpTokenSupply
-        // Note that utilizedReserves can be negative. If this is the case, then liquidReserves is offset by an equal
->>>>>>> 5b713254
         // and opposite size. LiquidReserves + utilizedReserves will always be larger than undistributedLpFees so this
         // int will always be positive so there is no risk in underflow in type casting in the return line.
         int256 numerator = int256(pooledToken.liquidReserves) +
@@ -592,7 +551,6 @@
         return maxUndistributedLpFees < undistributedLpFees ? maxUndistributedLpFees : undistributedLpFees;
     }
 
-<<<<<<< HEAD
     function _sync(address l1Token) internal {
         // Check if the l1Token balance of the contract is greater than the liquidReserves. If it is then the bridging
         // action from L2 -> L1 has concluded and the local accounting can be updated.
@@ -628,8 +586,5 @@
     }
 
     // Added to enable the SpokePool to receive ETH. used when unwrapping WETH.
-=======
-    // Added to enable the BridgePool to receive ETH. used when unwrapping Weth.
->>>>>>> 5b713254
     receive() external payable {}
 }