--- conflicted
+++ resolved
@@ -218,11 +218,6 @@
         address originToken,
         address destinationToken
     ) public onlyOwner {
-<<<<<<< HEAD
-=======
-        // Note that this method makes no L1->L1 call to whitelist the route. The assumption is that the origin chain's
-        // SpokePool Owner will call setEnableRoute to enable the route. This removes the need for an L1->L2 call.
->>>>>>> 76024137
         whitelistedRoutes[originToken][destinationChainId] = destinationToken;
         relaySpokePoolAdminFunction(
             destinationChainId,
@@ -655,7 +650,6 @@
         if (protocolFeesCaptured > 0) unclaimedAccumulatedProtocolFees[l1Token] += protocolFeesCaptured;
     }
 
-<<<<<<< HEAD
     function _relaySpokePoolAdminFunction(uint256 chainId, bytes memory functionData) internal {
         AdapterInterface adapter = crossChainContracts[chainId].adapter;
         adapter.relayMessage(
@@ -665,9 +659,6 @@
         emit SpokePoolAdminFunctionTriggered(chainId, functionData);
     }
 
-    // Added to enable the SpokePool to receive ETH. used when unwrapping WETH.
-    receive() external payable {}
-=======
     // If functionCallStackOriginatesFromOutsideThisContract is true then this was called by the callback function
     // by dropping ETH onto the contract. In this case, deposit the ETH into WETH. This would happen if ETH was sent
     // over the optimism bridge, for example. If false then this was set as a result of unwinding LP tokens, with the
@@ -685,5 +676,4 @@
     receive() external payable {
         depositEthToWeth();
     }
->>>>>>> 76024137
 }