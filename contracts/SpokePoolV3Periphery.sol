// SPDX-License-Identifier: GPL-3.0-or-later
pragma solidity ^0.8.0;

import { IERC20 } from "@openzeppelin/contracts/token/ERC20/IERC20.sol";
import { SafeERC20 } from "@openzeppelin/contracts/token/ERC20/utils/SafeERC20.sol";
import { IERC20Permit } from "@openzeppelin/contracts/token/ERC20/extensions/IERC20Permit.sol";
import { Address } from "@openzeppelin/contracts/utils/Address.sol";
import { MultiCaller } from "@uma/core/contracts/common/implementation/MultiCaller.sol";
import { Lockable } from "./Lockable.sol";
import { SignatureChecker } from "@openzeppelin/contracts/utils/cryptography/SignatureChecker.sol";
import { EIP712 } from "@openzeppelin/contracts/utils/cryptography/EIP712.sol";
import { V3SpokePoolInterface } from "./interfaces/V3SpokePoolInterface.sol";
import { IERC20Auth } from "./external/interfaces/IERC20Auth.sol";
import { WETH9Interface } from "./external/interfaces/WETH9Interface.sol";
import { IPermit2 } from "./external/interfaces/IPermit2.sol";
import { PeripherySigningLib } from "./libraries/PeripherySigningLib.sol";
import { SpokePoolV3PeripheryProxyInterface, SpokePoolV3PeripheryInterface } from "./interfaces/SpokePoolV3PeripheryInterface.sol";

/**
 * @title SpokePoolPeripheryProxy
 * @notice User should only call SpokePoolV3Periphery contract functions that require approvals through this
 * contract. This is purposefully a simple passthrough contract so that the user only approves this contract to
 * pull its assets because the SpokePoolV3Periphery contract can be used to call
 * any calldata on any exchange that the user wants to. By separating the contract that is approved to spend
 * user funds from the contract that executes arbitrary calldata, the SpokePoolPeriphery does not
 * need to validate the calldata that gets executed.
 * @dev If this proxy didn't exist and users instead approved and interacted directly with the SpokePoolV3Periphery
 * then users would run the unneccessary risk that another user could instruct the Periphery contract to steal
 * any approved tokens that the user had left outstanding.
 */
contract SpokePoolPeripheryProxy is SpokePoolV3PeripheryProxyInterface, Lockable, MultiCaller {
    using SafeERC20 for IERC20;
    using Address for address;

    // Flag set for one time initialization.
    bool private initialized;

    // The SpokePoolPeriphery should be deterministically deployed at the same address across all networks,
    // so this contract should also be able to be deterministically deployed at the same address across all networks
    // since the periphery address is the only constructor argument.
    SpokePoolV3Periphery public SPOKE_POOL_PERIPHERY;

    error InvalidPeriphery();
    error ContractInitialized();

    /**
     * @notice Construct a new Proxy contract.
     * @dev Is empty and all of the state variables are initialized in the initialize function
     * to allow for deployment at a deterministic address via create2, which requires that the bytecode
     * across different networks is the same. Constructor parameters affect the bytecode so we can only
     * add parameters here that are consistent across networks.
     */
    constructor() {}

    /**
     * @notice Initialize the SpokePoolPeripheryProxy contract.
     * @param _spokePoolPeriphery Address of the SpokePoolPeriphery contract that this proxy will call.
     */
    function initialize(SpokePoolV3Periphery _spokePoolPeriphery) external nonReentrant {
        if (initialized) revert ContractInitialized();
        initialized = true;
        if (!address(_spokePoolPeriphery).isContract()) revert InvalidPeriphery();
        SPOKE_POOL_PERIPHERY = _spokePoolPeriphery;
    }

    /**
     * @notice Swaps tokens on this chain via specified router before submitting Across deposit atomically.
     * Caller can specify their slippage tolerance for the swap and Across deposit params.
     * @dev If swapToken or acrossInputToken are the native token for this chain then this function might fail.
     * the assumption is that this function will handle only ERC20 tokens.
     * @param swapAndDepositData Specifies the params we need to perform a swap on a generic exchange.
     */
    function swapAndBridge(SpokePoolV3PeripheryInterface.SwapAndDepositData calldata swapAndDepositData)
        external
        override
        nonReentrant
    {
        _callSwapAndBridge(swapAndDepositData);
    }

    /**
     * @notice Calls swapAndBridge on the spoke pool periphery contract.
     * @param swapAndDepositData The data outlining the conditions for the swap and across deposit when calling the periphery contract.
     */
    function _callSwapAndBridge(SpokePoolV3PeripheryInterface.SwapAndDepositData calldata swapAndDepositData) internal {
        // Load relevant variables on the stack.
        IERC20 _swapToken = IERC20(swapAndDepositData.swapToken);
        uint256 _swapTokenAmount = swapAndDepositData.swapTokenAmount;

        _swapToken.safeTransferFrom(msg.sender, address(this), _swapTokenAmount);
        _swapToken.forceApprove(address(SPOKE_POOL_PERIPHERY), _swapTokenAmount);
        SPOKE_POOL_PERIPHERY.swapAndBridge(swapAndDepositData);
    }
}

/**
 * @title SpokePoolV3Periphery
 * @notice Contract for performing more complex interactions with an Across spoke pool deployment.
 * @dev Variables which may be immutable are not marked as immutable, nor defined in the constructor, so that this
 * contract may be deployed deterministically at the same address across different networks.
 * @custom:security-contact bugs@across.to
 */
contract SpokePoolV3Periphery is SpokePoolV3PeripheryInterface, Lockable, MultiCaller, EIP712 {
    using SafeERC20 for IERC20;
    using Address for address;

    // Across SpokePool we'll submit deposits to with acrossInputToken as the input token.
    V3SpokePoolInterface public spokePool;

    // Wrapped native token contract address.
    WETH9Interface public wrappedNativeToken;

    // Canonical Permit2 contract address.
    IPermit2 public permit2;

    // Address of the proxy contract that users should interact with to call this contract.
    // Force users to call through this contract to make sure they don't leave any approvals/permits
    // outstanding on this contract that could be abused because this contract executes arbitrary
    // calldata.
    address public proxy;

    // Nonce for this contract to use for EIP1271 "signatures".
    uint48 private eip1271Nonce;

    // Boolean indicating whether the contract is initialized.
    bool private initialized;

    // Slot for checking whether this contract is expecting a callback from permit2. Used to confirm whether it should return a valid signature response.
    // When solidity 0.8.24 becomes more widely available, this should be replaced with a TSTORE caching method.
    bool private expectingPermit2Callback;

    // EIP 1271 magic bytes indicating a valid signature.
    bytes4 private constant EIP1271_VALID_SIGNATURE = 0x1626ba7e;

    // EIP 1271 bytes indicating an invalid signature.
    bytes4 private constant EIP1271_INVALID_SIGNATURE = 0xffffffff;

    event SwapBeforeBridge(
        address exchange,
        bytes exchangeCalldata,
        address indexed swapToken,
        address indexed acrossInputToken,
        uint256 swapTokenAmount,
        uint256 acrossInputAmount,
        address indexed acrossOutputToken,
        uint256 acrossOutputAmount
    );

    /****************************************
     *                ERRORS                *
     ****************************************/
    error InvalidPermit2();
    error ContractInitialized();
    error InvalidSignatureLength();
    error MinimumExpectedInputAmount();
    error LeftoverSrcTokens();
    error InvalidMsgValue();
    error InvalidSpokePool();
    error InvalidProxy();
    error InvalidSwapToken();
    error NotProxy();
    error InvalidSignature();

    /**
     * @notice Construct a new Proxy contract.
     * @dev Is empty and all of the state variables are initialized in the initialize function
     * to allow for deployment at a deterministic address via create2, which requires that the bytecode
     * across different networks is the same. Constructor parameters affect the bytecode so we can only
     * add parameters here that are consistent across networks.
     */
    constructor() EIP712("ACROSS-V3-PERIPHERY", "1.0.0") {}

    /**
     * @notice Initializes the SwapAndBridgeBase contract.
     * @param _spokePool Address of the SpokePool contract that we'll submit deposits to.
     * @param _wrappedNativeToken Address of the wrapped native token for the network this contract is deployed to.
     * @param _proxy Address of the proxy contract that users should interact with to call this contract.
     * @param _permit2 Address of the deployed network's canonical permit2 contract.
     * @dev These values are initialized in a function and not in the constructor so that the creation code of this contract
     * is the same across networks with different addresses for the wrapped native token and this network's
     * corresponding spoke pool contract. This is to allow this contract to be deterministically deployed with CREATE2.
     */
    function initialize(
        V3SpokePoolInterface _spokePool,
        WETH9Interface _wrappedNativeToken,
        address _proxy,
        IPermit2 _permit2
    ) external nonReentrant {
        if (initialized) revert ContractInitialized();
        initialized = true;

        if (!address(_spokePool).isContract()) revert InvalidSpokePool();
        spokePool = _spokePool;
        wrappedNativeToken = _wrappedNativeToken;
        if (!_proxy.isContract()) revert InvalidProxy();
        proxy = _proxy;
        if (!address(_permit2).isContract()) revert InvalidPermit2();
        permit2 = _permit2;
    }

    /**
     * @notice Passthrough function to `depositV3()` on the SpokePool contract.
     * @dev Protects the caller from losing their ETH (or other native token) by reverting if the SpokePool address
     * they intended to call does not exist on this chain. Because this contract can be deployed at the same address
     * everywhere callers should be protected even if the transaction is submitted to an unintended network.
     * This contract should only be used for native token deposits, as this problem only exists for native tokens.
     * @param recipient Address to receive funds at on destination chain.
     * @param inputToken Token to lock into this contract to initiate deposit.
     * @param inputAmount Amount of tokens to deposit.
     * @param outputAmount Amount of tokens to receive on destination chain.
     * @param destinationChainId Denotes network where user will receive funds from SpokePool by a relayer.
     * @param quoteTimestamp Timestamp used by relayers to compute this deposit's realizedLPFeePct which is paid
     * to LP pool on HubPool.
     * @param message Arbitrary data that can be used to pass additional information to the recipient along with the tokens.
     * Note: this is intended to be used to pass along instructions for how a contract should use or allocate the tokens.
     * @param exclusiveRelayer Address of the relayer who has exclusive rights to fill this deposit. Can be set to
     * 0x0 if no period is desired. If so, then must set exclusivityParameter to 0.
     * @param exclusivityParameter Timestamp or offset, after which any relayer can fill this deposit. Must set
     * to 0 if exclusiveRelayer is set to 0x0, and vice versa.
     * @param fillDeadline Timestamp after which this deposit can no longer be filled.
     */
    function deposit(
        address recipient,
        address inputToken,
        uint256 inputAmount,
        uint256 outputAmount,
        uint256 destinationChainId,
        address exclusiveRelayer,
        uint32 quoteTimestamp,
        uint32 fillDeadline,
        uint32 exclusivityParameter,
        bytes memory message
    ) external payable override nonReentrant {
        if (msg.value != inputAmount) revert InvalidMsgValue();
        if (!address(spokePool).isContract()) revert InvalidSpokePool();
        // Set msg.sender as the depositor so that msg.sender can speed up the deposit.
        spokePool.depositV3{ value: msg.value }(
            msg.sender,
            recipient,
            inputToken,
            // @dev Setting outputToken to 0x0 to instruct fillers to use the equivalent token
            // as the originToken on the destination chain.
            address(0),
            inputAmount,
            outputAmount,
            destinationChainId,
            exclusiveRelayer,
            quoteTimestamp,
            fillDeadline,
            exclusivityParameter,
            message
        );
    }

    /**
     * @notice Swaps tokens on this chain via specified router before submitting Across deposit atomically.
     * Caller can specify their slippage tolerance for the swap and Across deposit params.
     * @dev If msg.value is 0, then this function is only callable by the proxy contract, to protect against
     * approval abuse attacks where a user has set an approval on this contract to spend any ERC20 token.
     * @dev If swapToken or acrossInputToken are the native token for this chain then this function might fail.
     * the assumption is that this function will handle only ERC20 tokens.
     * @param swapAndDepositData Specifies the data needed to perform a swap on a generic exchange.
     */
    function swapAndBridge(SwapAndDepositData calldata swapAndDepositData) external payable override nonReentrant {
        // If a user performs a swapAndBridge with the swap token as the native token, wrap the value and treat the rest of transaction
        // as though the user deposited a wrapped native token.
        if (msg.value != 0) {
            if (msg.value != swapAndDepositData.swapTokenAmount) revert InvalidMsgValue();
            if (address(swapAndDepositData.swapToken) != address(wrappedNativeToken)) revert InvalidSwapToken();
            wrappedNativeToken.deposit{ value: msg.value }();
        } else {
            // If swap requires an approval to this contract, then force user to go through proxy
            // to prevent their approval from being abused.
            _calledByProxy();
            IERC20(swapAndDepositData.swapToken).safeTransferFrom(
                msg.sender,
                address(this),
                swapAndDepositData.swapTokenAmount
            );
        }
        _swapAndBridge(swapAndDepositData);
    }

    /**
     * @notice Swaps an EIP-2612 token on this chain via specified router before submitting Across deposit atomically.
     * Caller can specify their slippage tolerance for the swap and Across deposit params.
     * @dev If the swapToken in swapData does not implement `permit` to the specifications of EIP-2612, this function will fail.
<<<<<<< HEAD
     * @param signatureOwner The owner of the permit signature and swapAndDepositData signature. Assumed to be the depositor for the Across spoke pool.
     * @param swapAndDepositData Specifies the params we need to perform a swap on a generic exchange.
     * @param deadline Deadline before which the permit signature is valid.
     * @param permitSignature Permit signature encoded as (bytes32 r, bytes32 s, uint8 v).
     * @param swapAndDepositDataSignature The signature against the input swapAndDepositData encoded as (bytes32 r, bytes32 s, uint8 v).
     */
    function swapAndBridgeWithPermit(
        address signatureOwner,
        SwapAndDepositData calldata swapAndDepositData,
        uint256 deadline,
        bytes calldata permitSignature,
        bytes calldata swapAndDepositDataSignature
=======
     * @param swapAndDepositData Specifies the params we need to perform a swap on a generic exchange.
     * @param deadline Deadline before which the permit signature is valid.
     * @param permitSignature Permit signature encoded as (bytes32 r, bytes32 s, uint8 v).
     */
    function swapAndBridgeWithPermit(
        SwapAndDepositData calldata swapAndDepositData,
        uint256 deadline,
        bytes calldata permitSignature
>>>>>>> 372d9cba
    ) external override nonReentrant {
        (bytes32 r, bytes32 s, uint8 v) = PeripherySigningLib.deserializeSignature(permitSignature);
        // Load variables used in this function onto the stack.
        address _swapToken = swapAndDepositData.swapToken;
        uint256 _swapTokenAmount = swapAndDepositData.swapTokenAmount;

        // For permit transactions, we wrap the call in a try/catch block so that the transaction will continue even if the call to
        // permit fails. For example, this may be useful if the permit signature, which can be redeemed by anyone, is executed by somebody
        // other than this contract.
<<<<<<< HEAD
        try
            IERC20Permit(_swapToken).permit(signatureOwner, address(this), _swapTokenAmount, deadline, v, r, s)
        {} catch {}
        IERC20(_swapToken).safeTransferFrom(signatureOwner, address(this), _swapTokenAmount);

        // Verify that the signatureOwner signed the input swapAndDepositData.
        if (
            !SignatureChecker.isValidSignatureNow(
                signatureOwner,
                _hashTypedDataV4(PeripherySigningLib.hashSwapAndDepositData(swapAndDepositData)),
                swapAndDepositDataSignature
            )
        ) revert InvalidSignature();
=======
        try IERC20Permit(_swapToken).permit(msg.sender, address(this), _swapTokenAmount, deadline, v, r, s) {} catch {}
        IERC20(_swapToken).safeTransferFrom(msg.sender, address(this), _swapTokenAmount);

>>>>>>> 372d9cba
        _swapAndBridge(swapAndDepositData);
    }

    /**
     * @notice Uses permit2 to transfer tokens from a user before swapping a token on this chain via specified router and submitting an Across deposit atomically.
     * Caller can specify their slippage tolerance for the swap and Across deposit params.
     * @dev This function assumes the caller has properly set an allowance for the permit2 contract on this network.
     * @dev This function assumes that the amount of token to be swapped is equal to the amount of the token to be received from permit2.
     * @param signatureOwner The owner of the permit2 signature and depositor for the Across spoke pool.
     * @param swapAndDepositData Specifies the params we need to perform a swap on a generic exchange.
     * @param permit The permit data signed over by the owner.
     * @param signature The permit2 signature to verify against the deposit data.
     */
    function swapAndBridgeWithPermit2(
        address signatureOwner,
        SwapAndDepositData calldata swapAndDepositData,
        IPermit2.PermitTransferFrom calldata permit,
        bytes calldata signature
    ) external override nonReentrant {
        bytes32 witness = PeripherySigningLib.hashSwapAndDepositData(swapAndDepositData);
        IPermit2.SignatureTransferDetails memory transferDetails = IPermit2.SignatureTransferDetails({
            to: address(this),
            requestedAmount: swapAndDepositData.swapTokenAmount
        });

        permit2.permitWitnessTransferFrom(
            permit,
            transferDetails,
            signatureOwner,
            witness,
            PeripherySigningLib.EIP712_SWAP_AND_DEPOSIT_TYPE_STRING,
            signature
        );
        _swapAndBridge(swapAndDepositData);
    }

    /**
     * @notice Swaps an EIP-3009 token on this chain via specified router before submitting Across deposit atomically.
     * Caller can specify their slippage tolerance for the swap and Across deposit params.
     * @dev If swapToken does not implement `receiveWithAuthorization` to the specifications of EIP-3009, this call will revert.
<<<<<<< HEAD
     * @param signatureOwner The owner of the EIP3009 signature and swapAndDepositData signature. Assumed to be the depositor for the Across spoke pool.
=======
>>>>>>> 372d9cba
     * @param swapAndDepositData Specifies the params we need to perform a swap on a generic exchange.
     * @param validAfter The unix time after which the `receiveWithAuthorization` signature is valid.
     * @param validBefore The unix time before which the `receiveWithAuthorization` signature is valid.
     * @param nonce Unique nonce used in the `receiveWithAuthorization` signature.
<<<<<<< HEAD
     * @param receiveWithAuthSignature EIP3009 signature encoded as (bytes32 r, bytes32 s, uint8 v).
     * @param swapAndDepositDataSignature The signature against the input swapAndDepositData encoded as (bytes32 r, bytes32 s, uint8 v).
     */
    function swapAndBridgeWithAuthorization(
        address signatureOwner,
=======
     * @param receiveWithAuthSignature EIP3009 signature encoded adepositors (bytes32 r, bytes32 s, uint8 v).
     */
    function swapAndBridgeWithAuthorization(
>>>>>>> 372d9cba
        SwapAndDepositData calldata swapAndDepositData,
        uint256 validAfter,
        uint256 validBefore,
        bytes32 nonce,
<<<<<<< HEAD
        bytes calldata receiveWithAuthSignature,
        bytes calldata swapAndDepositDataSignature
=======
        bytes calldata receiveWithAuthSignature
>>>>>>> 372d9cba
    ) external override nonReentrant {
        (bytes32 r, bytes32 s, uint8 v) = PeripherySigningLib.deserializeSignature(receiveWithAuthSignature);
        // While any contract can vacuously implement `transferWithAuthorization` (or just have a fallback),
        // if tokens were not sent to this contract, by this call to swapData.swapToken, this function will revert
        // when attempting to swap tokens it does not own.
        IERC20Auth(address(swapAndDepositData.swapToken)).receiveWithAuthorization(
<<<<<<< HEAD
            signatureOwner,
=======
            msg.sender,
>>>>>>> 372d9cba
            address(this),
            swapAndDepositData.swapTokenAmount,
            validAfter,
            validBefore,
            nonce,
            v,
            r,
            s
        );

<<<<<<< HEAD
        // Verify that the signatureOwner signed the input swapAndDepositData.
        if (
            !SignatureChecker.isValidSignatureNow(
                signatureOwner,
                _hashTypedDataV4(PeripherySigningLib.hashSwapAndDepositData(swapAndDepositData)),
                swapAndDepositDataSignature
            )
        ) revert InvalidSignature();
=======
>>>>>>> 372d9cba
        _swapAndBridge(swapAndDepositData);
    }

    /**
     * @notice Deposits an EIP-2612 token Across input token into the Spoke Pool contract.
     * @dev If `acrossInputToken` does not implement `permit` to the specifications of EIP-2612, this function will fail.
<<<<<<< HEAD
     * @param signatureOwner The owner of the permit signature and depositData signature. Assumed to be the depositor for the Across spoke pool.
     * @param depositData Specifies the Across deposit params to send.
     * @param deadline Deadline before which the permit signature is valid.
     * @param permitSignature Permit signature encoded as (bytes32 r, bytes32 s, uint8 v).
     * @param depositDataSignature The signature against the input depositData encoded as (bytes32 r, bytes32 s, uint8 v).
     */
    function depositWithPermit(
        address signatureOwner,
        DepositData calldata depositData,
        uint256 deadline,
        bytes calldata permitSignature,
        bytes calldata depositDataSignature
=======
     * @param depositData Specifies the Across deposit params to send.
     * @param deadline Deadline before which the permit signature is valid.
     * @param permitSignature Permit signature encoded as (bytes32 r, bytes32 s, uint8 v).
     */
    function depositWithPermit(
        DepositData calldata depositData,
        uint256 deadline,
        bytes calldata permitSignature
>>>>>>> 372d9cba
    ) external override nonReentrant {
        (bytes32 r, bytes32 s, uint8 v) = PeripherySigningLib.deserializeSignature(permitSignature);
        // Load variables used in this function onto the stack.
        address _inputToken = depositData.baseDepositData.inputToken;
        uint256 _inputAmount = depositData.inputAmount;

        // For permit transactions, we wrap the call in a try/catch block so that the transaction will continue even if the call to
        // permit fails. For example, this may be useful if the permit signature, which can be redeemed by anyone, is executed by somebody
        // other than this contract.
<<<<<<< HEAD
        try IERC20Permit(_inputToken).permit(signatureOwner, address(this), _inputAmount, deadline, v, r, s) {} catch {}
        IERC20(_inputToken).safeTransferFrom(signatureOwner, address(this), _inputAmount);

        // Verify that the signatureOwner signed the input depositData.
        if (
            !SignatureChecker.isValidSignatureNow(
                signatureOwner,
                _hashTypedDataV4(PeripherySigningLib.hashDepositData(depositData)),
                depositDataSignature
            )
        ) revert InvalidSignature();
=======
        try IERC20Permit(_inputToken).permit(msg.sender, address(this), _inputAmount, deadline, v, r, s) {} catch {}
        IERC20(_inputToken).safeTransferFrom(msg.sender, address(this), _inputAmount);

>>>>>>> 372d9cba
        _depositV3(
            depositData.baseDepositData.depositor,
            depositData.baseDepositData.recipient,
            _inputToken,
            depositData.baseDepositData.outputToken,
            _inputAmount,
            depositData.baseDepositData.outputAmount,
            depositData.baseDepositData.destinationChainId,
            depositData.baseDepositData.exclusiveRelayer,
            depositData.baseDepositData.quoteTimestamp,
            depositData.baseDepositData.fillDeadline,
            depositData.baseDepositData.exclusivityParameter,
            depositData.baseDepositData.message
        );
    }

    /**
     * @notice Uses permit2 to transfer and submit an Across deposit to the Spoke Pool contract.
     * @dev This function assumes the caller has properly set an allowance for the permit2 contract on this network.
     * @dev This function assumes that the amount of token to be swapped is equal to the amount of the token to be received from permit2.
     * @param signatureOwner The owner of the permit2 signature and depositor for the Across spoke pool.
     * @param depositData Specifies the Across deposit params we'll send after the swap.
     * @param permit The permit data signed over by the owner.
     * @param signature The permit2 signature to verify against the deposit data.
     */
    function depositWithPermit2(
        address signatureOwner,
        DepositData calldata depositData,
        IPermit2.PermitTransferFrom calldata permit,
        bytes calldata signature
    ) external override nonReentrant {
        bytes32 witness = PeripherySigningLib.hashDepositData(depositData);
        IPermit2.SignatureTransferDetails memory transferDetails = IPermit2.SignatureTransferDetails({
            to: address(this),
            requestedAmount: depositData.inputAmount
        });

        permit2.permitWitnessTransferFrom(
            permit,
            transferDetails,
            signatureOwner,
            witness,
            PeripherySigningLib.EIP712_DEPOSIT_TYPE_STRING,
            signature
        );
        _depositV3(
            depositData.baseDepositData.depositor,
            depositData.baseDepositData.recipient,
            depositData.baseDepositData.inputToken,
            depositData.baseDepositData.outputToken,
            depositData.inputAmount,
            depositData.baseDepositData.outputAmount,
            depositData.baseDepositData.destinationChainId,
            depositData.baseDepositData.exclusiveRelayer,
            depositData.baseDepositData.quoteTimestamp,
            depositData.baseDepositData.fillDeadline,
            depositData.baseDepositData.exclusivityParameter,
            depositData.baseDepositData.message
        );
    }

    /**
     * @notice Deposits an EIP-3009 compliant Across input token into the Spoke Pool contract.
     * @dev If `acrossInputToken` does not implement `receiveWithAuthorization` to the specifications of EIP-3009, this call will revert.
<<<<<<< HEAD
     * @param signatureOwner The owner of the EIP3009 signature and depositData signature. Assumed to be the depositor for the Across spoke pool.
=======
>>>>>>> 372d9cba
     * @param depositData Specifies the Across deposit params to send.
     * @param validAfter The unix time after which the `receiveWithAuthorization` signature is valid.
     * @param validBefore The unix time before which the `receiveWithAuthorization` signature is valid.
     * @param nonce Unique nonce used in the `receiveWithAuthorization` signature.
     * @param receiveWithAuthSignature EIP3009 signature encoded as (bytes32 r, bytes32 s, uint8 v).
<<<<<<< HEAD
     * @param depositDataSignature The signature against the input depositData encoded as (bytes32 r, bytes32 s, uint8 v).
     */
    function depositWithAuthorization(
        address signatureOwner,
=======
     */
    function depositWithAuthorization(
>>>>>>> 372d9cba
        DepositData calldata depositData,
        uint256 validAfter,
        uint256 validBefore,
        bytes32 nonce,
<<<<<<< HEAD
        bytes calldata receiveWithAuthSignature,
        bytes calldata depositDataSignature
=======
        bytes calldata receiveWithAuthSignature
>>>>>>> 372d9cba
    ) external override nonReentrant {
        // Load variables used multiple times onto the stack.
        uint256 _inputAmount = depositData.inputAmount;

        // Redeem the receiveWithAuthSignature.
        (bytes32 r, bytes32 s, uint8 v) = PeripherySigningLib.deserializeSignature(receiveWithAuthSignature);
        IERC20Auth(depositData.baseDepositData.inputToken).receiveWithAuthorization(
<<<<<<< HEAD
            signatureOwner,
=======
            msg.sender,
>>>>>>> 372d9cba
            address(this),
            _inputAmount,
            validAfter,
            validBefore,
            nonce,
            v,
            r,
            s
        );

<<<<<<< HEAD
        // Verify that the signatureOwner signed the input depositData.
        if (
            !SignatureChecker.isValidSignatureNow(
                signatureOwner,
                _hashTypedDataV4(PeripherySigningLib.hashDepositData(depositData)),
                depositDataSignature
            )
        ) revert InvalidSignature();
=======
>>>>>>> 372d9cba
        _depositV3(
            depositData.baseDepositData.depositor,
            depositData.baseDepositData.recipient,
            depositData.baseDepositData.inputToken,
            depositData.baseDepositData.outputToken,
            _inputAmount,
            depositData.baseDepositData.outputAmount,
            depositData.baseDepositData.destinationChainId,
            depositData.baseDepositData.exclusiveRelayer,
            depositData.baseDepositData.quoteTimestamp,
            depositData.baseDepositData.fillDeadline,
            depositData.baseDepositData.exclusivityParameter,
            depositData.baseDepositData.message
        );
    }

    /**
     * @notice Verifies that the signer is the owner of the signing contract.
     * @dev The _hash and _signature fields are intentionally ignored since this contract will accept
     * any signature which originated from permit2 after the call to the exchange.
     * @dev This is safe since this contract should never hold funds nor approvals, other than when it is depositing or swapping.
     */
    function isValidSignature(bytes32, bytes calldata) external view returns (bytes4 magicBytes) {
        magicBytes = (msg.sender == address(permit2) && expectingPermit2Callback)
            ? EIP1271_VALID_SIGNATURE
            : EIP1271_INVALID_SIGNATURE;
<<<<<<< HEAD
    }

    /**
     * @notice Returns the contract's EIP712 domain separator, used to sign hashed depositData/swapAndDepositData types.
     */
    function domainSeparator() external view returns (bytes32) {
        return _domainSeparatorV4();
=======
>>>>>>> 372d9cba
    }

    /**
     * @notice Approves the spoke pool and calls `depositV3` function with the specified input parameters.
     * @param depositor The address on the origin chain which should be treated as the depositor by Across, and will therefore receive refunds if this deposit
     * is unfilled.
     * @param recipient The address on the destination chain which should receive outputAmount of outputToken.
     * @param inputToken The token to deposit on the origin chain.
     * @param outputToken The token to receive on the destination chain.
     * @param inputAmount The amount of the input token to deposit.
     * @param outputAmount The amount of the output token to receive.
     * @param destinationChainId The network ID for the destination chain.
     * @param exclusiveRelayer The optional address for an Across relayer which may fill the deposit exclusively.
     * @param quoteTimestamp The timestamp at which the relay and LP fee was calculated.
     * @param fillDeadline The timestamp at which the deposit must be filled before it will be refunded by Across.
     * @param exclusivityParameter The deadline or offset during which the exclusive relayer has rights to fill the deposit without contention.
     * @param message The message to execute on the destination chain.
     */
    function _depositV3(
        address depositor,
        address recipient,
        address inputToken,
        address outputToken,
        uint256 inputAmount,
        uint256 outputAmount,
        uint256 destinationChainId,
        address exclusiveRelayer,
        uint32 quoteTimestamp,
        uint32 fillDeadline,
        uint32 exclusivityParameter,
        bytes calldata message
    ) private {
        IERC20(inputToken).forceApprove(address(spokePool), inputAmount);
        spokePool.depositV3(
            depositor,
            recipient,
            inputToken, // input token
            outputToken, // output token
            inputAmount, // input amount.
            outputAmount, // output amount
            destinationChainId,
            exclusiveRelayer,
            quoteTimestamp,
            fillDeadline,
            exclusivityParameter,
            message
        );
    }

    /**
     * @notice Swaps a token on the origin chain before depositing into the Across spoke pool atomically.
     * @param swapAndDepositData The parameters to use when calling both the swap on an exchange and bridging via an Across spoke pool.
     */
    function _swapAndBridge(SwapAndDepositData calldata swapAndDepositData) private {
        // Load variables we use multiple times onto the stack.
        IERC20 _swapToken = IERC20(swapAndDepositData.swapToken);
        IERC20 _acrossInputToken = IERC20(swapAndDepositData.depositData.inputToken);
        TransferType _transferType = swapAndDepositData.transferType;
        address _exchange = swapAndDepositData.exchange;
        uint256 _swapTokenAmount = swapAndDepositData.swapTokenAmount;

        // Swap and run safety checks.
        uint256 srcBalanceBefore = _swapToken.balanceOf(address(this));
        uint256 dstBalanceBefore = _acrossInputToken.balanceOf(address(this));

        // The exchange will either receive funds from this contract via a direct transfer, an approval to spend funds on this contract, or via an
        // EIP1271 permit2 signature.
        if (_transferType == TransferType.Approval) _swapToken.forceApprove(_exchange, _swapTokenAmount);
        else if (_transferType == TransferType.Transfer) _swapToken.transfer(_exchange, _swapTokenAmount);
        else {
            _swapToken.forceApprove(address(permit2), _swapTokenAmount);
            expectingPermit2Callback = true;
            permit2.permit(
                address(this), // owner
                IPermit2.PermitSingle({
                    details: IPermit2.PermitDetails({
                        token: address(_swapToken),
                        amount: uint160(_swapTokenAmount),
                        expiration: uint48(block.timestamp),
                        nonce: eip1271Nonce++
                    }),
                    spender: _exchange,
                    sigDeadline: block.timestamp
                }), // permitSingle
                "0x" // signature is unused. The only verification for a valid signature is if we are at this code block.
            );
            expectingPermit2Callback = false;
        }
        // solhint-disable-next-line avoid-low-level-calls
        (bool success, bytes memory result) = _exchange.call(swapAndDepositData.routerCalldata);
        require(success, string(result));

        // Sanity check that we received as many tokens as we require:
        uint256 returnAmount = _acrossInputToken.balanceOf(address(this)) - dstBalanceBefore;

        // Sanity check that received amount from swap is enough to submit Across deposit with.
        if (returnAmount < swapAndDepositData.minExpectedInputTokenAmount) revert MinimumExpectedInputAmount();
        // Sanity check that we don't have any leftover swap tokens that would be locked in this contract (i.e. check
        // that we weren't partial filled).
        if (srcBalanceBefore - _swapToken.balanceOf(address(this)) != _swapTokenAmount) revert LeftoverSrcTokens();

        emit SwapBeforeBridge(
            _exchange,
            swapAndDepositData.routerCalldata,
            address(_swapToken),
            address(_acrossInputToken),
            _swapTokenAmount,
            returnAmount,
            swapAndDepositData.depositData.outputToken,
            swapAndDepositData.depositData.outputAmount
        );

        // Deposit the swapped tokens into Across and bridge them using remainder of input params.
        _depositV3(
            swapAndDepositData.depositData.depositor,
            swapAndDepositData.depositData.recipient,
            address(_acrossInputToken),
            swapAndDepositData.depositData.outputToken,
            returnAmount,
            swapAndDepositData.depositData.outputAmount,
            swapAndDepositData.depositData.destinationChainId,
            swapAndDepositData.depositData.exclusiveRelayer,
            swapAndDepositData.depositData.quoteTimestamp,
            swapAndDepositData.depositData.fillDeadline,
            swapAndDepositData.depositData.exclusivityParameter,
            swapAndDepositData.depositData.message
        );
    }

    /**
     * @notice Function to check that the msg.sender is the initialized proxy contract.
     */
    function _calledByProxy() internal view {
        if (msg.sender != proxy) revert NotProxy();
    }
}<|MERGE_RESOLUTION|>--- conflicted
+++ resolved
@@ -285,7 +285,6 @@
      * @notice Swaps an EIP-2612 token on this chain via specified router before submitting Across deposit atomically.
      * Caller can specify their slippage tolerance for the swap and Across deposit params.
      * @dev If the swapToken in swapData does not implement `permit` to the specifications of EIP-2612, this function will fail.
-<<<<<<< HEAD
      * @param signatureOwner The owner of the permit signature and swapAndDepositData signature. Assumed to be the depositor for the Across spoke pool.
      * @param swapAndDepositData Specifies the params we need to perform a swap on a generic exchange.
      * @param deadline Deadline before which the permit signature is valid.
@@ -298,16 +297,6 @@
         uint256 deadline,
         bytes calldata permitSignature,
         bytes calldata swapAndDepositDataSignature
-=======
-     * @param swapAndDepositData Specifies the params we need to perform a swap on a generic exchange.
-     * @param deadline Deadline before which the permit signature is valid.
-     * @param permitSignature Permit signature encoded as (bytes32 r, bytes32 s, uint8 v).
-     */
-    function swapAndBridgeWithPermit(
-        SwapAndDepositData calldata swapAndDepositData,
-        uint256 deadline,
-        bytes calldata permitSignature
->>>>>>> 372d9cba
     ) external override nonReentrant {
         (bytes32 r, bytes32 s, uint8 v) = PeripherySigningLib.deserializeSignature(permitSignature);
         // Load variables used in this function onto the stack.
@@ -317,7 +306,6 @@
         // For permit transactions, we wrap the call in a try/catch block so that the transaction will continue even if the call to
         // permit fails. For example, this may be useful if the permit signature, which can be redeemed by anyone, is executed by somebody
         // other than this contract.
-<<<<<<< HEAD
         try
             IERC20Permit(_swapToken).permit(signatureOwner, address(this), _swapTokenAmount, deadline, v, r, s)
         {} catch {}
@@ -331,11 +319,6 @@
                 swapAndDepositDataSignature
             )
         ) revert InvalidSignature();
-=======
-        try IERC20Permit(_swapToken).permit(msg.sender, address(this), _swapTokenAmount, deadline, v, r, s) {} catch {}
-        IERC20(_swapToken).safeTransferFrom(msg.sender, address(this), _swapTokenAmount);
-
->>>>>>> 372d9cba
         _swapAndBridge(swapAndDepositData);
     }
 
@@ -376,46 +359,29 @@
      * @notice Swaps an EIP-3009 token on this chain via specified router before submitting Across deposit atomically.
      * Caller can specify their slippage tolerance for the swap and Across deposit params.
      * @dev If swapToken does not implement `receiveWithAuthorization` to the specifications of EIP-3009, this call will revert.
-<<<<<<< HEAD
      * @param signatureOwner The owner of the EIP3009 signature and swapAndDepositData signature. Assumed to be the depositor for the Across spoke pool.
-=======
->>>>>>> 372d9cba
      * @param swapAndDepositData Specifies the params we need to perform a swap on a generic exchange.
      * @param validAfter The unix time after which the `receiveWithAuthorization` signature is valid.
      * @param validBefore The unix time before which the `receiveWithAuthorization` signature is valid.
      * @param nonce Unique nonce used in the `receiveWithAuthorization` signature.
-<<<<<<< HEAD
      * @param receiveWithAuthSignature EIP3009 signature encoded as (bytes32 r, bytes32 s, uint8 v).
      * @param swapAndDepositDataSignature The signature against the input swapAndDepositData encoded as (bytes32 r, bytes32 s, uint8 v).
      */
     function swapAndBridgeWithAuthorization(
         address signatureOwner,
-=======
-     * @param receiveWithAuthSignature EIP3009 signature encoded adepositors (bytes32 r, bytes32 s, uint8 v).
-     */
-    function swapAndBridgeWithAuthorization(
->>>>>>> 372d9cba
         SwapAndDepositData calldata swapAndDepositData,
         uint256 validAfter,
         uint256 validBefore,
         bytes32 nonce,
-<<<<<<< HEAD
         bytes calldata receiveWithAuthSignature,
         bytes calldata swapAndDepositDataSignature
-=======
-        bytes calldata receiveWithAuthSignature
->>>>>>> 372d9cba
     ) external override nonReentrant {
         (bytes32 r, bytes32 s, uint8 v) = PeripherySigningLib.deserializeSignature(receiveWithAuthSignature);
         // While any contract can vacuously implement `transferWithAuthorization` (or just have a fallback),
         // if tokens were not sent to this contract, by this call to swapData.swapToken, this function will revert
         // when attempting to swap tokens it does not own.
         IERC20Auth(address(swapAndDepositData.swapToken)).receiveWithAuthorization(
-<<<<<<< HEAD
             signatureOwner,
-=======
-            msg.sender,
->>>>>>> 372d9cba
             address(this),
             swapAndDepositData.swapTokenAmount,
             validAfter,
@@ -426,7 +392,6 @@
             s
         );
 
-<<<<<<< HEAD
         // Verify that the signatureOwner signed the input swapAndDepositData.
         if (
             !SignatureChecker.isValidSignatureNow(
@@ -435,15 +400,12 @@
                 swapAndDepositDataSignature
             )
         ) revert InvalidSignature();
-=======
->>>>>>> 372d9cba
         _swapAndBridge(swapAndDepositData);
     }
 
     /**
      * @notice Deposits an EIP-2612 token Across input token into the Spoke Pool contract.
      * @dev If `acrossInputToken` does not implement `permit` to the specifications of EIP-2612, this function will fail.
-<<<<<<< HEAD
      * @param signatureOwner The owner of the permit signature and depositData signature. Assumed to be the depositor for the Across spoke pool.
      * @param depositData Specifies the Across deposit params to send.
      * @param deadline Deadline before which the permit signature is valid.
@@ -456,16 +418,6 @@
         uint256 deadline,
         bytes calldata permitSignature,
         bytes calldata depositDataSignature
-=======
-     * @param depositData Specifies the Across deposit params to send.
-     * @param deadline Deadline before which the permit signature is valid.
-     * @param permitSignature Permit signature encoded as (bytes32 r, bytes32 s, uint8 v).
-     */
-    function depositWithPermit(
-        DepositData calldata depositData,
-        uint256 deadline,
-        bytes calldata permitSignature
->>>>>>> 372d9cba
     ) external override nonReentrant {
         (bytes32 r, bytes32 s, uint8 v) = PeripherySigningLib.deserializeSignature(permitSignature);
         // Load variables used in this function onto the stack.
@@ -475,7 +427,6 @@
         // For permit transactions, we wrap the call in a try/catch block so that the transaction will continue even if the call to
         // permit fails. For example, this may be useful if the permit signature, which can be redeemed by anyone, is executed by somebody
         // other than this contract.
-<<<<<<< HEAD
         try IERC20Permit(_inputToken).permit(signatureOwner, address(this), _inputAmount, deadline, v, r, s) {} catch {}
         IERC20(_inputToken).safeTransferFrom(signatureOwner, address(this), _inputAmount);
 
@@ -487,11 +438,6 @@
                 depositDataSignature
             )
         ) revert InvalidSignature();
-=======
-        try IERC20Permit(_inputToken).permit(msg.sender, address(this), _inputAmount, deadline, v, r, s) {} catch {}
-        IERC20(_inputToken).safeTransferFrom(msg.sender, address(this), _inputAmount);
-
->>>>>>> 372d9cba
         _depositV3(
             depositData.baseDepositData.depositor,
             depositData.baseDepositData.recipient,
@@ -556,34 +502,22 @@
     /**
      * @notice Deposits an EIP-3009 compliant Across input token into the Spoke Pool contract.
      * @dev If `acrossInputToken` does not implement `receiveWithAuthorization` to the specifications of EIP-3009, this call will revert.
-<<<<<<< HEAD
      * @param signatureOwner The owner of the EIP3009 signature and depositData signature. Assumed to be the depositor for the Across spoke pool.
-=======
->>>>>>> 372d9cba
      * @param depositData Specifies the Across deposit params to send.
      * @param validAfter The unix time after which the `receiveWithAuthorization` signature is valid.
      * @param validBefore The unix time before which the `receiveWithAuthorization` signature is valid.
      * @param nonce Unique nonce used in the `receiveWithAuthorization` signature.
      * @param receiveWithAuthSignature EIP3009 signature encoded as (bytes32 r, bytes32 s, uint8 v).
-<<<<<<< HEAD
      * @param depositDataSignature The signature against the input depositData encoded as (bytes32 r, bytes32 s, uint8 v).
      */
     function depositWithAuthorization(
         address signatureOwner,
-=======
-     */
-    function depositWithAuthorization(
->>>>>>> 372d9cba
         DepositData calldata depositData,
         uint256 validAfter,
         uint256 validBefore,
         bytes32 nonce,
-<<<<<<< HEAD
         bytes calldata receiveWithAuthSignature,
         bytes calldata depositDataSignature
-=======
-        bytes calldata receiveWithAuthSignature
->>>>>>> 372d9cba
     ) external override nonReentrant {
         // Load variables used multiple times onto the stack.
         uint256 _inputAmount = depositData.inputAmount;
@@ -591,11 +525,7 @@
         // Redeem the receiveWithAuthSignature.
         (bytes32 r, bytes32 s, uint8 v) = PeripherySigningLib.deserializeSignature(receiveWithAuthSignature);
         IERC20Auth(depositData.baseDepositData.inputToken).receiveWithAuthorization(
-<<<<<<< HEAD
             signatureOwner,
-=======
-            msg.sender,
->>>>>>> 372d9cba
             address(this),
             _inputAmount,
             validAfter,
@@ -606,7 +536,6 @@
             s
         );
 
-<<<<<<< HEAD
         // Verify that the signatureOwner signed the input depositData.
         if (
             !SignatureChecker.isValidSignatureNow(
@@ -615,8 +544,6 @@
                 depositDataSignature
             )
         ) revert InvalidSignature();
-=======
->>>>>>> 372d9cba
         _depositV3(
             depositData.baseDepositData.depositor,
             depositData.baseDepositData.recipient,
@@ -643,7 +570,6 @@
         magicBytes = (msg.sender == address(permit2) && expectingPermit2Callback)
             ? EIP1271_VALID_SIGNATURE
             : EIP1271_INVALID_SIGNATURE;
-<<<<<<< HEAD
     }
 
     /**
@@ -651,8 +577,6 @@
      */
     function domainSeparator() external view returns (bytes32) {
         return _domainSeparatorV4();
-=======
->>>>>>> 372d9cba
     }
 
     /**
