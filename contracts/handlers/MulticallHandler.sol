--- conflicted
+++ resolved
@@ -119,9 +119,6 @@
         }
     }
 
-<<<<<<< HEAD
-    function makeCallWithBalance(address target, bytes memory callData, uint256 value, Replacement[] calldata replacement) external onlySelf {
-=======
     /**
      * @notice Executes a call while replacing specified calldata offsets with current token/native balances.
      * @dev Modifies calldata in-place using OR operations. Target calldata positions must be zeroed out.
@@ -136,9 +133,8 @@
         address target,
         bytes memory callData,
         uint256 value,
-        Replacement[] memory replacement
+        Replacement[] calldata replacement
     ) external onlySelf {
->>>>>>> 27638345
         for (uint256 i = 0; i < replacement.length; i++) {
             uint256 bal = 0;
             if (replacement[i].token != address(0)) {
