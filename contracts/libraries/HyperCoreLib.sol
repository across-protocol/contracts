--- conflicted
+++ resolved
@@ -373,50 +373,4 @@
             return uint64(amountDecimalsFrom / 10 ** (decimalsFrom - decimalsTo));
         }
     }
-<<<<<<< HEAD
-
-    // -------------------------
-    // Pure conversion utilities
-    // -------------------------
-
-    /**
-     * @notice Convert an EVM-denominated amount to Core units without consulting bridge balances.
-     * @dev decimalDiff = evmDecimals - coreDecimals. Floors when EVM has more decimals than Core.
-     */
-    function convertEvmToCoreNoBridge(uint256 amountEvm, int8 decimalDiff) internal pure returns (uint64 amountCore) {
-        if (amountEvm == 0) return 0;
-        if (decimalDiff > 0) {
-            uint256 scale = 10 ** uint8(uint8(decimalDiff));
-            return uint64(amountEvm / scale);
-        } else if (decimalDiff < 0) {
-            uint256 scale = 10 ** uint8(uint8(-decimalDiff));
-            uint256 v = amountEvm * scale;
-            return uint64(v);
-        } else {
-            return uint64(amountEvm);
-        }
-    }
-
-    /**
-     * @notice Convert a Core-denominated amount to EVM units, rounding up when needed so that
-     *         convertEvmToCoreNoBridge(result, decimalDiff) >= amountCore.
-     */
-    function convertCoreToEvmCeil(uint64 amountCore, int8 decimalDiff) internal pure returns (uint256 amountEvm) {
-        if (amountCore == 0) return 0;
-        if (decimalDiff > 0) {
-            uint256 scale = 10 ** uint8(uint8(decimalDiff));
-            return uint256(amountCore) * scale;
-        } else if (decimalDiff < 0) {
-            uint256 scale = 10 ** uint8(uint8(-decimalDiff));
-            return _ceilDiv(amountCore, scale);
-        } else {
-            return uint256(amountCore);
-        }
-    }
-
-    function _ceilDiv(uint256 a, uint256 b) private pure returns (uint256) {
-        return a == 0 ? 0 : (a - 1) / b + 1;
-    }
-=======
->>>>>>> 4e954db6
 }