--- conflicted
+++ resolved
@@ -50,8 +50,9 @@
     constructor(
         address _wrappedNativeTokenAddress,
         uint32 _depositQuoteTimeBuffer,
-<<<<<<< HEAD
-        uint32 _fillDeadlineBuffer
+        uint32 _fillDeadlineBuffer,
+        IERC20 _l2Usdc,
+        ITokenMessenger _cctpTokenMessenger
     )
         SpokePool(
             _wrappedNativeTokenAddress,
@@ -61,14 +62,7 @@
             0,
             0
         )
-=======
-        uint32 _fillDeadlineBuffer,
-        IERC20 _l2Usdc,
-        ITokenMessenger _cctpTokenMessenger
-    )
-        SpokePool(_wrappedNativeTokenAddress, _depositQuoteTimeBuffer, _fillDeadlineBuffer)
         CircleCCTPAdapter(_l2Usdc, _cctpTokenMessenger, CircleDomainIds.Ethereum)
->>>>>>> 03c11293
     {} // solhint-disable-line no-empty-blocks
 
     /**
