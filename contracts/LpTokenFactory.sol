// SPDX-License-Identifier: GPL-3.0-only
pragma solidity ^0.8.0;

import "./interfaces/LpTokenFactoryInterface.sol";

import "@uma/core/contracts/common/implementation/ExpandedERC20.sol";

/**
 * @notice Factory to create new LP ERC20 tokens that represent a liquidity provider's position. HubPool is the
 * intended client of this contract.
 */
contract LpTokenFactory is LpTokenFactoryInterface {
    /**
     * @notice Deploys new LP token for L1 token. Sets caller as minter and burner of token.
     * @param l1Token L1 token to name in LP token name.
     * @return address of new LP token.
     */
    function createLpToken(address l1Token) public returns (address) {
        ExpandedERC20 lpToken = new ExpandedERC20(
<<<<<<< HEAD
            _concatenate("Across V2 ", IERC20Metadata(l1Token).name(), " LP Token"), // LP Token Name
            _concatenate("Av2-", IERC20Metadata(l1Token).symbol(), "-LP"), // LP Token Symbol
=======
            _append("Across V2 ", IERC20Metadata(l1Token).name(), " LP Token"), // LP Token Name
            _append("Av2-", IERC20Metadata(l1Token).symbol(), "-LP"), // LP Token Symbol
>>>>>>> eb350254
            IERC20Metadata(l1Token).decimals() // LP Token Decimals
        );
        lpToken.addMinter(msg.sender); // Set the caller as the LP Token's minter.
        lpToken.addBurner(msg.sender); // Set the caller as the LP Token's burner.
        lpToken.resetOwner(msg.sender); // Set the caller as the LP Token's owner.

        return address(lpToken);
    }

    function _concatenate(
        string memory a,
        string memory b,
        string memory c
    ) internal pure returns (string memory) {
        return string(abi.encodePacked(a, b, c));
    }
}<|MERGE_RESOLUTION|>--- conflicted
+++ resolved
@@ -17,15 +17,11 @@
      */
     function createLpToken(address l1Token) public returns (address) {
         ExpandedERC20 lpToken = new ExpandedERC20(
-<<<<<<< HEAD
             _concatenate("Across V2 ", IERC20Metadata(l1Token).name(), " LP Token"), // LP Token Name
             _concatenate("Av2-", IERC20Metadata(l1Token).symbol(), "-LP"), // LP Token Symbol
-=======
-            _append("Across V2 ", IERC20Metadata(l1Token).name(), " LP Token"), // LP Token Name
-            _append("Av2-", IERC20Metadata(l1Token).symbol(), "-LP"), // LP Token Symbol
->>>>>>> eb350254
             IERC20Metadata(l1Token).decimals() // LP Token Decimals
         );
+
         lpToken.addMinter(msg.sender); // Set the caller as the LP Token's minter.
         lpToken.addBurner(msg.sender); // Set the caller as the LP Token's burner.
         lpToken.resetOwner(msg.sender); // Set the caller as the LP Token's owner.
