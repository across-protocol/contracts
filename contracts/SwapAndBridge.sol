//SPDX-License-Identifier: Unlicense
pragma solidity ^0.8.0;

import "./interfaces/V3SpokePoolInterface.sol";
import "@openzeppelin/contracts/token/ERC20/IERC20.sol";
import "@openzeppelin/contracts/token/ERC20/utils/SafeERC20.sol";
import "./Lockable.sol";
import "@uma/core/contracts/common/implementation/MultiCaller.sol";
import "./libraries/AddressConverters.sol";

/**
 * @title SwapAndBridgeBase
 * @notice Base contract for both variants of SwapAndBridge.
 * @custom:security-contact bugs@across.to
 */
abstract contract SwapAndBridgeBase is Lockable, MultiCaller {
    using SafeERC20 for IERC20;
    using AddressToBytes32 for address;

    // This contract performs a low level call with arbirary data to an external contract. This is a large attack
    // surface and we should whitelist which function selectors are allowed to be called on the exchange.
    mapping(bytes4 => bool) public allowedSelectors;

    // Across SpokePool we'll submit deposits to with acrossInputToken as the input token.
    V3SpokePoolInterface public immutable SPOKE_POOL;

    // Exchange address or router where the swapping will happen.
    address public immutable EXCHANGE;

    // Params we'll need caller to pass in to specify an Across Deposit. The input token will be swapped into first
    // before submitting a bridge deposit, which is why we don't include the input token amount as it is not known
    // until after the swap.
    struct DepositData {
        // Token received on destination chain.
        address outputToken;
        // Amount of output token to be received by recipient.
        uint256 outputAmount;
        // The account credited with deposit who can submit speedups to the Across deposit.
        address depositor;
        // The account that will receive the output token on the destination chain. If the output token is
        // wrapped native token, then if this is an EOA then they will receive native token on the destination
        // chain and if this is a contract then they will receive an ERC20.
        address recipient;
        // The destination chain identifier.
        uint256 destinationChainid;
        // The account that can exclusively fill the deposit before the exclusivity deadline.
        address exclusiveRelayer;
        // Timestamp of the deposit used by system to charge fees. Must be within short window of time into the past
        // relative to this chain's current time or deposit will revert.
        uint32 quoteTimestamp;
        // The timestamp on the destination chain after which this deposit can no longer be filled.
        uint32 fillDeadline;
        // The timestamp on the destination chain after which anyone can fill the deposit.
        uint32 exclusivityDeadline;
        // Data that is forwarded to the recipient if the recipient is a contract.
        bytes message;
    }

    event SwapBeforeBridge(
        address exchange,
        address indexed swapToken,
        address indexed acrossInputToken,
        uint256 swapTokenAmount,
        uint256 acrossInputAmount,
        address indexed acrossOutputToken,
        uint256 acrossOutputAmount
    );

    /****************************************
     *                ERRORS                *
     ****************************************/
    error MinimumExpectedInputAmount();
    error LeftoverSrcTokens();
    error InvalidFunctionSelector();

    /**
     * @notice Construct a new SwapAndBridgeBase contract.
     * @param _spokePool Address of the SpokePool contract that we'll submit deposits to.
     * @param _exchange Address of the exchange where tokens will be swapped.
     * @param _allowedSelectors Function selectors that are allowed to be called on the exchange.
     */
    constructor(
        V3SpokePoolInterface _spokePool,
        address _exchange,
        bytes4[] memory _allowedSelectors
    ) {
        SPOKE_POOL = _spokePool;
        EXCHANGE = _exchange;
        for (uint256 i = 0; i < _allowedSelectors.length; i++) {
            allowedSelectors[_allowedSelectors[i]] = true;
        }
    }

    // This contract supports two variants of swap and bridge, one that allows one token and another that allows the caller to pass them in.
    function _swapAndBridge(
        bytes calldata routerCalldata,
        uint256 swapTokenAmount,
        uint256 minExpectedInputTokenAmount,
        DepositData calldata depositData,
        IERC20 _swapToken,
        IERC20 _acrossInputToken
    ) internal {
        // Note: this check should never be impactful, but is here out of an abundance of caution.
        // For example, if the exchange address in the contract is also an ERC20 token that is approved by some
        // user on this contract, a malicious actor could call transferFrom to steal the user's tokens.
        if (!allowedSelectors[bytes4(routerCalldata)]) revert InvalidFunctionSelector();

        // Pull tokens from caller into this contract.
        _swapToken.safeTransferFrom(msg.sender, address(this), swapTokenAmount);
        // Swap and run safety checks.
        uint256 srcBalanceBefore = _swapToken.balanceOf(address(this));
        uint256 dstBalanceBefore = _acrossInputToken.balanceOf(address(this));

        _swapToken.safeIncreaseAllowance(EXCHANGE, swapTokenAmount);
        // solhint-disable-next-line avoid-low-level-calls
        (bool success, bytes memory result) = EXCHANGE.call(routerCalldata);
        require(success, string(result));

        _checkSwapOutputAndDeposit(
            swapTokenAmount,
            srcBalanceBefore,
            dstBalanceBefore,
            minExpectedInputTokenAmount,
            depositData,
            _swapToken,
            _acrossInputToken
        );
    }

    /**
     * @notice Check that the swap returned enough tokens to submit an Across deposit with and then submit the deposit.
     * @param swapTokenAmount Amount of swapToken to swap for a minimum amount of acrossInputToken.
     * @param swapTokenBalanceBefore Balance of swapToken before swap.
     * @param inputTokenBalanceBefore Amount of Across input token we held before swap
     * @param minExpectedInputTokenAmount Minimum amount of received acrossInputToken that we'll bridge
     **/
    function _checkSwapOutputAndDeposit(
        uint256 swapTokenAmount,
        uint256 swapTokenBalanceBefore,
        uint256 inputTokenBalanceBefore,
        uint256 minExpectedInputTokenAmount,
        DepositData calldata depositData,
        IERC20 _swapToken,
        IERC20 _acrossInputToken
    ) internal {
        // Sanity check that we received as many tokens as we require:
        uint256 returnAmount = _acrossInputToken.balanceOf(address(this)) - inputTokenBalanceBefore;
        // Sanity check that received amount from swap is enough to submit Across deposit with.
        if (returnAmount < minExpectedInputTokenAmount) revert MinimumExpectedInputAmount();
        // Sanity check that we don't have any leftover swap tokens that would be locked in this contract (i.e. check
        // that we weren't partial filled).
        if (swapTokenBalanceBefore - _swapToken.balanceOf(address(this)) != swapTokenAmount) revert LeftoverSrcTokens();

        emit SwapBeforeBridge(
            EXCHANGE,
            address(_swapToken),
            address(_acrossInputToken),
            swapTokenAmount,
            returnAmount,
            depositData.outputToken,
            depositData.outputAmount
        );
        // Deposit the swapped tokens into Across and bridge them using remainder of input params.
<<<<<<< HEAD
        _depositV3(_acrossInputToken, returnAmount, depositData);
    }

    /**
     * @notice Approves the spoke pool and calls `depositV3` function with the specified input parameters.
     * @param _acrossInputToken Token to deposit into the spoke pool.
     * @param _acrossInputAmount Amount of the input token to deposit into the spoke pool.
     * @param depositData Specifies the Across deposit params to use.
     */
    function _depositV3(
        IERC20 _acrossInputToken,
        uint256 _acrossInputAmount,
        DepositData calldata depositData
    ) internal {
        _acrossInputToken.safeIncreaseAllowance(address(spokePool), _acrossInputAmount);
        spokePool.deposit(
            depositData.depositor.toBytes32(),
            depositData.recipient.toBytes32(),
            address(_acrossInputToken).toBytes32(), // input token
            depositData.outputToken.toBytes32(), // output token
            _acrossInputAmount, // input amount.
=======
        _acrossInputToken.safeIncreaseAllowance(address(SPOKE_POOL), returnAmount);
        SPOKE_POOL.depositV3(
            depositData.depositor,
            depositData.recipient,
            address(_acrossInputToken), // input token
            depositData.outputToken, // output token
            returnAmount, // input amount.
>>>>>>> ceda8660
            depositData.outputAmount, // output amount
            depositData.destinationChainid,
            depositData.exclusiveRelayer.toBytes32(),
            depositData.quoteTimestamp,
            depositData.fillDeadline,
            depositData.exclusivityDeadline,
            depositData.message
        );
    }
}

/**
 * @title SwapAndBridge
 * @notice Allows caller to swap between two pre-specified tokens on a chain before bridging the received token
 * via Across atomically. Provides safety checks post-swap and before-deposit.
 * @dev This variant primarily exists
 */
contract SwapAndBridge is SwapAndBridgeBase {
    using SafeERC20 for IERC20;

    // This contract simply enables the caller to swap a token on this chain for another specified one
    // and bridge it as the input token via Across. This simplification is made to make the code
    // easier to reason about and solve a specific use case for Across.
    IERC20 public immutable SWAP_TOKEN;

    // The token that will be bridged via Across as the inputToken.
    IERC20 public immutable ACROSS_INPUT_TOKEN;

    /**
     * @notice Construct a new SwapAndBridge contract.
     * @param _spokePool Address of the SpokePool contract that we'll submit deposits to.
     * @param _exchange Address of the exchange where tokens will be swapped.
     * @param _allowedSelectors Function selectors that are allowed to be called on the exchange.
     * @param _swapToken Address of the token that will be swapped for acrossInputToken. Cannot be 0x0
     * @param _acrossInputToken Address of the token that will be bridged via Across as the inputToken.
     */
    constructor(
        V3SpokePoolInterface _spokePool,
        address _exchange,
        bytes4[] memory _allowedSelectors,
        IERC20 _swapToken,
        IERC20 _acrossInputToken
    ) SwapAndBridgeBase(_spokePool, _exchange, _allowedSelectors) {
        SWAP_TOKEN = _swapToken;
        ACROSS_INPUT_TOKEN = _acrossInputToken;
    }

    /**
     * @notice Swaps tokens on this chain via specified router before submitting Across deposit atomically.
     * Caller can specify their slippage tolerance for the swap and Across deposit params.
     * @dev If swapToken or acrossInputToken are the native token for this chain then this function might fail.
     * the assumption is that this function will handle only ERC20 tokens.
     * @param routerCalldata ABI encoded function data to call on router. Should form a swap of swapToken for
     * enough of acrossInputToken, otherwise this function will revert.
     * @param swapTokenAmount Amount of swapToken to swap for a minimum amount of depositData.inputToken.
     * @param minExpectedInputTokenAmount Minimum amount of received depositData.inputToken that we'll submit bridge
     * deposit with.
     * @param depositData Specifies the Across deposit params we'll send after the swap.
     */
    function swapAndBridge(
        bytes calldata routerCalldata,
        uint256 swapTokenAmount,
        uint256 minExpectedInputTokenAmount,
        DepositData calldata depositData
    ) external nonReentrant {
        _swapAndBridge(
            routerCalldata,
            swapTokenAmount,
            minExpectedInputTokenAmount,
            depositData,
            SWAP_TOKEN,
            ACROSS_INPUT_TOKEN
        );
    }
}

/**
 * @title UniversalSwapAndBridge
 * @notice Allows caller to swap between any two tokens specified at runtime on a chain before
 * bridging the received token via Across atomically. Provides safety checks post-swap and before-deposit.
 */
contract UniversalSwapAndBridge is SwapAndBridgeBase {
    /**
     * @notice Construct a new SwapAndBridgeBase contract.
     * @param _spokePool Address of the SpokePool contract that we'll submit deposits to.
     * @param _exchange Address of the exchange where tokens will be swapped.
     * @param _allowedSelectors Function selectors that are allowed to be called on the exchange.
     */
    constructor(
        V3SpokePoolInterface _spokePool,
        address _exchange,
        bytes4[] memory _allowedSelectors
    ) SwapAndBridgeBase(_spokePool, _exchange, _allowedSelectors) {}

    /**
     * @notice Swaps tokens on this chain via specified router before submitting Across deposit atomically.
     * Caller can specify their slippage tolerance for the swap and Across deposit params.
     * @dev If swapToken or acrossInputToken are the native token for this chain then this function might fail.
     * the assumption is that this function will handle only ERC20 tokens.
     * @param swapToken Address of the token that will be swapped for acrossInputToken.
     * @param acrossInputToken Address of the token that will be bridged via Across as the inputToken.
     * @param routerCalldata ABI encoded function data to call on router. Should form a swap of swapToken for
     * enough of acrossInputToken, otherwise this function will revert.
     * @param swapTokenAmount Amount of swapToken to swap for a minimum amount of depositData.inputToken.
     * @param minExpectedInputTokenAmount Minimum amount of received depositData.inputToken that we'll submit bridge
     * deposit with.
     * @param depositData Specifies the Across deposit params we'll send after the swap.
     */
    function swapAndBridge(
        IERC20 swapToken,
        IERC20 acrossInputToken,
        bytes calldata routerCalldata,
        uint256 swapTokenAmount,
        uint256 minExpectedInputTokenAmount,
        DepositData calldata depositData
    ) external nonReentrant {
        _swapAndBridge(
            routerCalldata,
            swapTokenAmount,
            minExpectedInputTokenAmount,
            depositData,
            swapToken,
            acrossInputToken
        );
    }
}<|MERGE_RESOLUTION|>--- conflicted
+++ resolved
@@ -161,7 +161,6 @@
             depositData.outputAmount
         );
         // Deposit the swapped tokens into Across and bridge them using remainder of input params.
-<<<<<<< HEAD
         _depositV3(_acrossInputToken, returnAmount, depositData);
     }
 
@@ -183,15 +182,6 @@
             address(_acrossInputToken).toBytes32(), // input token
             depositData.outputToken.toBytes32(), // output token
             _acrossInputAmount, // input amount.
-=======
-        _acrossInputToken.safeIncreaseAllowance(address(SPOKE_POOL), returnAmount);
-        SPOKE_POOL.depositV3(
-            depositData.depositor,
-            depositData.recipient,
-            address(_acrossInputToken), // input token
-            depositData.outputToken, // output token
-            returnAmount, // input amount.
->>>>>>> ceda8660
             depositData.outputAmount, // output amount
             depositData.destinationChainid,
             depositData.exclusiveRelayer.toBytes32(),
