--- conflicted
+++ resolved
@@ -171,252 +171,6 @@
         chainId_ = _chainId;
     }
 
-<<<<<<< HEAD
-    function depositV2(
-        address recipient,
-        address originToken,
-        uint256 amount,
-        uint256 destinationChainId,
-        int64 relayerFeePct,
-        uint32 quoteTimestamp,
-        bytes memory message,
-        uint256 // maxCount
-    ) public payable virtual nonReentrant unpausedDeposits {
-        // Increment count of deposits so that deposit ID for this spoke pool is unique.
-        uint32 newDepositId = numberOfDeposits++;
-
-        if (originToken == address(wrappedNativeToken) && msg.value > 0) {
-            require(msg.value == amount);
-            wrappedNativeToken.deposit{ value: msg.value }();
-        } else {
-            IERC20Upgradeable(originToken).safeTransferFrom(msg.sender, address(this), amount);
-        }
-
-        emit FundsDeposited(
-            amount,
-            chainId(),
-            destinationChainId,
-            relayerFeePct,
-            newDepositId,
-            quoteTimestamp,
-            originToken,
-            recipient,
-            msg.sender,
-            message
-        );
-    }
-
-    function speedUpDeposit(
-        bytes32 depositor,
-        int64 updatedRelayerFeePct,
-        uint32 depositId,
-        bytes32 updatedRecipient,
-        bytes memory updatedMessage,
-        bytes memory depositorSignature
-    ) public nonReentrant {
-        require(SignedMath.abs(updatedRelayerFeePct) < 0.5e18, "Invalid relayer fee");
-
-        _verifyUpdateDepositMessage(
-            depositor.toAddress(),
-            depositId,
-            chainId(),
-            updatedRelayerFeePct,
-            updatedRecipient,
-            updatedMessage,
-            depositorSignature
-        );
-
-        // Assuming the above checks passed, a relayer can take the signature and the updated relayer fee information
-        // from the following event to submit a fill with an updated fee %.
-        emit RequestedSpeedUpDeposit(
-            updatedRelayerFeePct,
-            depositId,
-            depositor,
-            updatedRecipient,
-            updatedMessage,
-            depositorSignature
-        );
-    }
-
-    function fillRelay(
-        bytes32 depositor,
-        bytes32 recipient,
-        bytes32 destinationToken,
-        uint256 amount,
-        uint256 maxTokensToSend,
-        uint256 repaymentChainId,
-        uint256 originChainId,
-        int64 realizedLpFeePct,
-        int64 relayerFeePct,
-        uint32 depositId,
-        bytes memory message,
-        uint256 maxCount
-    ) public nonReentrant unpausedFills {
-        RelayExecution memory relayExecution = RelayExecution({
-            relay: MockV2SpokePoolInterface.RelayData({
-                depositor: depositor,
-                recipient: recipient,
-                destinationToken: destinationToken,
-                amount: amount,
-                realizedLpFeePct: realizedLpFeePct,
-                relayerFeePct: relayerFeePct,
-                depositId: depositId,
-                originChainId: originChainId,
-                destinationChainId: chainId(),
-                message: message
-            }),
-            relayHash: bytes32(0),
-            updatedRelayerFeePct: relayerFeePct,
-            updatedRecipient: recipient,
-            updatedMessage: message,
-            repaymentChainId: repaymentChainId,
-            maxTokensToSend: maxTokensToSend,
-            slowFill: false,
-            payoutAdjustmentPct: 0,
-            maxCount: maxCount
-        });
-        relayExecution.relayHash = _getRelayHash(relayExecution.relay);
-
-        uint256 fillAmountPreFees = _fillRelay(relayExecution);
-        _emitFillRelay(relayExecution, fillAmountPreFees);
-    }
-
-    function executeSlowRelayLeaf(
-        bytes32 depositor,
-        bytes32 recipient,
-        bytes32 destinationToken,
-        uint256 amount,
-        uint256 originChainId,
-        int64 realizedLpFeePct,
-        int64 relayerFeePct,
-        uint32 depositId,
-        uint32 rootBundleId,
-        bytes memory message,
-        int256 payoutAdjustment,
-        bytes32[] memory proof
-    ) public nonReentrant {
-        _executeSlowRelayLeaf(
-            depositor,
-            recipient,
-            destinationToken,
-            amount,
-            originChainId,
-            chainId(),
-            realizedLpFeePct,
-            relayerFeePct,
-            depositId,
-            rootBundleId,
-            message,
-            payoutAdjustment,
-            proof
-        );
-    }
-
-    function fillRelayWithUpdatedDeposit(
-        bytes32 depositor,
-        bytes32 recipient,
-        bytes32 updatedRecipient,
-        bytes32 destinationToken,
-        uint256 amount,
-        uint256 maxTokensToSend,
-        uint256 repaymentChainId,
-        uint256 originChainId,
-        int64 realizedLpFeePct,
-        int64 relayerFeePct,
-        int64 updatedRelayerFeePct,
-        uint32 depositId,
-        bytes memory message,
-        bytes memory updatedMessage,
-        bytes memory depositorSignature,
-        uint256 maxCount
-    ) public nonReentrant unpausedFills {
-        RelayExecution memory relayExecution = RelayExecution({
-            relay: MockV2SpokePoolInterface.RelayData({
-                depositor: depositor,
-                recipient: recipient,
-                destinationToken: destinationToken,
-                amount: amount,
-                realizedLpFeePct: realizedLpFeePct,
-                relayerFeePct: relayerFeePct,
-                depositId: depositId,
-                originChainId: originChainId,
-                destinationChainId: chainId(),
-                message: message
-            }),
-            relayHash: bytes32(0),
-            updatedRelayerFeePct: updatedRelayerFeePct,
-            updatedRecipient: updatedRecipient,
-            updatedMessage: updatedMessage,
-            repaymentChainId: repaymentChainId,
-            maxTokensToSend: maxTokensToSend,
-            slowFill: false,
-            payoutAdjustmentPct: 0,
-            maxCount: maxCount
-        });
-        relayExecution.relayHash = _getRelayHash(relayExecution.relay);
-
-        _verifyUpdateDepositMessage(
-            depositor.toAddress(),
-            depositId,
-            originChainId,
-            updatedRelayerFeePct,
-            updatedRecipient,
-            updatedMessage,
-            depositorSignature
-        );
-        uint256 fillAmountPreFees = _fillRelay(relayExecution);
-        _emitFillRelay(relayExecution, fillAmountPreFees);
-    }
-
-    function _executeSlowRelayLeaf(
-        bytes32 depositor,
-        bytes32 recipient,
-        bytes32 destinationToken,
-        uint256 amount,
-        uint256 originChainId,
-        uint256 destinationChainId,
-        int64 realizedLpFeePct,
-        int64 relayerFeePct,
-        uint32 depositId,
-        uint32 rootBundleId,
-        bytes memory message,
-        int256 payoutAdjustmentPct,
-        bytes32[] memory proof
-    ) internal {
-        RelayExecution memory relayExecution = RelayExecution({
-            relay: MockV2SpokePoolInterface.RelayData({
-                depositor: depositor,
-                recipient: recipient,
-                destinationToken: destinationToken,
-                amount: amount,
-                realizedLpFeePct: realizedLpFeePct,
-                relayerFeePct: relayerFeePct,
-                depositId: depositId,
-                originChainId: originChainId,
-                destinationChainId: destinationChainId,
-                message: message
-            }),
-            relayHash: bytes32(0),
-            updatedRelayerFeePct: 0,
-            updatedRecipient: recipient,
-            updatedMessage: message,
-            repaymentChainId: 0,
-            maxTokensToSend: SLOW_FILL_MAX_TOKENS_TO_SEND,
-            slowFill: true,
-            payoutAdjustmentPct: payoutAdjustmentPct,
-            maxCount: type(uint256).max
-        });
-        relayExecution.relayHash = _getRelayHash(relayExecution.relay);
-
-        _verifySlowFill(relayExecution, rootBundleId, proof);
-
-        uint256 fillAmountPreFees = _fillRelay(relayExecution);
-
-        _emitFillRelay(relayExecution, fillAmountPreFees);
-    }
-
-=======
->>>>>>> 31693cd4
     function _computeAmountPreFees(uint256 amount, int64 feesPct) private pure returns (uint256) {
         return (1e18 * amount) / uint256((int256(1e18) - feesPct));
     }
@@ -510,35 +264,4 @@
             "Invalid slow relay proof"
         );
     }
-<<<<<<< HEAD
-
-    function _emitFillRelay(RelayExecution memory relayExecution, uint256 fillAmountPreFees) internal {
-        RelayExecutionInfo memory relayExecutionInfo = RelayExecutionInfo({
-            relayerFeePct: relayExecution.updatedRelayerFeePct,
-            recipient: relayExecution.updatedRecipient,
-            message: relayExecution.updatedMessage,
-            isSlowRelay: relayExecution.slowFill,
-            payoutAdjustmentPct: relayExecution.payoutAdjustmentPct
-        });
-
-        emit FilledRelay(
-            relayExecution.relay.amount,
-            relayFills[relayExecution.relayHash],
-            fillAmountPreFees,
-            relayExecution.repaymentChainId,
-            relayExecution.relay.originChainId,
-            relayExecution.relay.destinationChainId,
-            relayExecution.relay.relayerFeePct,
-            relayExecution.relay.realizedLpFeePct,
-            relayExecution.relay.depositId,
-            relayExecution.relay.destinationToken,
-            msg.sender.toBytes32(),
-            relayExecution.relay.depositor,
-            relayExecution.relay.recipient,
-            relayExecution.relay.message,
-            relayExecutionInfo
-        );
-    }
-=======
->>>>>>> 31693cd4
 }