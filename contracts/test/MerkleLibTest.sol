// SPDX-License-Identifier: BUSL-1.1
pragma solidity ^0.8.0;

import "../MerkleLib.sol";
import "../interfaces/HubPoolInterface.sol";
import "../interfaces/SpokePoolInterface.sol";

/**
 * @notice Contract to test the MerkleLib.
 */
contract MerkleLibTest {
    mapping(uint256 => uint256) public claimedBitMap;

    uint256 public claimedBitMap1D;

    function verifyPoolRebalance(
        bytes32 root,
        HubPoolInterface.PoolRebalanceLeaf memory rebalance,
        bytes32[] memory proof
    ) public pure returns (bool) {
        return MerkleLib.verifyPoolRebalance(root, rebalance, proof);
    }

<<<<<<< HEAD
    function verifyV3RelayerRefund(
        bytes32 root,
        V3SpokePoolInterface.V3RelayerRefundLeaf memory refund,
        bytes32[] memory proof
    ) public pure returns (bool) {
        return MerkleLib.verifyV3RelayerRefund(root, refund, proof);
=======
    function verifyRelayerRefund(
        bytes32 root,
        SpokePoolInterface.RelayerRefundLeaf memory refund,
        bytes32[] memory proof
    ) public pure returns (bool) {
        return MerkleLib.verifyRelayerRefund(root, refund, proof);
    }

    function verifySlowRelayFulfillment(
        bytes32 root,
        SpokePoolInterface.SlowFill memory slowFill,
        bytes32[] memory proof
    ) public pure returns (bool) {
        return MerkleLib.verifySlowRelayFulfillment(root, slowFill, proof);
>>>>>>> 172899ae
    }

    function verifyV3SlowRelayFulfillment(
        bytes32 root,
        V3SpokePoolInterface.V3SlowFill memory slowFill,
        bytes32[] memory proof
    ) public pure returns (bool) {
        return MerkleLib.verifyV3SlowRelayFulfillment(root, slowFill, proof);
    }

    function isClaimed(uint256 index) public view returns (bool) {
        return MerkleLib.isClaimed(claimedBitMap, index);
    }

    function setClaimed(uint256 index) public {
        MerkleLib.setClaimed(claimedBitMap, index);
    }

    function isClaimed1D(uint8 index) public view returns (bool) {
        return MerkleLib.isClaimed1D(claimedBitMap1D, index);
    }

    function setClaimed1D(uint8 index) public {
        claimedBitMap1D = MerkleLib.setClaimed1D(claimedBitMap1D, index);
    }
}<|MERGE_RESOLUTION|>--- conflicted
+++ resolved
@@ -21,29 +21,12 @@
         return MerkleLib.verifyPoolRebalance(root, rebalance, proof);
     }
 
-<<<<<<< HEAD
-    function verifyV3RelayerRefund(
-        bytes32 root,
-        V3SpokePoolInterface.V3RelayerRefundLeaf memory refund,
-        bytes32[] memory proof
-    ) public pure returns (bool) {
-        return MerkleLib.verifyV3RelayerRefund(root, refund, proof);
-=======
     function verifyRelayerRefund(
         bytes32 root,
         SpokePoolInterface.RelayerRefundLeaf memory refund,
         bytes32[] memory proof
     ) public pure returns (bool) {
         return MerkleLib.verifyRelayerRefund(root, refund, proof);
-    }
-
-    function verifySlowRelayFulfillment(
-        bytes32 root,
-        SpokePoolInterface.SlowFill memory slowFill,
-        bytes32[] memory proof
-    ) public pure returns (bool) {
-        return MerkleLib.verifySlowRelayFulfillment(root, slowFill, proof);
->>>>>>> 172899ae
     }
 
     function verifyV3SlowRelayFulfillment(
