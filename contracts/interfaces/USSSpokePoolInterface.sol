--- conflicted
+++ resolved
@@ -98,17 +98,11 @@
         bytes message
     );
 
-<<<<<<< HEAD
-    event USSFilledRelay(
-        address inputToken,
-        address outputToken,
-        uint256 inputAmount,
-        uint256 outputAmount,
-=======
     event FilledUSSRelay(
-        InputToken inputToken,
-        OutputToken outputToken,
->>>>>>> 68bdc4ba
+        address inputToken,
+        address outputToken,
+        uint256 inputAmount,
+        uint256 outputAmount,
         uint256 repaymentChainId,
         uint256 indexed originChainId,
         uint32 indexed depositId,
