// SPDX-License-Identifier: BUSL-1.1
pragma solidity ^0.8.0;

// Contains structs and functions used by SpokePool contracts to facilitate universal settlement.
interface USSSpokePoolInterface {
<<<<<<< HEAD
=======
    // Fill status tracks on-chain state of deposit, uniquely identified by relayHash.
>>>>>>> 22ae84cf
    enum FillStatus {
        Unfilled,
        RequestedSlowFill,
        Filled
    }
<<<<<<< HEAD
=======
    // Fill type is emitted in the FilledRelay event to assist Dataworker with determining which types of
    // fills to refund (e.g. only fast fills) and whether a fast fill created a sow fill excess.
    enum FillType {
        FastFill,
        // Fast fills are normal fills that do not replace a slow fill request.
        ReplacedSlowFill,
        // Replaced slow fills are fast fills that replace a slow fill request. This type is used by the Dataworker
        // to know when to send excess funds from the SpokePool to the HubPool because they can no longer be used
        // for a slow fill execution.
        SlowFill
        // Slow fills are requested via requestSlowFill and executed by executeSlowRelayLeaf after a bundle containing
        // the slow fill is validated.
    }
>>>>>>> 22ae84cf

    // This struct represents the data to fully specify a **unique** relay. This data is hashed and saved by the SpokePool
    // to prevent collisions. If any portion of this data differs, the relay is considered to be completely distinct.
    struct USSRelayData {
        // The address that made the deposit on the origin chain.
        address depositor;
        // The recipient address on the destination chain.
        address recipient;
        // This is the exclusive relayer who can fill the deposit before the exclusivity deadline.
        address exclusiveRelayer;
        // Token that is deposited on origin chain by depositor.
        address inputToken;
        // Token that is received on destination chain by recipient.
        address outputToken;
        // The amount of input token deposited by depositor.
        uint256 inputAmount;
        // The amount of output token to be received by recipient.
        uint256 outputAmount;
        // Origin chain id.
        uint256 originChainId;
        // Destination chain id.
        uint256 destinationChainId;
        // The id uniquely identifying this deposit on the origin chain.
        uint32 depositId;
        // The timestamp on the destination chain after which this deposit can no longer be filled.
        uint32 fillDeadline;
        // The timestamp on the destination chain after which any relayer can fill the deposit.
        uint32 exclusivityDeadline;
        // Data that is forwarded to the recipient.
        bytes message;
    }

    struct USSSlowFill {
        USSRelayData relayData;
        uint256 updatedOutputAmount;
    }

    struct USSRelayerRefundLeaf {
        // This is the amount to return to the HubPool. This occurs when there is a PoolRebalanceLeaf netSendAmount that
        // is negative. This is just the negative of this value.
        uint256 amountToReturn;
        // Used to verify that this is being executed on the correct destination chainId.
        uint256 chainId;
        // This array designates how much each of those addresses should be refunded.
        uint256[] refundAmounts;
        // Used as the index in the bitmap to track whether this leaf has been executed or not.
        uint32 leafId;
        // The associated L2TokenAddress that these claims apply to.
        address l2TokenAddress;
        // Must be same length as refundAmounts and designates each address that must be refunded.
        address[] refundAddresses;
        // Merkle tree containing each of the fills refunded by this leaf and accounted for in refundAmounts
        // and refundAddresses. The MerkleLeaf structure should be defined in the ACROSS-V2 UMIP, as there is no
        // logic in this contract that supports proving leaf inclusion in this root.
        bytes32 fillsRefundedRoot;
        // Storage layer hash of the file containing all leaves in the fillsRefundedRoot.
        string fillsRefundedHash;
    }

    // Contains information about a relay to be sent along with additional information that is not unique to the
    // relay itself but is required to know how to process the relay. For example, "updatedX" fields can be used
    // by the relayer to modify fields of the relay with the depositor's permission, and "repaymentChainId" is specified
    // by the relayer to determine where to take a relayer refund, but doesn't affect the uniqueness of the relay.
    struct USSRelayExecutionParams {
        USSRelayData relay;
        bytes32 relayHash;
        uint256 updatedOutputAmount;
        address updatedRecipient;
        bytes updatedMessage;
        uint256 repaymentChainId;
<<<<<<< HEAD
        bool slowFill;
        int256 payoutAdjustmentPct;
=======
>>>>>>> 22ae84cf
    }

    event USSFundsDeposited(
        address inputToken,
        address outputToken,
        uint256 inputAmount,
        uint256 outputAmount,
        uint256 indexed destinationChainId,
        uint32 indexed depositId,
        uint32 quoteTimestamp,
        uint32 fillDeadline,
        uint32 exclusivityDeadline,
        address indexed depositor,
        address recipient,
        address relayer,
        bytes message
    );

    struct USSRelayExecutionEventInfo {
        address updatedRecipient;
        bytes updatedMessage;
        uint256 updatedOutputAmount;
        FillType fillType;
    }

    event FilledUSSRelay(
        address inputToken,
        address outputToken,
        uint256 inputAmount,
        uint256 outputAmount,
        uint256 repaymentChainId,
        uint256 indexed originChainId,
        uint32 indexed depositId,
        uint32 fillDeadline,
        uint32 exclusivityDeadline,
        address exclusiveRelayer,
        address indexed relayer,
        address depositor,
        address recipient,
        bytes message,
<<<<<<< HEAD
        bool replacedSlowFillExecution
=======
        USSRelayExecutionEventInfo relayExecutionInfo
>>>>>>> 22ae84cf
    );

    event RequestedUSSSlowFill(
        address inputToken,
        address outputToken,
        uint256 inputAmount,
        uint256 outputAmount,
        uint256 indexed originChainId,
        uint32 indexed depositId,
        uint32 fillDeadline,
        uint32 exclusivityDeadline,
        address exclusiveRelayer,
        address depositor,
        address recipient,
        bytes message
<<<<<<< HEAD
    );

    // TODO: Consider emitting the following events in fillRelayUSSWithUpdatedDeposit
    // and executeUSSSlowRelayLeaf to capture data that USSFilledRelay doesn't. The reason
    // I'm on the fence about this is because the existing dataworker/relayer do not use
    // the sped-up-deposit modified data and I don't anticipate them needing to query
    // the payoutAdjustmentPct. The ones that would would be those tracking relayer balances
    // like relayers themselves and the data teams.

    // event USSFilledModifiedRelay(
    //     uint256 updatedOutputAmount,
    //     address updatedRecipient,
    //     bytes updatedMessage
    // );

    // Emitting these params that are unique to the specific fill transaction, separately because they
    // are unused by the dataworker and relayer when proposing and validating bundles and filling deposits.
    // However, they are useful for tracking relayer balances and data analytics in general.
    event USSRelayExecution(
        int256 payoutAdjustmentPct,
        uint256 updatedOutputAmount,
        address updatedRecipient,
        bytes updatedMessage,
        bool slowFill
=======
>>>>>>> 22ae84cf
    );

    event ExecutedUSSRelayerRefundRoot(
        uint256 amountToReturn,
        uint256 indexed chainId,
        uint256[] refundAmounts,
        uint32 indexed rootBundleId,
        uint32 indexed leafId,
        address l2TokenAddress,
        address[] refundAddresses,
        bytes32 fillsRefundedRoot,
        string fillsRefundedIpfsHash
    );

    function depositUSS(
        address depositor,
        address recipient,
        address inputToken,
        address outputToken,
        uint256 inputAmount,
        uint256 outputAmount,
        uint256 destinationChainId,
        address exclusiveRelayer,
        uint32 quoteTimestamp,
        uint32 fillDeadline,
        uint32 exclusivityDeadline,
        bytes calldata message
    ) external payable;

    function fillUSSRelay(USSRelayData memory relayData, uint256 repaymentChainId) external;

    function requestUSSSlowFill(USSRelayData memory relayData) external;

    function executeUSSSlowRelayLeaf(
        USSSlowFill calldata slowFillLeaf,
        uint32 rootBundleId,
        bytes32[] calldata proof
    ) external;

    function executeUSSRelayerRefundLeaf(
        uint32 rootBundleId,
        USSRelayerRefundLeaf memory relayerRefundLeaf,
        bytes32[] memory proof
    ) external;

    error DisabledRoute();
    error InvalidQuoteTimestamp();
    error InvalidFillDeadline();
    error MsgValueDoesNotMatchInputAmount();
    error NotExclusiveRelayer();
    error RelayFilled();
<<<<<<< HEAD
    error InvalidSlowFill();
=======
    error InvalidSlowFillRequest();
>>>>>>> 22ae84cf
    error ExpiredFillDeadline();
    error InvalidMerkleProof();
    error InvalidChainId();
    error InvalidMerkleLeaf();
    error ClaimedMerkleLeaf();
    error InvalidPayoutAdjustmentPct();
}<|MERGE_RESOLUTION|>--- conflicted
+++ resolved
@@ -3,17 +3,12 @@
 
 // Contains structs and functions used by SpokePool contracts to facilitate universal settlement.
 interface USSSpokePoolInterface {
-<<<<<<< HEAD
-=======
     // Fill status tracks on-chain state of deposit, uniquely identified by relayHash.
->>>>>>> 22ae84cf
     enum FillStatus {
         Unfilled,
         RequestedSlowFill,
         Filled
     }
-<<<<<<< HEAD
-=======
     // Fill type is emitted in the FilledRelay event to assist Dataworker with determining which types of
     // fills to refund (e.g. only fast fills) and whether a fast fill created a sow fill excess.
     enum FillType {
@@ -27,7 +22,6 @@
         // Slow fills are requested via requestSlowFill and executed by executeSlowRelayLeaf after a bundle containing
         // the slow fill is validated.
     }
->>>>>>> 22ae84cf
 
     // This struct represents the data to fully specify a **unique** relay. This data is hashed and saved by the SpokePool
     // to prevent collisions. If any portion of this data differs, the relay is considered to be completely distinct.
@@ -98,11 +92,6 @@
         address updatedRecipient;
         bytes updatedMessage;
         uint256 repaymentChainId;
-<<<<<<< HEAD
-        bool slowFill;
-        int256 payoutAdjustmentPct;
-=======
->>>>>>> 22ae84cf
     }
 
     event USSFundsDeposited(
@@ -143,11 +132,7 @@
         address depositor,
         address recipient,
         bytes message,
-<<<<<<< HEAD
-        bool replacedSlowFillExecution
-=======
         USSRelayExecutionEventInfo relayExecutionInfo
->>>>>>> 22ae84cf
     );
 
     event RequestedUSSSlowFill(
@@ -163,33 +148,6 @@
         address depositor,
         address recipient,
         bytes message
-<<<<<<< HEAD
-    );
-
-    // TODO: Consider emitting the following events in fillRelayUSSWithUpdatedDeposit
-    // and executeUSSSlowRelayLeaf to capture data that USSFilledRelay doesn't. The reason
-    // I'm on the fence about this is because the existing dataworker/relayer do not use
-    // the sped-up-deposit modified data and I don't anticipate them needing to query
-    // the payoutAdjustmentPct. The ones that would would be those tracking relayer balances
-    // like relayers themselves and the data teams.
-
-    // event USSFilledModifiedRelay(
-    //     uint256 updatedOutputAmount,
-    //     address updatedRecipient,
-    //     bytes updatedMessage
-    // );
-
-    // Emitting these params that are unique to the specific fill transaction, separately because they
-    // are unused by the dataworker and relayer when proposing and validating bundles and filling deposits.
-    // However, they are useful for tracking relayer balances and data analytics in general.
-    event USSRelayExecution(
-        int256 payoutAdjustmentPct,
-        uint256 updatedOutputAmount,
-        address updatedRecipient,
-        bytes updatedMessage,
-        bool slowFill
-=======
->>>>>>> 22ae84cf
     );
 
     event ExecutedUSSRelayerRefundRoot(
@@ -241,11 +199,7 @@
     error MsgValueDoesNotMatchInputAmount();
     error NotExclusiveRelayer();
     error RelayFilled();
-<<<<<<< HEAD
-    error InvalidSlowFill();
-=======
     error InvalidSlowFillRequest();
->>>>>>> 22ae84cf
     error ExpiredFillDeadline();
     error InvalidMerkleProof();
     error InvalidChainId();
