//SPDX-License-Identifier: Unlicense
pragma solidity ^0.8.0;

import { IERC20 } from "@openzeppelin/contracts/token/ERC20/IERC20.sol";
import { IERC20Permit } from "@openzeppelin/contracts/token/ERC20/extensions/IERC20Permit.sol";
import { IPermit2 } from "../external/interfaces/IPermit2.sol";

/**
 * @title SpokePoolPeriphery
 * @notice Contract for performing more complex interactions with an Across spoke pool deployment.
 * @dev Variables which may be immutable are not marked as immutable, nor defined in the constructor, so that this
 * contract may be deployed deterministically at the same address across different networks.
 * @custom:security-contact bugs@across.to
 */
interface SpokePoolPeripheryInterface {
    // Enum describing the method of transferring tokens to an exchange.
    enum TransferType {
        // Approve the exchange so that it may transfer tokens from this contract.
        Approval, // 0
        // Transfer tokens to the exchange before calling it in this contract.
        Transfer, // 1
        // Approve the exchange by authorizing a transfer with Permit2.
        Permit2Approval // 2
    }

    // Submission fees can be set by user to pay whoever submits the transaction in a gasless flow.
    // These are assumed to be in the same currency that is input into the contract.
    struct Fees {
        // Amount of fees to pay recipient for submitting transaction.
        uint256 amount;
        // Recipient of fees amount.
        address recipient;
    }

    // Params we'll need caller to pass in to specify an Across Deposit. The input token will be swapped into first
    // before submitting a bridge deposit, which is why we don't include the input token amount as it is not known
    // until after the swap.
    struct BaseDepositData {
        // Token deposited on origin chain.
        address inputToken;
        // Token received on destination chain.
        bytes32 outputToken;
        // Amount of output token to be received by recipient.
        uint256 outputAmount;
        // The account credited with deposit who can submit speedups to the Across deposit.
        address depositor;
        // The account that will receive the output token on the destination chain. If the output token is
        // wrapped native token, then if this is an EOA then they will receive native token on the destination
        // chain and if this is a contract then they will receive an ERC20.
        bytes32 recipient;
        // The destination chain identifier.
        uint256 destinationChainId;
        // The account that can exclusively fill the deposit before the exclusivity parameter.
        bytes32 exclusiveRelayer;
        // Timestamp of the deposit used by system to charge fees. Must be within short window of time into the past
        // relative to this chain's current time or deposit will revert.
        uint32 quoteTimestamp;
        // The timestamp on the destination chain after which this deposit can no longer be filled.
        uint32 fillDeadline;
        // The timestamp or offset on the destination chain after which anyone can fill the deposit. A detailed description on
        // how the parameter is interpreted by the V3 spoke pool can be found at https://github.com/across-protocol/contracts/blob/fa67f5e97eabade68c67127f2261c2d44d9b007e/contracts/SpokePool.sol#L476
        uint32 exclusivityParameter;
        // Data that is forwarded to the recipient if the recipient is a contract.
        bytes message;
    }

    // Minimum amount of parameters needed to perform a swap on an exchange specified. We include information beyond just the router calldata
    // and exchange address so that we may ensure that the swap was performed properly.
    struct SwapAndDepositData {
        // Amount of fees to pay for submitting transaction. Unused in gasful flows.
        Fees submissionFees;
        // Deposit data to use when interacting with the Across spoke pool.
        BaseDepositData depositData;
        // Token to swap.
        address swapToken;
        // Address of the exchange to use in the swap.
        address exchange;
        // Method of transferring tokens to the exchange.
        TransferType transferType;
        // Amount of the token to swap on the exchange.
        uint256 swapTokenAmount;
        // Minimum output amount of the exchange, and, by extension, the minimum required amount to deposit into an Across spoke pool.
        uint256 minExpectedInputTokenAmount;
        // The calldata to use when calling the exchange.
        bytes routerCalldata;
        // When enabled (true), if the swap returns more tokens than minExpectedInputTokenAmount,
        // the outputAmount will be increased proportionally.
        // When disabled (false), the original outputAmount is used regardless of how many tokens are returned.
        bool enableProportionalAdjustment;
        // Address of the SpokePool to use for depositing tokens after swap.
        address spokePool;
        // User nonce to prevent replay attacks.
        uint256 nonce;
    }

    // Extended deposit data to be used specifically for signing off on periphery deposits.
    struct DepositData {
        // Amount of fees to pay for submitting transaction. Unused in gasful flows.
        Fees submissionFees;
        // Deposit data describing the parameters for the V3 Across deposit.
        BaseDepositData baseDepositData;
        // The precise input amount to deposit into the spoke pool.
        uint256 inputAmount;
        // Address of the SpokePool to use for depositing tokens.
        address spokePool;
        // User nonce to prevent replay attacks.
        uint256 nonce;
    }

    /**
     * @notice Passthrough function to `depositV3()` on the SpokePool contract for native token deposits.
     * @dev Protects the caller from losing their ETH (or other native token) by reverting if the SpokePool address
     * they intended to call does not exist on this chain. Because this contract can be deployed at the same address
     * everywhere callers should be protected even if the transaction is submitted to an unintended network.
     * This contract should only be used for native token deposits, as this problem only exists for native tokens.
<<<<<<< HEAD
     * @param recipient Address (as bytes32) to receive funds at on destination chain.
=======
     * @param recipient Address to receive funds on destination chain.
>>>>>>> 27638345
     * @param inputToken Token to lock into this contract to initiate deposit.
     * @param inputAmount Amount of tokens to deposit.
     * @param outputAmount Amount of tokens to receive on destination chain.
     * @param destinationChainId Denotes network where user will receive funds from SpokePool by a relayer.
     * @param quoteTimestamp Timestamp used by relayers to compute this deposit's realizedLPFeePct which is paid
     * to LP pool on HubPool.
     * @param message Arbitrary data that can be used to pass additional information to the recipient along with the tokens.
     * Note: this is intended to be used to pass along instructions for how a contract should use or allocate the tokens.
     * @param exclusiveRelayer Address (as bytes32) of the relayer who has exclusive rights to fill this deposit. Can be set to
     * 0x0 if no period is desired. If so, then must set exclusivityParameter to 0.
     * @param exclusivityParameter Timestamp or offset, after which any relayer can fill this deposit. Must set
     * to 0 if exclusiveRelayer is set to 0x0, and vice versa.
     * @param fillDeadline Timestamp after which this deposit can no longer be filled.
     */
    function depositNative(
        address spokePool,
        bytes32 recipient,
        address inputToken,
        uint256 inputAmount,
        bytes32 outputToken,
        uint256 outputAmount,
        uint256 destinationChainId,
        bytes32 exclusiveRelayer,
        uint32 quoteTimestamp,
        uint32 fillDeadline,
        uint32 exclusivityParameter,
        bytes memory message
    ) external payable;

    /**
     * @notice Swaps tokens on this chain via specified router before submitting Across deposit atomically.
     * Caller can specify their slippage tolerance for the swap and Across deposit params.
     * @dev If msg.value is sent, the swapToken in swapAndDepositData must implement the WETH9 interface for wrapping native tokens.
     * @param swapAndDepositData Specifies the data needed to perform a swap on a generic exchange.
     */
    function swapAndBridge(SwapAndDepositData calldata swapAndDepositData) external payable;

    /**
     * @notice Swaps an EIP-2612 token on this chain via specified router before submitting Across deposit atomically.
     * Caller can specify their slippage tolerance for the swap and Across deposit params.
     * @dev If the swapToken in swapData does not implement `permit` to the specifications of EIP-2612, this function will fail.
     * @dev The nonce for the swapAndDepositData signature must be retrieved from permitNonces(signatureOwner).
     * @dev Design Decision: We use separate nonce tracking for permit-based functions versus
     * receiveWithAuthorization-based functions, which creates a theoretical replay attack that we think is
     * incredibly unlikely because this would require:
     * 1. A token implementing both ERC-2612 and ERC-3009
     * 2. A user using the same nonces for swapAndBridgeWithPermit and for swapAndBridgeWithAuthorization
     * 3. Issuing these signatures within a short amount of time (limited by fillDeadlineBuffer)
     * @param signatureOwner The owner of the permit signature and swapAndDepositData signature. Assumed to be the depositor for the Across spoke pool.
     * @param swapAndDepositData Specifies the params we need to perform a swap on a generic exchange.
     * @param deadline Deadline before which the permit signature is valid.
     * @param permitSignature Permit signature encoded as (bytes32 r, bytes32 s, uint8 v).
     * @param swapAndDepositDataSignature The signature against the input swapAndDepositData encoded as (bytes32 r, bytes32 s, uint8 v).
     */
    function swapAndBridgeWithPermit(
        address signatureOwner,
        SwapAndDepositData calldata swapAndDepositData,
        uint256 deadline,
        bytes calldata permitSignature,
        bytes calldata swapAndDepositDataSignature
    ) external;

    /**
     * @notice Uses permit2 to transfer tokens from a user before swapping a token on this chain via specified router and submitting an Across deposit atomically.
     * Caller can specify their slippage tolerance for the swap and Across deposit params.
     * @dev This function assumes the caller has properly set an allowance for the permit2 contract on this network.
     * @dev This function assumes that the amount of token to be swapped is equal to the amount of the token to be received from permit2.
     * @param signatureOwner The owner of the permit2 signature and depositor for the Across spoke pool.
     * @param swapAndDepositData Specifies the params we need to perform a swap on a generic exchange.
     * @param permit The permit data signed over by the owner.
     * @param signature The permit2 signature to verify against the deposit data.
     */
    function swapAndBridgeWithPermit2(
        address signatureOwner,
        SwapAndDepositData calldata swapAndDepositData,
        IPermit2.PermitTransferFrom calldata permit,
        bytes calldata signature
    ) external;

    /**
     * @notice Swaps an EIP-3009 token on this chain via specified router before submitting Across deposit atomically.
     * Caller can specify their slippage tolerance for the swap and Across deposit params.
     * @dev If swapToken does not implement `receiveWithAuthorization` to the specifications of EIP-3009, this call will revert.
     * @dev The nonce for the receiveWithAuthorization signature should match the nonce in the SwapAndDepositData.
     * This nonce is managed by the ERC-3009 token contract.
     * @param signatureOwner The owner of the EIP3009 signature and swapAndDepositData signature. Assumed to be the depositor for the Across spoke pool.
     * @param swapAndDepositData Specifies the params we need to perform a swap on a generic exchange.
     * @param validAfter The unix time after which the `receiveWithAuthorization` signature is valid.
     * @param validBefore The unix time before which the `receiveWithAuthorization` signature is valid.
     * @param receiveWithAuthSignature EIP3009 signature encoded as (bytes32 r, bytes32 s, uint8 v).
     * @param swapAndDepositDataSignature The signature against the input swapAndDepositData encoded as (bytes32 r, bytes32 s, uint8 v).
     */
    function swapAndBridgeWithAuthorization(
        address signatureOwner,
        SwapAndDepositData calldata swapAndDepositData,
        uint256 validAfter,
        uint256 validBefore,
        bytes calldata receiveWithAuthSignature,
        bytes calldata swapAndDepositDataSignature
    ) external;

    /**
     * @notice Deposits an EIP-2612 token Across input token into the Spoke Pool contract.
     * @dev If `acrossInputToken` does not implement `permit` to the specifications of EIP-2612, this function will fail.
     * @dev The nonce for the depositData signature must be retrieved from permitNonces(signatureOwner).
     * @dev Design Decision: We use separate nonce tracking for permit-based functions versus
     * receiveWithAuthorization-based functions, which creates a theoretical replay attack that we think is
     * incredibly unlikely because this would require:
     * 1. A token implementing both ERC-2612 and ERC-3009
     * 2. A user using the same nonces for depositWithPermit and for depositWithAuthorization
     * 3. Issuing these signatures within a short amount of time (limited by fillDeadlineBuffer)
     * @param signatureOwner The owner of the permit signature and depositData signature. Assumed to be the depositor for the Across spoke pool.
     * @param depositData Specifies the Across deposit params to send.
     * @param deadline Deadline before which the permit signature is valid.
     * @param permitSignature Permit signature encoded as (bytes32 r, bytes32 s, uint8 v).
     * @param depositDataSignature The signature against the input depositData encoded as (bytes32 r, bytes32 s, uint8 v).
     */
    function depositWithPermit(
        address signatureOwner,
        DepositData calldata depositData,
        uint256 deadline,
        bytes calldata permitSignature,
        bytes calldata depositDataSignature
    ) external;

    /**
     * @notice Uses permit2 to transfer and submit an Across deposit to the Spoke Pool contract.
     * @dev This function assumes the caller has properly set an allowance for the permit2 contract on this network.
     * @dev This function assumes that the amount of token to be swapped is equal to the amount of the token to be received from permit2.
     * @param signatureOwner The owner of the permit2 signature and depositor for the Across spoke pool.
     * @param depositData Specifies the Across deposit params we'll send after the swap.
     * @param permit The permit data signed over by the owner.
     * @param signature The permit2 signature to verify against the deposit data.
     */
    function depositWithPermit2(
        address signatureOwner,
        DepositData calldata depositData,
        IPermit2.PermitTransferFrom calldata permit,
        bytes calldata signature
    ) external;

    /**
     * @notice Deposits an EIP-3009 compliant Across input token into the Spoke Pool contract.
     * @dev If `acrossInputToken` does not implement `receiveWithAuthorization` to the specifications of EIP-3009, this call will revert.
     * @dev The nonce for the receiveWithAuthorization signature should match the nonce in the DepositData.
     * This nonce is managed by the ERC-3009 token contract.
     * @param signatureOwner The owner of the EIP3009 signature and depositData signature. Assumed to be the depositor for the Across spoke pool.
     * @param depositData Specifies the Across deposit params to send.
     * @param validAfter The unix time after which the `receiveWithAuthorization` signature is valid.
     * @param validBefore The unix time before which the `receiveWithAuthorization` signature is valid.
     * @param receiveWithAuthSignature EIP3009 signature encoded as (bytes32 r, bytes32 s, uint8 v).
     * @param depositDataSignature The signature against the input depositData encoded as (bytes32 r, bytes32 s, uint8 v).
     */
    function depositWithAuthorization(
        address signatureOwner,
        DepositData calldata depositData,
        uint256 validAfter,
        uint256 validBefore,
        bytes calldata receiveWithAuthSignature,
        bytes calldata depositDataSignature
    ) external;

    /**
     * @notice Returns the current permit nonce for a user.
     * @param user The user whose nonce to return.
     * @return The current permit nonce for the user.
     */
    function permitNonces(address user) external view returns (uint256);
}<|MERGE_RESOLUTION|>--- conflicted
+++ resolved
@@ -113,11 +113,7 @@
      * they intended to call does not exist on this chain. Because this contract can be deployed at the same address
      * everywhere callers should be protected even if the transaction is submitted to an unintended network.
      * This contract should only be used for native token deposits, as this problem only exists for native tokens.
-<<<<<<< HEAD
-     * @param recipient Address (as bytes32) to receive funds at on destination chain.
-=======
-     * @param recipient Address to receive funds on destination chain.
->>>>>>> 27638345
+     * @param recipient Address (as bytes32) to receive funds on destination chain.
      * @param inputToken Token to lock into this contract to initiate deposit.
      * @param inputAmount Amount of tokens to deposit.
      * @param outputAmount Amount of tokens to receive on destination chain.
