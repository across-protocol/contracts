//SPDX-License-Identifier: Unlicense
pragma solidity ^0.8.0;

import "./interfaces/WETH9.sol";

import "@eth-optimism/contracts/libraries/bridge/CrossDomainEnabled.sol";
import "@eth-optimism/contracts/libraries/constants/Lib_PredeployAddresses.sol";
import "@eth-optimism/contracts/L2/messaging/IL2ERC20Bridge.sol";

import "@openzeppelin/contracts/access/Ownable.sol";

import "./SpokePool.sol";
import "./SpokePoolInterface.sol";

/**
 * @notice OVM specific SpokePool.
 * @dev Uses OVM cross-domain-enabled logic for access control.
 */

contract Optimism_SpokePool is CrossDomainEnabled, SpokePoolInterface, SpokePool, Ownable {
    // "l1Gas" parameter used in call to bridge tokens from this contract back to L1 via `IL2ERC20Bridge`.
    uint32 public l1Gas = 5_000_000;

    address public l1EthWrapper;

    address public l2Eth;

    event OptimismTokensBridged(address indexed l2Token, address target, uint256 numberOfTokensBridged, uint256 l1Gas);

    constructor(
        address _l1EthWrapper,
        address _l2Eth,
        address _crossDomainAdmin,
        address _hubPool,
        address _wethAddress,
        address timerAddress
    )
        CrossDomainEnabled(Lib_PredeployAddresses.L2_CROSS_DOMAIN_MESSENGER)
        SpokePool(_crossDomainAdmin, _hubPool, _wethAddress, timerAddress)
    {}

    /**************************************
     *          ADMIN FUNCTIONS           *
     **************************************/
    function setL1GasLimit(uint32 newl1Gas) public onlyOwner nonReentrant {
        l1Gas = newl1Gas;
    }

    /**************************************
     *    CROSS-CHAIN ADMIN FUNCTIONS     *
     **************************************/

    /**
     * @notice Changes the L1 contract that can trigger admin functions on this contract.
     * @dev This should be set to the address of the L1 contract that ultimately relays a cross-domain message, which
     * is expected to be the Optimism_Adapter.
     * @dev Only callable by the existing admin via the Optimism cross domain messenger.
     * @param newCrossDomainAdmin address of the new L1 admin contract.
     */
    function setCrossDomainAdmin(address newCrossDomainAdmin)
        public
        override
        onlyFromCrossDomainAccount(crossDomainAdmin)
        nonReentrant
    {
        _setCrossDomainAdmin(newCrossDomainAdmin);
    }

    function setHubPool(address newHubPool) public override onlyFromCrossDomainAccount(crossDomainAdmin) nonReentrant {
        _setHubPool(newHubPool);
    }

    function setEnableRoute(
        address originToken,
        uint32 destinationChainId,
        bool enable
    ) public override onlyFromCrossDomainAccount(crossDomainAdmin) nonReentrant {
        _setEnableRoute(originToken, destinationChainId, enable);
    }

    function setDepositQuoteTimeBuffer(uint32 buffer)
        public
        override
        onlyFromCrossDomainAccount(crossDomainAdmin)
        nonReentrant
    {
        _setDepositQuoteTimeBuffer(buffer);
    }

    function initializeRelayerRefund(bytes32 relayerRepaymentDistributionRoot, bytes32 slowRelayRoot)
        public
        override
        onlyFromCrossDomainAccount(crossDomainAdmin)
        nonReentrant
    {
        _initializeRelayerRefund(relayerRepaymentDistributionRoot, slowRelayRoot);
    }

    function _bridgeTokensToHubPool(DestinationDistributionLeaf memory distributionLeaf) internal override {
        // If the token being bridged is WETH then we need to first unwrap it to ETH and then send ETH over the
        // canonical bridge. On Optimism, this is address 0xDeadDeAddeAddEAddeadDEaDDEAdDeaDDeAD0000.
        if (distributionLeaf.l2TokenAddress == address(weth)) {
            WETH9(distributionLeaf.l2TokenAddress).withdraw(distributionLeaf.amountToReturn); // Unwrap ETH.
            distributionLeaf.l2TokenAddress = l2Eth; // Set the l2TokenAddress to ETH.
        }
        IL2ERC20Bridge(Lib_PredeployAddresses.L2_STANDARD_BRIDGE).withdrawTo(
            distributionLeaf.l2TokenAddress, // _l2Token. Address of the L2 token to bridge over.
            hubPool, // _to. Withdraw, over the bridge, to the l1 withdraw contract.
            distributionLeaf.amountToReturn, // _amount. Send the full balance of the deposit box to bridge.
            l1Gas, // _l1Gas. Unused, but included for potential forward compatibility considerations
            "" // _data. We don't need to send any data for the bridging action.
        );
<<<<<<< HEAD
=======

        emit OptimismTokensBridged(distributionLeaf.l2TokenAddress, hubPool, distributionLeaf.amountToReturn, l1Gas);
>>>>>>> 76024137
    }
}<|MERGE_RESOLUTION|>--- conflicted
+++ resolved
@@ -110,10 +110,7 @@
             l1Gas, // _l1Gas. Unused, but included for potential forward compatibility considerations
             "" // _data. We don't need to send any data for the bridging action.
         );
-<<<<<<< HEAD
-=======
 
         emit OptimismTokensBridged(distributionLeaf.l2TokenAddress, hubPool, distributionLeaf.amountToReturn, l1Gas);
->>>>>>> 76024137
     }
 }