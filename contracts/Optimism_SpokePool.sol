//SPDX-License-Identifier: Unlicense
pragma solidity ^0.8.0;

import "./interfaces/WETH9.sol";

import "@eth-optimism/contracts/libraries/bridge/CrossDomainEnabled.sol";
import "@eth-optimism/contracts/libraries/constants/Lib_PredeployAddresses.sol";
import "@eth-optimism/contracts/L2/messaging/IL2ERC20Bridge.sol";
import "./SpokePool.sol";
import "./SpokePoolInterface.sol";

/**
 * @notice OVM specific SpokePool.
 * @dev Uses OVM cross-domain-enabled logic for access control.
 */

contract Optimism_SpokePool is CrossDomainEnabled, SpokePoolInterface, SpokePool {
    // "l1Gas" parameter used in call to bridge tokens from this contract back to L1 via `IL2ERC20Bridge`.
    uint32 public l1Gas = 5_000_000;

<<<<<<< HEAD
    address public l1EthWrapper;

    address public l2Eth = 0xDeadDeAddeAddEAddeadDEaDDEAdDeaDDeAD0000;
=======
    address public l2Eth = address(Lib_PredeployAddresses.OVM_ETH);
>>>>>>> 147952c6

    event OptimismTokensBridged(address indexed l2Token, address target, uint256 numberOfTokensBridged, uint256 l1Gas);
    event SetL1Gas(uint32 indexed newL1Gas);

    constructor(
        address _crossDomainAdmin,
        address _hubPool,
        address timerAddress
    )
        CrossDomainEnabled(Lib_PredeployAddresses.L2_CROSS_DOMAIN_MESSENGER)
        SpokePool(_crossDomainAdmin, _hubPool, 0x4200000000000000000000000000000000000006, timerAddress)
    {}

    /*******************************************
     *    OPTIMISM-SPECIFIC ADMIN FUNCTIONS    *
     *******************************************/

    function setL1GasLimit(uint32 newl1Gas) public onlyAdmin {
        l1Gas = newl1Gas;
        emit SetL1Gas(newl1Gas);
    }

    /**************************************
     *         DATA WORKER FUNCTIONS      *
     **************************************/
    function executeSlowRelayRoot(
        address depositor,
        address recipient,
        address destinationToken,
        uint256 totalRelayAmount,
        uint256 originChainId,
        uint64 realizedLpFeePct,
        uint64 relayerFeePct,
        uint32 depositId,
        uint32 rootBundleId,
        bytes32[] memory proof
    ) public override nonReentrant {
        if (destinationToken == address(weth)) _depositEthToWeth();

        _executeSlowRelayRoot(
            depositor,
            recipient,
            destinationToken,
            totalRelayAmount,
            originChainId,
            realizedLpFeePct,
            relayerFeePct,
            depositId,
            rootBundleId,
            proof
        );
    }

    function executeRelayerRefundRoot(
        uint32 rootBundleId,
        SpokePoolInterface.RelayerRefundLeaf memory relayerRefundLeaf,
        bytes32[] memory proof
    ) public override nonReentrant {
        if (relayerRefundLeaf.l2TokenAddress == address(weth)) _depositEthToWeth();

        _executeRelayerRefundRoot(rootBundleId, relayerRefundLeaf, proof);
    }

    /**************************************
     *        INTERNAL FUNCTIONS          *
     **************************************/
    function _depositEthToWeth() internal {
        // Wrap any ETH owned by this contract so we can send expected L2 token to recipient. This is neccessary because
        // this SpokePool will receive ETH from the canonical token bridge instead of WETH.
        if (address(this).balance > 0) weth.deposit{ value: address(this).balance }();
    }

    function _bridgeTokensToHubPool(RelayerRefundLeaf memory relayerRefundLeaf) internal override {
        // If the token being bridged is WETH then we need to first unwrap it to ETH and then send ETH over the
        // canonical bridge. On Optimism, this is address 0xDeadDeAddeAddEAddeadDEaDDEAdDeaDDeAD0000.
        if (relayerRefundLeaf.l2TokenAddress == address(weth)) {
            WETH9(relayerRefundLeaf.l2TokenAddress).withdraw(relayerRefundLeaf.amountToReturn); // Unwrap ETH.
            relayerRefundLeaf.l2TokenAddress = l2Eth; // Set the l2TokenAddress to ETH.
        }
        IL2ERC20Bridge(Lib_PredeployAddresses.L2_STANDARD_BRIDGE).withdrawTo(
            relayerRefundLeaf.l2TokenAddress, // _l2Token. Address of the L2 token to bridge over.
            hubPool, // _to. Withdraw, over the bridge, to the l1 pool contract.
            relayerRefundLeaf.amountToReturn, // _amount.
            l1Gas, // _l1Gas. Unused, but included for potential forward compatibility considerations
            "" // _data. We don't need to send any data for the bridging action.
        );

        emit OptimismTokensBridged(relayerRefundLeaf.l2TokenAddress, hubPool, relayerRefundLeaf.amountToReturn, l1Gas);
    }

    function _requireAdminSender() internal override onlyFromCrossDomainAccount(crossDomainAdmin) {}
}<|MERGE_RESOLUTION|>--- conflicted
+++ resolved
@@ -18,13 +18,7 @@
     // "l1Gas" parameter used in call to bridge tokens from this contract back to L1 via `IL2ERC20Bridge`.
     uint32 public l1Gas = 5_000_000;
 
-<<<<<<< HEAD
-    address public l1EthWrapper;
-
-    address public l2Eth = 0xDeadDeAddeAddEAddeadDEaDDEAdDeaDDeAD0000;
-=======
     address public l2Eth = address(Lib_PredeployAddresses.OVM_ETH);
->>>>>>> 147952c6
 
     event OptimismTokensBridged(address indexed l2Token, address target, uint256 numberOfTokensBridged, uint256 l1Gas);
     event SetL1Gas(uint32 indexed newL1Gas);
