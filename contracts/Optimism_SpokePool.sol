//SPDX-License-Identifier: Unlicense
pragma solidity ^0.8.0;

import "@eth-optimism/contracts/libraries/bridge/CrossDomainEnabled.sol";
import "@eth-optimism/contracts/libraries/constants/Lib_PredeployAddresses.sol";
import "@eth-optimism/contracts/L2/messaging/IL2ERC20Bridge.sol";
import "@openzeppelin/contracts/access/Ownable.sol";
import "./SpokePool.sol";
import "./SpokePoolInterface.sol";

/**
 * @notice OVM specific SpokePool.
 * @dev Uses OVM cross-domain-enabled logic for access control.
 */

contract Optimism_SpokePool is CrossDomainEnabled, SpokePoolInterface, SpokePool, Ownable {
    // "l1Gas" parameter used in call to bridge tokens from this contract back to L1 via `IL2ERC20Bridge`.
    uint32 l1Gas = 6_000_000;

    event OptimismTokensBridged(address indexed l2Token, address target, uint256 numberOfTokensBridged, uint256 l1Gas);
    event SetL1Gas(uint32 indexed newL1Gas);

    constructor(
        address _crossDomainAdmin,
        address _hubPool,
        address _wethAddress,
<<<<<<< HEAD
        address timerAddress,
        uint32 _depositQuoteTimeBuffer
    )
        CrossDomainEnabled(Lib_PredeployAddresses.L2_CROSS_DOMAIN_MESSENGER)
        SpokePool(_crossDomainAdmin, _hubPool, _wethAddress, timerAddress, _depositQuoteTimeBuffer)
=======
        address timerAddress
    )
        CrossDomainEnabled(Lib_PredeployAddresses.L2_CROSS_DOMAIN_MESSENGER)
        SpokePool(_crossDomainAdmin, _hubPool, _wethAddress, timerAddress)
>>>>>>> 15bc2c29
    {}

    /**************************************
     *          ADMIN FUNCTIONS           *
     **************************************/
    function setL1GasLimit(uint32 newl1Gas) public onlyOwner {
        _setL1GasLimit(newl1Gas);
    }

    /**************************************
     *    CROSS-CHAIN ADMIN FUNCTIONS     *
     **************************************/

    /**
     * @notice Changes the L1 contract that can trigger admin functions on this contract.
     * @dev This should be set to the address of the L1 contract that ultimately relays a cross-domain message, which
     * is expected to be the Optimism_Adapter.
     * @dev Only callable by the existing admin via the Optimism cross domain messenger.
     * @param newCrossDomainAdmin address of the new L1 admin contract.
     */
    function setCrossDomainAdmin(address newCrossDomainAdmin)
        public
        override
        onlyFromCrossDomainAccount(crossDomainAdmin)
        nonReentrant
    {
        _setCrossDomainAdmin(newCrossDomainAdmin);
    }

    function setHubPool(address newHubPool) public override onlyFromCrossDomainAccount(crossDomainAdmin) nonReentrant {
        _setHubPool(newHubPool);
    }

    function setEnableRoute(
        address originToken,
        uint32 destinationChainId,
        bool enable
    ) public override onlyFromCrossDomainAccount(crossDomainAdmin) nonReentrant {
        _setEnableRoute(originToken, destinationChainId, enable);
    }

    function setDepositQuoteTimeBuffer(uint32 buffer)
        public
        override
        onlyFromCrossDomainAccount(crossDomainAdmin)
        nonReentrant
    {
        _setDepositQuoteTimeBuffer(buffer);
    }

    function initializeRelayerRefund(bytes32 relayerRepaymentDistributionRoot, bytes32 slowRelayRoot)
        public
        override
        onlyFromCrossDomainAccount(crossDomainAdmin)
        nonReentrant
    {
        _initializeRelayerRefund(relayerRepaymentDistributionRoot, slowRelayRoot);
    }

    function _setL1GasLimit(uint32 _l1Gas) internal {
        l1Gas = _l1Gas;
        emit SetL1Gas(l1Gas);
    }

    function _bridgeTokensToHubPool(DestinationDistributionLeaf memory distributionLeaf) internal override {
        // TODO: Handle WETH token unwrapping
        IL2ERC20Bridge(Lib_PredeployAddresses.L2_STANDARD_BRIDGE).withdrawTo(
            distributionLeaf.l2TokenAddress, // _l2Token. Address of the L2 token to bridge over.
            hubPool, // _to. Withdraw, over the bridge, to the l1 pool contract.
            distributionLeaf.amountToReturn, // _amount.
            l1Gas, // _l1Gas. Unused, but included for potential forward compatibility considerations
            "" // _data. We don't need to send any data for the bridging action.
        );
        emit OptimismTokensBridged(distributionLeaf.l2TokenAddress, hubPool, distributionLeaf.amountToReturn, l1Gas);
    }
}<|MERGE_RESOLUTION|>--- conflicted
+++ resolved
@@ -24,18 +24,10 @@
         address _crossDomainAdmin,
         address _hubPool,
         address _wethAddress,
-<<<<<<< HEAD
-        address timerAddress,
-        uint32 _depositQuoteTimeBuffer
-    )
-        CrossDomainEnabled(Lib_PredeployAddresses.L2_CROSS_DOMAIN_MESSENGER)
-        SpokePool(_crossDomainAdmin, _hubPool, _wethAddress, timerAddress, _depositQuoteTimeBuffer)
-=======
         address timerAddress
     )
         CrossDomainEnabled(Lib_PredeployAddresses.L2_CROSS_DOMAIN_MESSENGER)
         SpokePool(_crossDomainAdmin, _hubPool, _wethAddress, timerAddress)
->>>>>>> 15bc2c29
     {}
 
     /**************************************
