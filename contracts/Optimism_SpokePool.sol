//SPDX-License-Identifier: Unlicense
pragma solidity ^0.8.0;

import "./interfaces/WETH9.sol";

import "@eth-optimism/contracts/libraries/bridge/CrossDomainEnabled.sol";
import "@eth-optimism/contracts/libraries/constants/Lib_PredeployAddresses.sol";
import "@eth-optimism/contracts/L2/messaging/IL2ERC20Bridge.sol";
<<<<<<< HEAD
=======

import "@openzeppelin/contracts/access/Ownable.sol";

>>>>>>> 76024137
import "./SpokePool.sol";
import "./SpokePoolInterface.sol";

/**
 * @notice OVM specific SpokePool.
 * @dev Uses OVM cross-domain-enabled logic for access control.
 */

contract Optimism_SpokePool is CrossDomainEnabled, SpokePoolInterface, SpokePool {
    // "l1Gas" parameter used in call to bridge tokens from this contract back to L1 via `IL2ERC20Bridge`.
    uint32 public l1Gas = 5_000_000;

    address public l1EthWrapper;

    address public l2Eth;

    event OptimismTokensBridged(address indexed l2Token, address target, uint256 numberOfTokensBridged, uint256 l1Gas);
    event SetL1Gas(uint32 indexed newL1Gas);

    constructor(
        address _l1EthWrapper,
        address _l2Eth,
        address _crossDomainAdmin,
        address _hubPool,
        address _wethAddress,
        address timerAddress
    )
        CrossDomainEnabled(Lib_PredeployAddresses.L2_CROSS_DOMAIN_MESSENGER)
        SpokePool(_crossDomainAdmin, _hubPool, _wethAddress, timerAddress)
    {}

    /**************************************
     *    CROSS-CHAIN ADMIN FUNCTIONS     *
     **************************************/

    function setL1GasLimit(uint32 newl1Gas) public onlyFromCrossDomainAccount(crossDomainAdmin) {
        _setL1GasLimit(newl1Gas);
    }

    function setCrossDomainAdmin(address newCrossDomainAdmin)
        public
        override
        onlyFromCrossDomainAccount(crossDomainAdmin)
        nonReentrant
    {
        _setCrossDomainAdmin(newCrossDomainAdmin);
    }

    function setHubPool(address newHubPool) public override onlyFromCrossDomainAccount(crossDomainAdmin) nonReentrant {
        _setHubPool(newHubPool);
    }

    function setEnableRoute(
        address originToken,
        uint32 destinationChainId,
        bool enable
    ) public override onlyFromCrossDomainAccount(crossDomainAdmin) nonReentrant {
        _setEnableRoute(originToken, destinationChainId, enable);
    }

    function setDepositQuoteTimeBuffer(uint32 buffer)
        public
        override
        onlyFromCrossDomainAccount(crossDomainAdmin)
        nonReentrant
    {
        _setDepositQuoteTimeBuffer(buffer);
    }

    function initializeRelayerRefund(bytes32 relayerRepaymentDistributionRoot, bytes32 slowRelayRoot)
        public
        override
        onlyFromCrossDomainAccount(crossDomainAdmin)
        nonReentrant
    {
        _initializeRelayerRefund(relayerRepaymentDistributionRoot, slowRelayRoot);
    }

    /**************************************
     *        INTERNAL FUNCTIONS          *
     **************************************/

    function _setL1GasLimit(uint32 _l1Gas) internal {
        l1Gas = _l1Gas;
        emit SetL1Gas(l1Gas);
    }

    function _bridgeTokensToHubPool(DestinationDistributionLeaf memory distributionLeaf) internal override {
        // If the token being bridged is WETH then we need to first unwrap it to ETH and then send ETH over the
        // canonical bridge. On Optimism, this is address 0xDeadDeAddeAddEAddeadDEaDDEAdDeaDDeAD0000.
        if (distributionLeaf.l2TokenAddress == address(weth)) {
            WETH9(distributionLeaf.l2TokenAddress).withdraw(distributionLeaf.amountToReturn); // Unwrap ETH.
            distributionLeaf.l2TokenAddress = l2Eth; // Set the l2TokenAddress to ETH.
        }
        IL2ERC20Bridge(Lib_PredeployAddresses.L2_STANDARD_BRIDGE).withdrawTo(
            distributionLeaf.l2TokenAddress, // _l2Token. Address of the L2 token to bridge over.
<<<<<<< HEAD
            hubPool, // _to. Withdraw, over the bridge, to the l1 pool contract.
            distributionLeaf.amountToReturn, // _amount.
=======
            hubPool, // _to. Withdraw, over the bridge, to the l1 withdraw contract.
            distributionLeaf.amountToReturn, // _amount. Send the full balance of the deposit box to bridge.
>>>>>>> 76024137
            l1Gas, // _l1Gas. Unused, but included for potential forward compatibility considerations
            "" // _data. We don't need to send any data for the bridging action.
        );

        emit OptimismTokensBridged(distributionLeaf.l2TokenAddress, hubPool, distributionLeaf.amountToReturn, l1Gas);
    }
}<|MERGE_RESOLUTION|>--- conflicted
+++ resolved
@@ -6,12 +6,6 @@
 import "@eth-optimism/contracts/libraries/bridge/CrossDomainEnabled.sol";
 import "@eth-optimism/contracts/libraries/constants/Lib_PredeployAddresses.sol";
 import "@eth-optimism/contracts/L2/messaging/IL2ERC20Bridge.sol";
-<<<<<<< HEAD
-=======
-
-import "@openzeppelin/contracts/access/Ownable.sol";
-
->>>>>>> 76024137
 import "./SpokePool.sol";
 import "./SpokePoolInterface.sol";
 
@@ -108,13 +102,8 @@
         }
         IL2ERC20Bridge(Lib_PredeployAddresses.L2_STANDARD_BRIDGE).withdrawTo(
             distributionLeaf.l2TokenAddress, // _l2Token. Address of the L2 token to bridge over.
-<<<<<<< HEAD
             hubPool, // _to. Withdraw, over the bridge, to the l1 pool contract.
             distributionLeaf.amountToReturn, // _amount.
-=======
-            hubPool, // _to. Withdraw, over the bridge, to the l1 withdraw contract.
-            distributionLeaf.amountToReturn, // _amount. Send the full balance of the deposit box to bridge.
->>>>>>> 76024137
             l1Gas, // _l1Gas. Unused, but included for potential forward compatibility considerations
             "" // _data. We don't need to send any data for the bridging action.
         );
