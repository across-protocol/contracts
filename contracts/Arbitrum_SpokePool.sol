--- conflicted
+++ resolved
@@ -3,11 +3,7 @@
 
 import "./SpokePool.sol";
 import "./libraries/CircleCCTPAdapter.sol";
-<<<<<<< HEAD
-import "./libraries/OFTTransportAdapter.sol";
 import "./libraries/HypXERC20Adapter.sol";
-=======
->>>>>>> 75b65778
 import { CrossDomainAddressUtils } from "./libraries/CrossDomainAddressUtils.sol";
 import { ArbitrumL2ERC20GatewayLike } from "./interfaces/ArbitrumBridge.sol";
 
@@ -15,11 +11,7 @@
  * @notice AVM specific SpokePool. Uses AVM cross-domain-enabled logic to implement admin only access to functions.
  * @custom:security-contact bugs@across.to
  */
-<<<<<<< HEAD
-contract Arbitrum_SpokePool is SpokePool, CircleCCTPAdapter, OFTTransportAdapter, HypXERC20Adapter {
-=======
-contract Arbitrum_SpokePool is SpokePool, CircleCCTPAdapter {
->>>>>>> 75b65778
+contract Arbitrum_SpokePool is SpokePool, CircleCCTPAdapter, HypXERC20Adapter {
     // Address of the Arbitrum L2 token gateway to send funds to L1.
     address public l2GatewayRouter;
 
@@ -27,21 +19,12 @@
     // are necessary params used when bridging tokens to L1.
     mapping(address => address) public whitelistedTokens;
 
-<<<<<<< HEAD
-    // A map to store token => IOFT relationships for OFT bridging.
-    mapping(IERC20 => IOFT) public oftMessengers;
-
     // A map to store token => IHypXERC20Router relationships for XERC20 bridging via Hyperlane.
     mapping(IERC20 => IHypXERC20Router) public hypXERC20Routers;
 
     event SetL2GatewayRouter(address indexed newL2GatewayRouter);
     event WhitelistedTokens(address indexed l2Token, address indexed l1Token);
-    event SetOFTMessenger(IERC20 indexed token, IOFT indexed messenger);
     event SetHypXERC20Router(IERC20 indexed token, IHypXERC20Router indexed router);
-=======
-    event SetL2GatewayRouter(address indexed newL2GatewayRouter);
-    event WhitelistedTokens(address indexed l2Token, address indexed l1Token);
->>>>>>> 75b65778
 
     /// @custom:oz-upgrades-unsafe-allow constructor
     constructor(
@@ -57,11 +40,7 @@
     )
         SpokePool(_wrappedNativeTokenAddress, _depositQuoteTimeBuffer, _fillDeadlineBuffer, _oftFeeCap)
         CircleCCTPAdapter(_l2Usdc, _cctpTokenMessenger, CircleDomainIds.Ethereum)
-<<<<<<< HEAD
-        OFTTransportAdapter(OFTEIds.Ethereum, _oftFeeCap)
         HypXERC20Adapter(HyperlaneDomainIds.Ethereum, _hypXERC20FeeCap)
-=======
->>>>>>> 75b65778
     {} // solhint-disable-line no-empty-blocks
 
     /**
@@ -109,16 +88,6 @@
         _whitelistToken(l2Token, l1Token);
     }
 
-<<<<<<< HEAD
-    /**
-     * @notice Add token -> OFTMessenger relationship. Callable only by admin.
-     * @param token Arbitrum token.
-     * @param messenger IOFT contract that acts as OFT mailbox.
-     */
-    function setOftMessenger(IERC20 token, IOFT messenger) public onlyAdmin nonReentrant {
-        _setOftMessenger(token, messenger);
-    }
-
     /**
      * @notice Add token -> IHypXERC20Router relationship. Callable only by admin.
      * @param token Arbitrum token.
@@ -128,32 +97,21 @@
         _setXERC20HypRouter(token, router);
     }
 
-=======
->>>>>>> 75b65778
     /**************************************
      *        INTERNAL FUNCTIONS          *
      **************************************/
 
     function _bridgeTokensToHubPool(uint256 amountToReturn, address l2TokenAddress) internal override {
-<<<<<<< HEAD
-        IOFT oftMessenger = _getOftMessenger(IERC20(l2TokenAddress));
+        address oftMessenger = _getOftMessenger(l2TokenAddress);
         IHypXERC20Router hypRouter = _getXERC20HypRouter(IERC20(l2TokenAddress));
-=======
-        address oftMessenger = _getOftMessenger(l2TokenAddress);
->>>>>>> 75b65778
 
         // If the l2TokenAddress is UDSC, we need to use the CCTP bridge.
         if (_isCCTPEnabled() && l2TokenAddress == address(usdcToken)) {
             _transferUsdc(withdrawalRecipient, amountToReturn);
-<<<<<<< HEAD
-        } else if (address(oftMessenger) != address(0)) {
-            _transferViaOFT(IERC20(l2TokenAddress), oftMessenger, withdrawalRecipient, amountToReturn);
+        } else if (oftMessenger != address(0)) {
+            _transferViaOFT(IERC20(l2TokenAddress), IOFT(oftMessenger), withdrawalRecipient, amountToReturn);
         } else if (address(hypRouter) != address(0)) {
             _transferXERC20ViaHyperlane(IERC20(l2TokenAddress), hypRouter, withdrawalRecipient, amountToReturn);
-=======
-        } else if (oftMessenger != address(0)) {
-            _transferViaOFT(IERC20(l2TokenAddress), IOFT(oftMessenger), withdrawalRecipient, amountToReturn);
->>>>>>> 75b65778
         } else {
             // Check that the Ethereum counterpart of the L2 token is stored on this contract.
             address ethereumTokenToBridge = whitelistedTokens[l2TokenAddress];
@@ -178,19 +136,6 @@
         emit WhitelistedTokens(_l2Token, _l1Token);
     }
 
-    // Apply AVM-specific transformation to cross domain admin address on L1.
-    function _requireAdminSender() internal override onlyFromCrossDomainAdmin {}
-
-<<<<<<< HEAD
-    function _setOftMessenger(IERC20 _token, IOFT _messenger) internal {
-        oftMessengers[_token] = _messenger;
-        emit SetOFTMessenger(_token, _messenger);
-    }
-
-    function _getOftMessenger(IERC20 _token) internal view returns (IOFT) {
-        return oftMessengers[_token];
-    }
-
     function _setXERC20HypRouter(IERC20 _token, IHypXERC20Router _router) internal {
         hypXERC20Routers[_token] = _router;
         emit SetHypXERC20Router(_token, _router);
@@ -200,8 +145,9 @@
         return hypXERC20Routers[_token];
     }
 
-=======
->>>>>>> 75b65778
+    // Apply AVM-specific transformation to cross domain admin address on L1.
+    function _requireAdminSender() internal override onlyFromCrossDomainAdmin {}
+
     // Reserve storage slots for future versions of this base contract to add state variables without
     // affecting the storage layout of child contracts. Decrement the size of __gap whenever state variables
     // are added. This is at bottom of contract to make sure it's always at the end of storage.
