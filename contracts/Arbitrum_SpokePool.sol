// SPDX-License-Identifier: BUSL-1.1

// Arbitrum only supports v0.8.19
// See https://docs.arbitrum.io/for-devs/concepts/differences-between-arbitrum-ethereum/solidity-support#differences-from-solidity-on-ethereum
pragma solidity ^0.8.19;

import "./SpokePool.sol";
import "./libraries/CircleCCTPAdapter.sol";
<<<<<<< HEAD
import { ArbitrumL2ERC20GatewayLike } from "./interfaces/ArbitrumBridgeInterfaces.sol";
=======
import { ArbitrumL2ERC20GatewayLike } from "./interfaces/ArbitrumBridge.sol";
>>>>>>> a2afefec

/**
 * @notice AVM specific SpokePool. Uses AVM cross-domain-enabled logic to implement admin only access to functions.
 * @custom:security-contact bugs@across.to
 */
contract Arbitrum_SpokePool is SpokePool, CircleCCTPAdapter {
    // Address of the Arbitrum L2 token gateway to send funds to L1.
    address public l2GatewayRouter;

    // Admin controlled mapping of arbitrum tokens to L1 counterpart. L1 counterpart addresses
    // are necessary params used when bridging tokens to L1.
    mapping(address => address) public whitelistedTokens;

    event SetL2GatewayRouter(address indexed newL2GatewayRouter);
    event WhitelistedTokens(address indexed l2Token, address indexed l1Token);

    /// @custom:oz-upgrades-unsafe-allow constructor
    constructor(
        address _wrappedNativeTokenAddress,
        uint32 _depositQuoteTimeBuffer,
        uint32 _fillDeadlineBuffer,
        IERC20 _l2Usdc,
        ITokenMessenger _cctpTokenMessenger
    )
        SpokePool(_wrappedNativeTokenAddress, _depositQuoteTimeBuffer, _fillDeadlineBuffer)
        CircleCCTPAdapter(_l2Usdc, _cctpTokenMessenger, CircleDomainIds.Ethereum)
    {} // solhint-disable-line no-empty-blocks

    /**
     * @notice Construct the AVM SpokePool.
     * @param _initialDepositId Starting deposit ID. Set to 0 unless this is a re-deployment in order to mitigate
     * relay hash collisions.
     * @param _l2GatewayRouter Address of L2 token gateway. Can be reset by admin.
     * @param _crossDomainAdmin Cross domain admin to set. Can be changed by admin.
     * @param _hubPool Hub pool address to set. Can be changed by admin.
     */
    function initialize(
        uint32 _initialDepositId,
        address _l2GatewayRouter,
        address _crossDomainAdmin,
        address _hubPool
    ) public initializer {
        __SpokePool_init(_initialDepositId, _crossDomainAdmin, _hubPool);
        _setL2GatewayRouter(_l2GatewayRouter);
    }

    modifier onlyFromCrossDomainAdmin() {
        require(msg.sender == _applyL1ToL2Alias(crossDomainAdmin), "ONLY_COUNTERPART_GATEWAY");
        _;
    }

    /********************************************************
     *    ARBITRUM-SPECIFIC CROSS-CHAIN ADMIN FUNCTIONS     *
     ********************************************************/

    /**
     * @notice Change L2 gateway router. Callable only by admin.
     * @param newL2GatewayRouter New L2 gateway router.
     */
    function setL2GatewayRouter(address newL2GatewayRouter) public onlyAdmin nonReentrant {
        _setL2GatewayRouter(newL2GatewayRouter);
    }

    /**
     * @notice Add L2 -> L1 token mapping. Callable only by admin.
     * @param l2Token Arbitrum token.
     * @param l1Token Ethereum version of l2Token.
     */
    function whitelistToken(address l2Token, address l1Token) public onlyAdmin nonReentrant {
        _whitelistToken(l2Token, l1Token);
    }

    /**************************************
     *        INTERNAL FUNCTIONS          *
     **************************************/

    function _bridgeTokensToHubPool(uint256 amountToReturn, address l2TokenAddress) internal override {
        // If the l2TokenAddress is UDSC, we need to use the CCTP bridge.
        if (_isCCTPEnabled() && l2TokenAddress == address(usdcToken)) {
            _transferUsdc(hubPool, amountToReturn);
        } else {
            // Check that the Ethereum counterpart of the L2 token is stored on this contract.
            address ethereumTokenToBridge = whitelistedTokens[l2TokenAddress];
            require(ethereumTokenToBridge != address(0), "Uninitialized mainnet token");
            //slither-disable-next-line unused-return
            ArbitrumL2ERC20GatewayLike(l2GatewayRouter).outboundTransfer(
                ethereumTokenToBridge, // _l1Token. Address of the L1 token to bridge over.
                hubPool, // _to. Withdraw, over the bridge, to the l1 hub pool contract.
                amountToReturn, // _amount.
                "" // _data. We don't need to send any data for the bridging action.
            );
        }
    }

    function _setL2GatewayRouter(address _l2GatewayRouter) internal {
        l2GatewayRouter = _l2GatewayRouter;
        emit SetL2GatewayRouter(l2GatewayRouter);
    }

    function _whitelistToken(address _l2Token, address _l1Token) internal {
        whitelistedTokens[_l2Token] = _l1Token;
        emit WhitelistedTokens(_l2Token, _l1Token);
    }

    // L1 addresses are transformed during l1->l2 calls.
    // See https://developer.offchainlabs.com/docs/l1_l2_messages#address-aliasing for more information.
    // This cannot be pulled directly from Arbitrum contracts because their contracts are not 0.8.X compatible and
    // this operation takes advantage of overflows, whose behavior changed in 0.8.0.
    function _applyL1ToL2Alias(address l1Address) internal pure returns (address l2Address) {
        // Allows overflows as explained above.
        unchecked {
            l2Address = address(uint160(l1Address) + uint160(0x1111000000000000000000000000000000001111));
        }
    }

    // Apply AVM-specific transformation to cross domain admin address on L1.
    function _requireAdminSender() internal override onlyFromCrossDomainAdmin {}
}<|MERGE_RESOLUTION|>--- conflicted
+++ resolved
@@ -6,11 +6,7 @@
 
 import "./SpokePool.sol";
 import "./libraries/CircleCCTPAdapter.sol";
-<<<<<<< HEAD
-import { ArbitrumL2ERC20GatewayLike } from "./interfaces/ArbitrumBridgeInterfaces.sol";
-=======
 import { ArbitrumL2ERC20GatewayLike } from "./interfaces/ArbitrumBridge.sol";
->>>>>>> a2afefec
 
 /**
  * @notice AVM specific SpokePool. Uses AVM cross-domain-enabled logic to implement admin only access to functions.
