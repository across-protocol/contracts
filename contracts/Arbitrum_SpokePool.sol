// SPDX-License-Identifier: GPL-3.0-only
pragma solidity ^0.8.0;

import "./SpokePool.sol";

interface StandardBridgeLike {
    function outboundTransfer(
        address _l1Token,
        address _to,
        uint256 _amount,
        bytes calldata _data
    ) external payable returns (bytes memory);
}

/**
 * @notice AVM specific SpokePool. Uses AVM cross-domain-enabled logic to implement admin only access to functions.
 */
contract Arbitrum_SpokePool is SpokePool {
    // Address of the Arbitrum L2 token gateway to send funds to L1.
    address public l2GatewayRouter;

    // Admin controlled mapping of arbitrum tokens to L1 counterpart. L1 counterpart addresses
    // are necessary params used when bridging tokens to L1.
    mapping(address => address) public whitelistedTokens;

    event ArbitrumTokensBridged(address indexed l1Token, address target, uint256 numberOfTokensBridged);
    event SetL2GatewayRouter(address indexed newL2GatewayRouter);
    event WhitelistedTokens(address indexed l2Token, address indexed l1Token);

    /**
     * @notice Construct the AVM SpokePool.
     * @param _initialDepositId Starting deposit ID. Set to 0 unless this is a re-deployment in order to mitigate
     * relay hash collisions.
     * @param _l2GatewayRouter Address of L2 token gateway. Can be reset by admin.
     * @param _crossDomainAdmin Cross domain admin to set. Can be changed by admin.
     * @param _hubPool Hub pool address to set. Can be changed by admin.
     * @param _wethAddress Weth address for this network to set.
     * @param _timerAddress Timer address to set.
     */
<<<<<<< HEAD
    function initialize(
=======
    constructor(
        uint32 _initialDepositId,
>>>>>>> c78b87d6
        address _l2GatewayRouter,
        address _crossDomainAdmin,
        address _hubPool,
        address _wethAddress,
<<<<<<< HEAD
        address _timerAddress
    ) public initializer {
        __SpokePool_init(_crossDomainAdmin, _hubPool, _wethAddress, _timerAddress);
=======
        address timerAddress
    ) SpokePool(_initialDepositId, _crossDomainAdmin, _hubPool, _wethAddress, timerAddress) {
>>>>>>> c78b87d6
        _setL2GatewayRouter(_l2GatewayRouter);
    }

    modifier onlyFromCrossDomainAdmin() {
        require(msg.sender == _applyL1ToL2Alias(crossDomainAdmin), "ONLY_COUNTERPART_GATEWAY");
        _;
    }

    /********************************************************
     *    ARBITRUM-SPECIFIC CROSS-CHAIN ADMIN FUNCTIONS     *
     ********************************************************/

    /**
     * @notice Change L2 gateway router. Callable only by admin.
     * @param newL2GatewayRouter New L2 gateway router.
     */
    function setL2GatewayRouter(address newL2GatewayRouter) public onlyAdmin nonReentrant {
        _setL2GatewayRouter(newL2GatewayRouter);
    }

    /**
     * @notice Add L2 -> L1 token mapping. Callable only by admin.
     * @param l2Token Arbitrum token.
     * @param l1Token Ethereum version of l2Token.
     */
    function whitelistToken(address l2Token, address l1Token) public onlyAdmin nonReentrant {
        _whitelistToken(l2Token, l1Token);
    }

    /**************************************
     *        INTERNAL FUNCTIONS          *
     **************************************/

    function _bridgeTokensToHubPool(RelayerRefundLeaf memory relayerRefundLeaf) internal override {
        // Check that the Ethereum counterpart of the L2 token is stored on this contract.
        address ethereumTokenToBridge = whitelistedTokens[relayerRefundLeaf.l2TokenAddress];
        require(ethereumTokenToBridge != address(0), "Uninitialized mainnet token");
        StandardBridgeLike(l2GatewayRouter).outboundTransfer(
            ethereumTokenToBridge, // _l1Token. Address of the L1 token to bridge over.
            hubPool, // _to. Withdraw, over the bridge, to the l1 hub pool contract.
            relayerRefundLeaf.amountToReturn, // _amount.
            "" // _data. We don't need to send any data for the bridging action.
        );
        emit ArbitrumTokensBridged(address(0), hubPool, relayerRefundLeaf.amountToReturn);
    }

    function _setL2GatewayRouter(address _l2GatewayRouter) internal {
        l2GatewayRouter = _l2GatewayRouter;
        emit SetL2GatewayRouter(l2GatewayRouter);
    }

    function _whitelistToken(address _l2Token, address _l1Token) internal {
        whitelistedTokens[_l2Token] = _l1Token;
        emit WhitelistedTokens(_l2Token, _l1Token);
    }

    // L1 addresses are transformed during l1->l2 calls.
    // See https://developer.offchainlabs.com/docs/l1_l2_messages#address-aliasing for more information.
    // This cannot be pulled directly from Arbitrum contracts because their contracts are not 0.8.X compatible and
    // this operation takes advantage of overflows, whose behavior changed in 0.8.0.
    function _applyL1ToL2Alias(address l1Address) internal pure returns (address l2Address) {
        // Allows overflows as explained above.
        unchecked {
            l2Address = address(uint160(l1Address) + uint160(0x1111000000000000000000000000000000001111));
        }
    }

    // Apply AVM-specific transformation to cross domain admin address on L1.
    function _requireAdminSender() internal override onlyFromCrossDomainAdmin {}
}<|MERGE_RESOLUTION|>--- conflicted
+++ resolved
@@ -37,24 +37,15 @@
      * @param _wethAddress Weth address for this network to set.
      * @param _timerAddress Timer address to set.
      */
-<<<<<<< HEAD
     function initialize(
-=======
-    constructor(
         uint32 _initialDepositId,
->>>>>>> c78b87d6
         address _l2GatewayRouter,
         address _crossDomainAdmin,
         address _hubPool,
         address _wethAddress,
-<<<<<<< HEAD
         address _timerAddress
     ) public initializer {
-        __SpokePool_init(_crossDomainAdmin, _hubPool, _wethAddress, _timerAddress);
-=======
-        address timerAddress
-    ) SpokePool(_initialDepositId, _crossDomainAdmin, _hubPool, _wethAddress, timerAddress) {
->>>>>>> c78b87d6
+        __SpokePool_init(_initialDepositId, _crossDomainAdmin, _hubPool, _wethAddress, _timerAddress);
         _setL2GatewayRouter(_l2GatewayRouter);
     }
 
