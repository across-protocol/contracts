//SPDX-License-Identifier: Unlicense
pragma solidity ^0.8.0;

import { AccessControl } from "@openzeppelin/contracts/access/AccessControl.sol";
import { IERC20 } from "@openzeppelin/contracts/token/ERC20/extensions/IERC20Metadata.sol";
import { SafeERC20 } from "@openzeppelin/contracts/token/ERC20/utils/SafeERC20.sol";
import { DonationBox } from "../../chain-adapters/DonationBox.sol";
import { HyperCoreLib } from "../../libraries/HyperCoreLib.sol";
import { CoreTokenInfo } from "./Structs.sol";
import { FinalTokenInfo } from "./Structs.sol";
import { SwapHandler } from "./SwapHandler.sol";
import { BPS_SCALAR, BPS_DECIMALS } from "./Constants.sol";
import { Lockable } from "../../Lockable.sol";
import { CommonFlowParams } from "./Structs.sol";

/**
 * @title HyperCoreFlowExecutor
 * @notice Contract handling HyperCore interactions for transfer-to-core or swap-with-core actions after stablecoin bridge transactions
 * @dev This contract is designed to work with stablecoins. baseToken and every finalToken should all be stablecoins.
 * @custom:security-contact bugs@across.to
 */
contract HyperCoreFlowExecutor is AccessControl, Lockable {
    using SafeERC20 for IERC20;

    // Common decimals scalars
    uint256 public constant PPM_DECIMALS = 6;
    uint256 public constant PPM_SCALAR = 10 ** PPM_DECIMALS;
    // Decimals to use for Price calculations in limit order-related calculation functions
    uint8 public constant PX_D = 8;
    uint64 public constant ONEX1e8 = 10 ** 8;

    // Roles
    bytes32 public constant PERMISSIONED_BOT_ROLE = keccak256("PERMISSIONED_BOT_ROLE");
    bytes32 public constant FUNDS_SWEEPER_ROLE = keccak256("FUNDS_SWEEPER_ROLE");

    /// @notice The donation box contract.
    DonationBox public immutable donationBox;

    /// @notice A mapping of token addresses to their core token info.
    mapping(address => CoreTokenInfo) public coreTokenInfos;

    /// @notice A mapping of token address to additional relevan info for final tokens, like Hyperliquid market params
    mapping(address => FinalTokenInfo) public finalTokenInfos;

    /// @notice All operations performed in this contract are relative to this baseToken
    address public immutable baseToken;

    /// @notice The block number of the last funds pull action per final token: either as a part of finalizing pending swaps,
    /// or an admin funds pull
    mapping(address finalToken => uint256 lastPullFundsBlock) public lastPullFundsBlock;

    /// @notice A struct used for storing state of a swap flow that has been initialized, but not yet finished
    struct SwapFlowState {
        address finalRecipient;
        address finalToken;
        uint64 minAmountToSend; // for sponsored: one to one, non-sponsored: one to one minus slippage
        uint64 maxAmountToSend; // for sponsored: one to one (from total bridged amt), for non-sponsored: one to one, less bridging fees incurred
        bool isSponsored;
        bool finalized;
    }

    /// @notice A mapping containing the pending state between initializing the swap flow and finalizing it
    mapping(bytes32 quoteNonce => SwapFlowState swap) public swaps;

    /// @notice The cumulative amount of funds sponsored for each final token.
    mapping(address => uint256) public cumulativeSponsoredAmount;
    /// @notice The cumulative amount of activation fees sponsored for each final token.
    mapping(address => uint256) public cumulativeSponsoredActivationFee;

    /**************************************
     *            EVENTS               *
     **************************************/

    /// @notice Emitted when the donation box is insufficient funds.
    event DonationBoxInsufficientFunds(bytes32 indexed quoteNonce, address token, uint256 amount, uint256 balance);

    /// @notice Emitted whenever the account is not activated in the non-sponsored flow. We fall back to HyperEVM flow in that case
    event AccountNotActivated(bytes32 indexed quoteNonce, address user);

    /// @notice Emitted when a simple transfer to core is executed.
    event SimpleTransferFlowCompleted(
        bytes32 indexed quoteNonce,
        address indexed finalRecipient,
        address indexed finalToken,
        // All amounts are in finalToken
        uint256 evmAmountIn,
        uint256 bridgingFeesIncurred,
        uint256 evmAmountSponsored
    );

    /// @notice Emitted upon successful completion of fallback HyperEVM flow
    event FallbackHyperEVMFlowCompleted(
        bytes32 indexed quoteNonce,
        address indexed finalRecipient,
        address indexed finalToken,
        // All amounts are in finalToken
        uint256 evmAmountIn,
        uint256 bridgingFeesIncurred,
        uint256 evmAmountSponsored
    );

    /// @notice Emitted when a swap flow is initialized
    event SwapFlowInitialized(
        bytes32 indexed quoteNonce,
        address indexed finalRecipient,
        address indexed finalToken,
        // In baseToken
        uint256 evmAmountIn,
        uint256 bridgingFeesIncurred,
        // In finalToken
        uint256 coreAmountIn,
        uint64 minAmountToSend,
        uint64 maxAmountToSend
    );

    /// @notice Emitted when a swap flow is finalized
    event SwapFlowFinalized(
        bytes32 indexed quoteNonce,
        address indexed finalRecipient,
        address indexed finalToken,
        // In finalToken
        uint64 totalSent,
        // In EVM finalToken
        uint256 evmAmountSponsored
    );

    /// @notice Emitted upon cancelling a Limit order
    event CancelledLimitOrder(address indexed token, uint128 indexed cloid);

    /// @notice Emitted upon cancelling a Limit order
    event SubmittedLimitOrder(address indexed token, uint64 priceX1e8, uint64 sizeX1e8, uint128 indexed cloid);

    /// @notice Emitted when we have to fall back from the swap flow because it's too expensive (either to sponsor or the slippage is too big)
    event SwapFlowTooExpensive(
        bytes32 indexed quoteNonce,
        address indexed finalToken,
        uint256 estBpsSlippage,
        uint256 maxAllowableBpsSlippage
    );

    /// @notice Emitted when we can't bridge some token from HyperEVM to HyperCore
    event UnsafeToBridge(bytes32 indexed quoteNonce, address indexed token, uint64 amount);

    /// @notice Emitted whenever donationBox funds are used for activating a user account
    event SponsoredAccountActivation(
        bytes32 indexed quoteNonce,
        address indexed finalRecipient,
        address indexed fundingToken,
        uint256 evmAmountSponsored
    );

    /// @notice Emitted whenever a new CoreTokenInfo is configured
    event SetCoreTokenInfo(
        address indexed token,
        uint32 coreIndex,
        bool canBeUsedForAccountActivation,
        uint64 accountActivationFeeCore,
        uint64 bridgeSafetyBufferCore
    );

    /**************************************
     *            ERRORS               *
     **************************************/

    /// @notice Thrown when an attempt to finalize a non-existing swap is made
    error SwapDoesNotExist();

    /// @notice Thrown when an attemp to finalize an already finalized swap is made
    error SwapAlreadyFinalized();

    /// @notice Thrown when trying to finalize a quoteNonce, calling a finalizeSwapFlows with an incorrect token
    error WrongSwapFinalizationToken(bytes32 quoteNonce);

    /// @notice Emitted when the donation box is insufficient funds and we can't proceed.
    error DonationBoxInsufficientFundsError(address token, uint256 amount);

    /// @notice Emitted when we're inside the sponsored flow and a user doesn't have a HyperCore account activated. The
    /// bot should activate user's account first by calling `activateUserAccount`
    error AccountNotActivatedError(address user);

    /// @notice Thrown when we can't bridge some token from HyperEVM to HyperCore
    error UnsafeToBridgeError(address token, uint64 amount);

    /**************************************
     *            MODIFIERS               *
     **************************************/

    modifier onlyDefaultAdmin() {
        require(hasRole(DEFAULT_ADMIN_ROLE, msg.sender), "Not default admin");
        _;
    }

    modifier onlyPermissionedBot() {
        require(hasRole(PERMISSIONED_BOT_ROLE, msg.sender), "Not limit order updater");
        _;
    }

    modifier onlyFundsSweeper() {
        require(hasRole(FUNDS_SWEEPER_ROLE, msg.sender), "Not funds sweeper");
        _;
    }

    modifier onlyExistingCoreToken(address evmTokenAddress) {
        _getExistingCoreTokenInfo(evmTokenAddress);
        _;
    }

    /// @notice Reverts if the token is not configured
    function _getExistingCoreTokenInfo(
        address evmTokenAddress
    ) internal view returns (CoreTokenInfo memory coreTokenInfo) {
        coreTokenInfo = coreTokenInfos[evmTokenAddress];
        require(
            coreTokenInfo.tokenInfo.evmContract != address(0) && coreTokenInfo.tokenInfo.weiDecimals != 0,
            "CoreTokenInfo not set"
        );
    }

    /// @notice Reverts if the token is not configured
    function _getExistingFinalTokenInfo(
        address evmTokenAddress
    ) internal view returns (FinalTokenInfo memory finalTokenInfo) {
        finalTokenInfo = finalTokenInfos[evmTokenAddress];
        require(address(finalTokenInfo.swapHandler) != address(0), "FinalTokenInfo not set");
    }

    /**
     *
     * @param _donationBox Sponsorship funds live here
     * @param _baseToken Main token used with this Forwarder
     */
    constructor(address _donationBox, address _baseToken) {
        donationBox = DonationBox(_donationBox);
        baseToken = _baseToken;

        // AccessControl setup
        _grantRole(DEFAULT_ADMIN_ROLE, msg.sender);
        _setRoleAdmin(PERMISSIONED_BOT_ROLE, DEFAULT_ADMIN_ROLE);
        _setRoleAdmin(FUNDS_SWEEPER_ROLE, DEFAULT_ADMIN_ROLE);
    }

    /**************************************
     *      CONFIGURATION FUNCTIONS       *
     **************************************/

    /**
     * @notice Set or update information for the token to use it in this contract
     * @dev To be able to use the token in the swap flow, FinalTokenInfo has to be set as well
     * @dev Setting core token info to incorrect values can lead to loss of funds. Should NEVER be unset while the
     * finalTokenParams are not unset
     */
    function setCoreTokenInfo(
        address token,
        uint32 coreIndex,
        bool canBeUsedForAccountActivation,
        uint64 accountActivationFeeCore,
        uint64 bridgeSafetyBufferCore
    ) external nonReentrant onlyDefaultAdmin {
        _setCoreTokenInfo(
            token,
            coreIndex,
            canBeUsedForAccountActivation,
            accountActivationFeeCore,
            bridgeSafetyBufferCore
        );
    }

    /**
     * @notice Sets the parameters for a final token.
     * @dev This function deploys a new SwapHandler contract if one is not already set. If the final token
     * can't be used for account activation, the handler will be left unactivated and would need to be activated by the caller.
     * @param finalToken The address of the final token.
     * @param assetIndex The index of the asset in the Hyperliquid market.
     * @param isBuy Whether the final token is a buy or a sell.
     * @param feePpm The fee in parts per million.
     * @param suggestedDiscountBps The suggested slippage in basis points.
     * @param accountActivationFeeToken A token to pay account activation fee in. Only used if adding a new final token
     */
    function setFinalTokenInfo(
        address finalToken,
        uint32 assetIndex,
        bool isBuy,
        uint32 feePpm,
        uint32 suggestedDiscountBps,
        address accountActivationFeeToken
    )
        external
        nonReentrant
        onlyExistingCoreToken(finalToken)
        onlyExistingCoreToken(accountActivationFeeToken)
        onlyDefaultAdmin
    {
        SwapHandler swapHandler = finalTokenInfos[finalToken].swapHandler;
        if (address(swapHandler) == address(0)) {
            bytes32 salt = _swapHandlerSalt(finalToken);
            swapHandler = new SwapHandler{ salt: salt }();
        }

        finalTokenInfos[finalToken] = FinalTokenInfo({
            assetIndex: assetIndex,
            isBuy: isBuy,
            feePpm: feePpm,
            swapHandler: swapHandler,
            suggestedDiscountBps: suggestedDiscountBps
        });

        // We don't allow SwapHandler accounts to be uninitiated. That could lead to loss of funds. They instead should
        // be pre-funded using `predictSwapHandler` to predict their address
        require(HyperCoreLib.coreUserExists(address(swapHandler)), "SwapHandler @ core doesn't exist");
    }

    /// @notice Predicts the deterministic address of a SwapHandler for a given finalToken using CREATE2
    function predictSwapHandler(address finalToken) public view returns (address) {
        bytes32 salt = _swapHandlerSalt(finalToken);
        bytes32 initCodeHash = keccak256(type(SwapHandler).creationCode);
        return address(uint160(uint256(keccak256(abi.encodePacked(bytes1(0xff), address(this), salt, initCodeHash)))));
    }

    /// @notice Returns the salt to use when creating a SwapHandler via CREATE2
    function _swapHandlerSalt(address finalToken) internal view returns (bytes32) {
        return keccak256(abi.encodePacked(address(this), finalToken));
    }

    /**************************************
     *            FLOW FUNCTIONS          *
     **************************************/

    /**
     * @notice This function is to be called by an inheriting contract. It is to be called after the child contract
     * checked the API signature and made sure that the params passed here have been verified by either the underlying
     * bridge mechanics, or API signaure, or both.
     */
    function _executeFlow(CommonFlowParams memory params, uint256 maxUserSlippageBps) internal {
        if (params.finalToken == baseToken) {
            _executeSimpleTransferFlow(params);
        } else {
            _initiateSwapFlow(params, maxUserSlippageBps);
        }
    }

    /// @notice Execute a simple transfer flow in which we transfer `finalToken` to the user on HyperCore after receiving
    /// an amount of finalToken from the user on HyperEVM
    function _executeSimpleTransferFlow(CommonFlowParams memory params) internal virtual {
        address finalToken = params.finalToken;
        CoreTokenInfo storage coreTokenInfo = coreTokenInfos[finalToken];

        // Check account activation
        if (!HyperCoreLib.coreUserExists(params.finalRecipient)) {
            if (params.maxBpsToSponsor > 0) {
                revert AccountNotActivatedError(params.finalRecipient);
            } else {
                emit AccountNotActivated(params.quoteNonce, params.finalRecipient);
                _fallbackHyperEVMFlow(params);
                return;
            }
        }

        // Calculate sponsorship amount in scope
        uint256 amountToSponsor;
        {
            uint256 maxEvmAmountToSponsor = ((params.amountInEVM + params.extraFeesIncurred) * params.maxBpsToSponsor) /
                BPS_SCALAR;
            amountToSponsor = params.extraFeesIncurred;
            if (amountToSponsor > maxEvmAmountToSponsor) {
                amountToSponsor = maxEvmAmountToSponsor;
            }

            if (amountToSponsor > 0) {
                if (!_availableInDonationBox(params.quoteNonce, coreTokenInfo.tokenInfo.evmContract, amountToSponsor)) {
                    amountToSponsor = 0;
                }
            }
        }

        // Calculate quoted amounts and check safety
        uint256 quotedEvmAmount;
        uint64 quotedCoreAmount;
        {
            uint256 finalAmount = params.amountInEVM + amountToSponsor;
            (quotedEvmAmount, quotedCoreAmount) = HyperCoreLib.maximumEVMSendAmountToAmounts(
                finalAmount,
                coreTokenInfo.tokenInfo.evmExtraWeiDecimals
            );
            // If there are no funds left on the destination side of the bridge, the funds will be lost in the
            // bridge. We check send safety via `isCoreAmountSafeToBridge`
            if (
                !HyperCoreLib.isCoreAmountSafeToBridge(
                    coreTokenInfo.coreIndex,
                    quotedCoreAmount,
                    coreTokenInfo.bridgeSafetyBufferCore
                )
            ) {
                // If the amount is not safe to bridge because the bridge doesn't have enough liquidity,
                // fall back to sending user funds on HyperEVM.
                _fallbackHyperEVMFlow(params);
                emit UnsafeToBridge(params.quoteNonce, finalToken, quotedCoreAmount);
                return;
            }
        }

        if (amountToSponsor > 0) {
            // This will succeed because we checked the balance earlier
            donationBox.withdraw(IERC20(coreTokenInfo.tokenInfo.evmContract), amountToSponsor);
        }

        cumulativeSponsoredAmount[finalToken] += amountToSponsor;

        // There is a very slim change that someone is sending > buffer amount in the same EVM block and the balance of
        // the bridge is not enough to cover our transfer, so the funds are lost.
        HyperCoreLib.transferERC20EVMToCore(
            finalToken,
            coreTokenInfo.coreIndex,
            params.finalRecipient,
            quotedEvmAmount,
            coreTokenInfo.tokenInfo.evmExtraWeiDecimals
        );

        emit SimpleTransferFlowCompleted(
            params.quoteNonce,
            params.finalRecipient,
            finalToken,
            params.amountInEVM,
            params.extraFeesIncurred,
            amountToSponsor
        );
    }

    /**
     * @notice Initiates the swap flow. Sends the funds received on EVM side over to a SwapHandler corresponding to a
     * finalToken. This is the first leg of the swap flow. Next, the bot should submit a limit order through a `submitLimitOrder`
     * function, and then settle the flow via a `finalizeSwapFlows` function
     * @dev Only works for stable -> stable swap flows (or equivalent token flows. Price between tokens is supposed to be approximately one to one)
     * @param maxUserSlippageBps Describes a configured user setting. Slippage here is wrt the one to one exchange
     */
    function _initiateSwapFlow(CommonFlowParams memory params, uint256 maxUserSlippageBps) internal {
        // Check account activation
        if (!HyperCoreLib.coreUserExists(params.finalRecipient)) {
            if (params.maxBpsToSponsor > 0) {
                revert AccountNotActivatedError(params.finalRecipient);
            } else {
                emit AccountNotActivated(params.quoteNonce, params.finalRecipient);
                _fallbackHyperEVMFlow(params);
                return;
            }
        }

        address initialToken = baseToken;
        CoreTokenInfo memory initialCoreTokenInfo = coreTokenInfos[initialToken];
        CoreTokenInfo memory finalCoreTokenInfo = coreTokenInfos[params.finalToken];
        FinalTokenInfo memory finalTokenInfo = _getExistingFinalTokenInfo(params.finalToken);

        // Calculate limit order amounts and check if feasible
        uint64 minAllowableAmountToForwardCore;
        uint64 maxAllowableAmountToForwardCore;
        uint256 estSlippagePpm;
        {
            // In finalToken
            (minAllowableAmountToForwardCore, maxAllowableAmountToForwardCore) = _calcAllowableAmtsSwapFlow(
                params.amountInEVM,
                params.extraFeesIncurred,
                initialCoreTokenInfo,
                finalCoreTokenInfo,
                params.maxBpsToSponsor > 0,
                maxUserSlippageBps
            );

            uint64 approxExecutionPriceX1e8 = _getApproxRealizedPrice(finalTokenInfo);
            uint256 maxAllowableBpsDeviation = params.maxBpsToSponsor > 0 ? params.maxBpsToSponsor : maxUserSlippageBps;
            // Harmful deviation means all fees that the user will / or has incurred: both bridging and swap
            if (finalTokenInfo.isBuy) {
                if (approxExecutionPriceX1e8 < ONEX1e8) {
                    estSlippagePpm = 0;
                } else {
                    // ceil
                    estSlippagePpm = ((approxExecutionPriceX1e8 - ONEX1e8) * PPM_SCALAR + (ONEX1e8 - 1)) / ONEX1e8;
                }
            } else {
                if (approxExecutionPriceX1e8 > ONEX1e8) {
                    estSlippagePpm = 0;
                } else {
                    // ceil
                    estSlippagePpm = ((ONEX1e8 - approxExecutionPriceX1e8) * PPM_SCALAR + (ONEX1e8 - 1)) / ONEX1e8;
                }
            }
            // Add `extraFeesIncurred` to "slippage from one to one"
            estSlippagePpm +=
                (params.extraFeesIncurred * PPM_SCALAR + (params.amountInEVM + params.extraFeesIncurred) - 1) /
                (params.amountInEVM + params.extraFeesIncurred);

            if (estSlippagePpm > maxAllowableBpsDeviation * 10 ** (PPM_DECIMALS - BPS_DECIMALS)) {
                emit SwapFlowTooExpensive(
                    params.quoteNonce,
                    params.finalToken,
                    (estSlippagePpm + 10 ** (PPM_DECIMALS - BPS_DECIMALS) - 1) / 10 ** (PPM_DECIMALS - BPS_DECIMALS),
                    maxAllowableBpsDeviation
                );
                params.finalToken = initialToken;
                _executeSimpleTransferFlow(params);
                return;
            }
        }

        (uint256 tokensToSendEvm, uint64 coreAmountIn) = HyperCoreLib.maximumEVMSendAmountToAmounts(
            params.amountInEVM,
            initialCoreTokenInfo.tokenInfo.evmExtraWeiDecimals
        );

        // Check that we can safely bridge to HCore (for the trade amount actually needed)
        bool isSafeToBridgeMainToken = HyperCoreLib.isCoreAmountSafeToBridge(
            initialCoreTokenInfo.coreIndex,
            coreAmountIn,
            initialCoreTokenInfo.bridgeSafetyBufferCore
        );

        if (!isSafeToBridgeMainToken) {
            emit UnsafeToBridge(params.quoteNonce, initialToken, coreAmountIn);
            params.finalToken = initialToken;
            _fallbackHyperEVMFlow(params);
            return;
        }

        // Finalize swap flow setup by updating state and funding SwapHandler
        // State changes
        swaps[params.quoteNonce] = SwapFlowState({
            finalRecipient: params.finalRecipient,
            finalToken: params.finalToken,
            minAmountToSend: minAllowableAmountToForwardCore,
            maxAmountToSend: maxAllowableAmountToForwardCore,
            isSponsored: params.maxBpsToSponsor > 0,
            finalized: false
        });

        emit SwapFlowInitialized(
            params.quoteNonce,
            params.finalRecipient,
            params.finalToken,
            params.amountInEVM,
            params.extraFeesIncurred,
            coreAmountIn,
            minAllowableAmountToForwardCore,
            maxAllowableAmountToForwardCore
        );

        // Send amount received form user to a corresponding SwapHandler
        SwapHandler swapHandler = finalTokenInfo.swapHandler;
        IERC20(initialToken).safeTransfer(address(swapHandler), tokensToSendEvm);
        swapHandler.transferFundsToSelfOnCore(
            initialToken,
            initialCoreTokenInfo.coreIndex,
            tokensToSendEvm,
            initialCoreTokenInfo.tokenInfo.evmExtraWeiDecimals
        );
    }

    /**
     * @notice Finalizes multiple swap flows associated with a final token, subject to the L1 Hyperliquid balance
     * @dev Caller is responsible for providing correct limitOrderOutput amounts per assosicated swap flow. The caller
     * has to estimate how much final tokens it received on core based on the input of the corresponding quote nonce
     * swap flow
     */
    function finalizeSwapFlows(
        address finalToken,
        bytes32[] calldata quoteNonces,
        uint64[] calldata limitOrderOuts
    ) external onlyPermissionedBot returns (uint256 finalized) {
        require(quoteNonces.length == limitOrderOuts.length, "length");
        require(lastPullFundsBlock[finalToken] < block.number, "too soon");

        CoreTokenInfo memory finalCoreTokenInfo = _getExistingCoreTokenInfo(finalToken);
        FinalTokenInfo memory finalTokenInfo = finalTokenInfos[finalToken];

        uint64 availableBalance = HyperCoreLib.spotBalance(
            address(finalTokenInfo.swapHandler),
            finalCoreTokenInfo.coreIndex
        );
        uint64 totalAdditionalToSend = 0;
        for (; finalized < quoteNonces.length; ++finalized) {
            bool success;
            uint64 additionalToSend;
            (success, additionalToSend, availableBalance) = _finalizeSingleSwap(
                quoteNonces[finalized],
                limitOrderOuts[finalized],
                finalCoreTokenInfo,
                availableBalance
            );
            if (!success) {
                break;
            }
            totalAdditionalToSend += additionalToSend;
        }

        if (finalized > 0) {
            lastPullFundsBlock[finalToken] = block.number;
        } else {
            return 0;
        }

        if (totalAdditionalToSend > 0) {
            (uint256 totalAdditionalToSendEVM, uint64 totalAdditionalReceivedCore) = HyperCoreLib
                .minimumCoreReceiveAmountToAmounts(
                    totalAdditionalToSend,
                    finalCoreTokenInfo.tokenInfo.evmExtraWeiDecimals
                );

            if (
                !HyperCoreLib.isCoreAmountSafeToBridge(
                    finalCoreTokenInfo.coreIndex,
                    totalAdditionalReceivedCore,
                    finalCoreTokenInfo.bridgeSafetyBufferCore
                )
            ) {
                // We expect this situation to be so rare and / or intermittend that we're willing to rely on admin to sweep the funds if this leads to
                // swaps being impossible to finalize
                revert UnsafeToBridgeError(finalCoreTokenInfo.tokenInfo.evmContract, totalAdditionalToSend);
            }

<<<<<<< HEAD
        // Get additional amount to send from donation box, and send it to self on core
        if (additionalToSendEVM > 0) {
            donationBox.withdraw(IERC20(swap.finalToken), additionalToSendEVM);
            IERC20(swap.finalToken).safeTransfer(address(finalTokenInfo.swapHandler), additionalToSendEVM);
=======
            // ! Notice: as per HyperEVM <> HyperCore rules, this amount will land on HyperCore *before* all of the core > core sends get executed
            // Get additional amount to send from donation box, and send it to self on core
            _getFromDonationBox(finalToken, totalAdditionalToSendEVM);
            IERC20(finalToken).safeTransfer(address(finalTokenInfo.swapHandler), totalAdditionalToSendEVM);
>>>>>>> b8097706
            finalTokenInfo.swapHandler.transferFundsToSelfOnCore(
                finalToken,
                finalCoreTokenInfo.coreIndex,
                totalAdditionalToSendEVM,
                finalCoreTokenInfo.tokenInfo.evmExtraWeiDecimals
            );
        }
    }

    /// @notice Finalizes a single swap flow, sending the tokens to user on core. Relies on caller to send the `additionalToSend`
    function _finalizeSingleSwap(
        bytes32 quoteNonce,
        uint64 limitOrderOut,
        CoreTokenInfo memory finalCoreTokenInfo,
        uint64 availableBalance
    ) internal returns (bool success, uint64 additionalToSend, uint64 balanceRemaining) {
        SwapFlowState storage swap = swaps[quoteNonce];
        if (swap.finalRecipient == address(0)) revert SwapDoesNotExist();
        if (swap.finalized) revert SwapAlreadyFinalized();
        if (swap.finalToken != finalCoreTokenInfo.tokenInfo.evmContract) revert WrongSwapFinalizationToken(quoteNonce);

        uint64 totalToSend;
        (totalToSend, additionalToSend) = _calcSwapFlowSendAmounts(
            limitOrderOut,
            swap.minAmountToSend,
            swap.maxAmountToSend,
            swap.isSponsored
        );

        // `additionalToSend` will land on HCore before this core > core send will need to be executed
        balanceRemaining = availableBalance + additionalToSend;
        if (totalToSend > balanceRemaining) {
            return (false, 0, availableBalance);
        }

        swap.finalized = true;
        success = true;
        balanceRemaining -= totalToSend;

        HyperCoreLib.transferERC20CoreToCore(finalCoreTokenInfo.coreIndex, swap.finalRecipient, totalToSend);
        emit SwapFlowFinalized(quoteNonce, swap.finalRecipient, swap.finalToken, totalToSend, additionalToSendEVM);
    }

    /// @notice Forwards `amount` plus potential sponsorship funds (for bridging fee) to user on HyperEVM
    function _fallbackHyperEVMFlow(CommonFlowParams memory params) internal virtual {
        uint256 maxEvmAmountToSponsor = ((params.amountInEVM + params.extraFeesIncurred) * params.maxBpsToSponsor) /
            BPS_SCALAR;
        uint256 sponsorshipFundsToForward = params.extraFeesIncurred > maxEvmAmountToSponsor
            ? maxEvmAmountToSponsor
            : params.extraFeesIncurred;

        if (!_availableInDonationBox(params.quoteNonce, params.finalToken, sponsorshipFundsToForward)) {
            sponsorshipFundsToForward = 0;
        }
        if (sponsorshipFundsToForward > 0) {
            donationBox.withdraw(IERC20(params.finalToken), sponsorshipFundsToForward);
        }
        uint256 totalAmountToForward = params.amountInEVM + sponsorshipFundsToForward;
        IERC20(params.finalToken).safeTransfer(params.finalRecipient, totalAmountToForward);
        cumulativeSponsoredAmount[params.finalToken] += sponsorshipFundsToForward;
        emit FallbackHyperEVMFlowCompleted(
            params.quoteNonce,
            params.finalRecipient,
            params.finalToken,
            params.amountInEVM,
            params.extraFeesIncurred,
            sponsorshipFundsToForward
        );
    }

    /**
     * @notice Activates a user account on Core by funding the account activation fee.
     * @param quoteNonce The nonce of the quote that is used to identify the user.
     * @param finalRecipient The address of the recipient of the funds.
     * @param fundingToken The address of the token that is used to fund the account activation fee.
     */
    function activateUserAccount(
        bytes32 quoteNonce,
        address finalRecipient,
        address fundingToken
    ) external nonReentrant onlyPermissionedBot {
        CoreTokenInfo memory coreTokenInfo = _getExistingCoreTokenInfo(fundingToken);
        bool coreUserExists = HyperCoreLib.coreUserExists(finalRecipient);
        require(coreUserExists == false, "Can't fund account activation for existing user");
        require(coreTokenInfo.canBeUsedForAccountActivation, "Token can't be used for this");
        bool safeToBridge = HyperCoreLib.isCoreAmountSafeToBridge(
            coreTokenInfo.coreIndex,
            coreTokenInfo.accountActivationFeeCore,
            coreTokenInfo.bridgeSafetyBufferCore
        );
        require(safeToBridge, "Not safe to bridge");
        uint256 activationFeeEvm = coreTokenInfo.accountActivationFeeEVM;
        cumulativeSponsoredActivationFee[fundingToken] += activationFeeEvm;

        // donationBox @ evm -> Handler @ evm
        donationBox.withdraw(IERC20(fundingToken), activationFeeEvm);
        // Handler @ evm -> Handler @ core -> finalRecipient @ core
        HyperCoreLib.transferERC20EVMToCore(
            fundingToken,
            coreTokenInfo.coreIndex,
            finalRecipient,
            activationFeeEvm,
            coreTokenInfo.tokenInfo.evmExtraWeiDecimals
        );

        emit SponsoredAccountActivation(quoteNonce, finalRecipient, fundingToken, activationFeeEvm);
    }

    /// @notice Cancells a pending limit order by `cloid` with an intention to submit a new limit order in its place. To
    /// be used for stale limit orders to speed up executing user transactions
    function cancelLimitOrderByCloid(address finalToken, uint128 cloid) external nonReentrant onlyPermissionedBot {
        FinalTokenInfo memory finalTokenInfo = finalTokenInfos[finalToken];
        finalTokenInfo.swapHandler.cancelOrderByCloid(finalTokenInfo.assetIndex, cloid);

        // TODO? Consider tying this to quoteNonce
        emit CancelledLimitOrder(finalToken, cloid);
    }

    function submitLimitOrderFromBot(
        address finalToken,
        uint64 priceX1e8,
        uint64 sizeX1e8,
        uint128 cloid
    ) external nonReentrant onlyPermissionedBot {
        FinalTokenInfo memory finalTokenInfo = finalTokenInfos[finalToken];
        finalTokenInfo.swapHandler.submitLimitOrder(finalTokenInfo, priceX1e8, sizeX1e8, cloid);

        // TODO? Consider tying this to quoteNonce
        emit SubmittedLimitOrder(finalToken, priceX1e8, sizeX1e8, cloid);
    }

    function _setCoreTokenInfo(
        address token,
        uint32 coreIndex,
        bool canBeUsedForAccountActivation,
        uint64 accountActivationFeeCore,
        uint64 bridgeSafetyBufferCore
    ) internal {
        HyperCoreLib.TokenInfo memory tokenInfo = HyperCoreLib.tokenInfo(coreIndex);
        require(tokenInfo.evmContract == token, "Token mismatch");

        (uint256 accountActivationFeeEVM, ) = HyperCoreLib.minimumCoreReceiveAmountToAmounts(
            accountActivationFeeCore,
            tokenInfo.evmExtraWeiDecimals
        );

        coreTokenInfos[token] = CoreTokenInfo({
            tokenInfo: tokenInfo,
            coreIndex: coreIndex,
            canBeUsedForAccountActivation: canBeUsedForAccountActivation,
            accountActivationFeeEVM: accountActivationFeeEVM,
            accountActivationFeeCore: accountActivationFeeCore,
            bridgeSafetyBufferCore: bridgeSafetyBufferCore
        });

        emit SetCoreTokenInfo(
            token,
            coreIndex,
            canBeUsedForAccountActivation,
            accountActivationFeeCore,
            bridgeSafetyBufferCore
        );
    }

<<<<<<< HEAD
=======
    /**
     * @notice Used for ad-hoc sends of sponsorship funds to associated SwapHandler @ HyperCore
     * @param token The final token for which we want to fund the SwapHandler
     */
    function sendSponsorshipToSwapHandler(address token, uint256 amount) external onlyPermissionedBot {
        CoreTokenInfo memory coreTokenInfo = _getExistingCoreTokenInfo(token);
        FinalTokenInfo memory finalTokenInfo = _getExistingFinalTokenInfo(token);
        (uint256 amountEVMToSend, uint64 amountCoreToReceive) = HyperCoreLib.maximumEVMSendAmountToAmounts(
            amount,
            coreTokenInfo.tokenInfo.evmExtraWeiDecimals
        );
        if (
            !HyperCoreLib.isCoreAmountSafeToBridge(
                coreTokenInfo.coreIndex,
                amountCoreToReceive,
                coreTokenInfo.bridgeSafetyBufferCore
            )
        ) {
            revert UnsafeToBridgeError(token, amountCoreToReceive);
        }

        donationBox.withdraw(IERC20(token), amountEVMToSend);
        IERC20(token).safeTransfer(address(finalTokenInfo.swapHandler), amountEVMToSend);
        finalTokenInfo.swapHandler.transferFundsToSelfOnCore(
            token,
            coreTokenInfo.coreIndex,
            amountEVMToSend,
            coreTokenInfo.tokenInfo.evmExtraWeiDecimals
        );
    }

    /// @notice Gets `amount` of `token` from donationBox. Reverts if unsuccessful
    function _getFromDonationBox(address token, uint256 amount) internal {
        if (!_availableInDonationBox(token, amount)) {
            revert DonationBoxInsufficientFundsError(token, amount);
        }
        donationBox.withdraw(IERC20(token), amount);
    }

>>>>>>> b8097706
    /// @notice Checks if `amount` of `token` is available to withdraw from donationBox
    function _availableInDonationBox(
        bytes32 quoteNonce,
        address token,
        uint256 amount
    ) internal returns (bool available) {
        uint256 balance = IERC20(token).balanceOf(address(donationBox));
        available = balance >= amount;
        if (!available) {
            emit DonationBoxInsufficientFunds(quoteNonce, token, amount, balance);
        }
    }

    function _calcAllowableAmtsSwapFlow(
        uint256 amount,
        uint256 extraFeesIncurred,
        CoreTokenInfo memory initialCoreTokenInfo,
        CoreTokenInfo memory finalCoreTokenInfo,
        bool isSponsoredFlow,
        uint256 maxUserSlippageBps
    ) internal pure returns (uint64 minAllowableAmountToForwardCore, uint64 maxAllowableAmountToForwardCore) {
        (, uint64 feelessAmountCoreInitialToken) = HyperCoreLib.maximumEVMSendAmountToAmounts(
            amount + extraFeesIncurred,
            initialCoreTokenInfo.tokenInfo.evmExtraWeiDecimals
        );
        uint64 feelessAmountCoreFinalToken = HyperCoreLib.convertCoreDecimalsSimple(
            feelessAmountCoreInitialToken,
            initialCoreTokenInfo.tokenInfo.weiDecimals,
            finalCoreTokenInfo.tokenInfo.weiDecimals
        );
        if (isSponsoredFlow) {
            minAllowableAmountToForwardCore = feelessAmountCoreFinalToken;
            maxAllowableAmountToForwardCore = feelessAmountCoreFinalToken;
        } else {
            minAllowableAmountToForwardCore = uint64(
                (feelessAmountCoreFinalToken * (BPS_SCALAR - maxUserSlippageBps)) / BPS_SCALAR
            );
            // Maximum allowable amount to forward is a one-to-one equivalent of `amount`
            maxAllowableAmountToForwardCore = uint64(
                (feelessAmountCoreFinalToken * amount) / (amount + extraFeesIncurred)
            );
        }
    }

    /**
     * @return totalToSend What we will forward to user on HCore
     * @return additionalToSend What we will send from donationBox right now
     */
    function _calcSwapFlowSendAmounts(
        uint64 limitOrderOut,
        uint64 minAmountToSend,
        uint64 maxAmountToSend,
        bool isSponsored
    ) internal pure returns (uint64 totalToSend, uint64 additionalToSend) {
        // What we will send from donationBox right now
        // What we will forward to user on HCore
        if (limitOrderOut >= maxAmountToSend) {
            totalToSend = maxAmountToSend;
        } else {
            if (limitOrderOut < minAmountToSend) {
                additionalToSend = minAmountToSend - limitOrderOut;
            }

            if (isSponsored) {
                // maxAmountToSend = minAmountToSend = one to one
                totalToSend = maxAmountToSend;
            } else {
                // Give user a fair deal instead of sending the minimum allowable amount (which means max slippage)
                totalToSend = limitOrderOut + additionalToSend;
            }
        }
    }

    /// @notice Reads the current spot price from HyperLiquid and applies a configured suggested discount for faster execution
    /// @dev Includes HyperLiquid fees
    function _getApproxRealizedPrice(
        FinalTokenInfo memory finalTokenInfo
    ) internal view returns (uint64 limitPriceX1e8) {
        uint64 spotX1e8 = HyperCoreLib.spotPx(finalTokenInfo.assetIndex);
        // Buy above spot, sell below spot
        uint256 adjPpm = finalTokenInfo.isBuy
            ? (PPM_SCALAR + finalTokenInfo.suggestedDiscountBps * 10 ** 2 + finalTokenInfo.feePpm)
            : (PPM_SCALAR - finalTokenInfo.suggestedDiscountBps * 10 ** 2 - finalTokenInfo.feePpm);
        limitPriceX1e8 = uint64((uint256(spotX1e8) * adjPpm) / PPM_SCALAR);
    }

    /**************************************
     *            SWEEP FUNCTIONS         *
     **************************************/

    function sweepErc20(address token, uint256 amount) external nonReentrant onlyFundsSweeper {
        IERC20(token).safeTransfer(msg.sender, amount);
    }

    function sweepErc20FromDonationBox(address token, uint256 amount) external nonReentrant onlyFundsSweeper {
        donationBox.withdraw(IERC20(token), amount);
        IERC20(token).safeTransfer(msg.sender, amount);
    }

    function sweepERC20FromSwapHandler(address token, uint256 amount) external nonReentrant onlyFundsSweeper {
        SwapHandler swapHandler = finalTokenInfos[token].swapHandler;
        swapHandler.sweepErc20(token, amount);
        IERC20(token).safeTransfer(msg.sender, amount);
    }

    function sweepOnCore(address token, uint64 amount) external nonReentrant onlyFundsSweeper {
        HyperCoreLib.transferERC20CoreToCore(coreTokenInfos[token].coreIndex, msg.sender, amount);
    }

    function sweepOnCoreFromSwapHandler(address token, uint64 amount) external nonReentrant onlyDefaultAdmin {
        // Prevent pulling fantom funds (e.g. if finalizePendingSwaps reads stale balance because of this fund pull)
        require(lastPullFundsBlock[token] < block.number, "Can't pull funds twice in the same block");
        lastPullFundsBlock[token] = block.number;

        SwapHandler swapHandler = finalTokenInfos[token].swapHandler;
        swapHandler.transferFundsToUserOnCore(finalTokenInfos[token].assetIndex, msg.sender, amount);
    }
}<|MERGE_RESOLUTION|>--- conflicted
+++ resolved
@@ -614,17 +614,10 @@
                 revert UnsafeToBridgeError(finalCoreTokenInfo.tokenInfo.evmContract, totalAdditionalToSend);
             }
 
-<<<<<<< HEAD
-        // Get additional amount to send from donation box, and send it to self on core
-        if (additionalToSendEVM > 0) {
-            donationBox.withdraw(IERC20(swap.finalToken), additionalToSendEVM);
-            IERC20(swap.finalToken).safeTransfer(address(finalTokenInfo.swapHandler), additionalToSendEVM);
-=======
             // ! Notice: as per HyperEVM <> HyperCore rules, this amount will land on HyperCore *before* all of the core > core sends get executed
             // Get additional amount to send from donation box, and send it to self on core
-            _getFromDonationBox(finalToken, totalAdditionalToSendEVM);
+            donationBox.withdraw(IERC20(finalToken), totalAdditionalToSendEVM);
             IERC20(finalToken).safeTransfer(address(finalTokenInfo.swapHandler), totalAdditionalToSendEVM);
->>>>>>> b8097706
             finalTokenInfo.swapHandler.transferFundsToSelfOnCore(
                 finalToken,
                 finalCoreTokenInfo.coreIndex,
@@ -789,8 +782,6 @@
         );
     }
 
-<<<<<<< HEAD
-=======
     /**
      * @notice Used for ad-hoc sends of sponsorship funds to associated SwapHandler @ HyperCore
      * @param token The final token for which we want to fund the SwapHandler
@@ -830,7 +821,6 @@
         donationBox.withdraw(IERC20(token), amount);
     }
 
->>>>>>> b8097706
     /// @notice Checks if `amount` of `token` is available to withdraw from donationBox
     function _availableInDonationBox(
         bytes32 quoteNonce,
