//SPDX-License-Identifier: Unlicense
pragma solidity ^0.8.0;

import { IERC20Metadata } from "@openzeppelin/contracts/token/ERC20/extensions/IERC20Metadata.sol";
import { SafeERC20 } from "@openzeppelin/contracts/token/ERC20/utils/SafeERC20.sol";
import { IMessageTransmitterV2 } from "../../../external/interfaces/CCTPInterfaces.sol";
import { SponsoredCCTPQuoteLib } from "../../../libraries/SponsoredCCTPQuoteLib.sol";
import { SponsoredCCTPInterface } from "../../../interfaces/SponsoredCCTPInterface.sol";
import { Bytes32ToAddress } from "../../../libraries/AddressConverters.sol";
import { DonationBox } from "../../../chain-adapters/DonationBox.sol";
import { HyperCoreFlowExecutor } from "../HyperCoreFlowExecutor.sol";
<<<<<<< HEAD
import { ArbitraryActionFlowExecutor } from "../ArbitraryActionFlowExecutor.sol";
import { Lockable } from "../../../Lockable.sol";

contract SponsoredCCTPDstPeriphery is
    SponsoredCCTPInterface,
    HyperCoreFlowExecutor,
    ArbitraryActionFlowExecutor,
    Lockable
{
=======
import { ArbitraryEVMFlowExecutor } from "../ArbitraryEVMFlowExecutor.sol";

/**
 * @title SponsoredCCTPDstPeriphery
 * @notice Destination chain periphery contract that supports sponsored/non-sponsored CCTP deposits.
 * @dev This contract is used to receive tokens via CCTP and execute the flow accordingly.
 */
contract SponsoredCCTPDstPeriphery is SponsoredCCTPInterface, HyperCoreFlowExecutor, ArbitraryEVMFlowExecutor {
>>>>>>> 00eda37f
    using SafeERC20 for IERC20Metadata;
    using Bytes32ToAddress for bytes32;

    /// @notice The CCTP message transmitter contract.
    IMessageTransmitterV2 public immutable cctpMessageTransmitter;

    /// @notice The public key of the signer that was used to sign the quotes.
    address public signer;

    /// @notice Allow a buffer for quote deadline validation. CCTP transfer might have taken a while to finalize
    uint256 public quoteDeadlineBuffer = 30 minutes;

    /// @notice A mapping of used nonces to prevent replay attacks.
    mapping(bytes32 => bool) public usedNonces;

    /**
     * @notice Constructor for the SponsoredCCTPDstPeriphery contract.
     * @param _cctpMessageTransmitter The address of the CCTP message transmitter contract.
     * @param _signer The address of the signer that was used to sign the quotes.
     * @param _donationBox The address of the donation box contract. This is used to store funds that are used for sponsored flows.
     * @param _baseToken The address of the base token which would be the USDC on HyperEVM.
     * @param _coreIndex The index of the base token on HyperCore.
     * @param _canBeUsedForAccountActivation Whether the token can be used for account activation.
     * @param _accountActivationFeeCore If the token can be used for account activation, this is the fee that is needed for account activation.
     * @param _bridgeSafetyBufferCore This buffers is used to check if the bridging to Core is safe.
     * @param _multicallHandler The address of the multicall handler contract.
     */
    constructor(
        address _cctpMessageTransmitter,
        address _signer,
        address _donationBox,
        address _baseToken,
        address _multicallHandler
    ) HyperCoreFlowExecutor(_donationBox, _baseToken) ArbitraryEVMFlowExecutor(_multicallHandler) {
        cctpMessageTransmitter = IMessageTransmitterV2(_cctpMessageTransmitter);
        signer = _signer;
    }

<<<<<<< HEAD
    function setSigner(address _signer) external nonReentrant onlyDefaultAdmin {
        signer = _signer;
    }

    function setQuoteDeadlineBuffer(uint256 _quoteDeadlineBuffer) external nonReentrant onlyDefaultAdmin {
        quoteDeadlineBuffer = _quoteDeadlineBuffer;
    }

    function receiveMessage(
        bytes memory message,
        bytes memory attestation,
        bytes memory signature
    ) external nonReentrant {
=======
    /**
     * @notice Sets the signer address that is used to validate the signatures of the quotes.
     * @param _signer The new signer address.
     */
    function setSigner(address _signer) external onlyDefaultAdmin {
        signer = _signer;
    }

    /**
     * @notice Sets the quote deadline buffer. This is used to prevent the quote from being used after it has expired.
     * @param _quoteDeadlineBuffer The new quote deadline buffer.
     */
    function setQuoteDeadlineBuffer(uint256 _quoteDeadlineBuffer) external onlyDefaultAdmin {
        quoteDeadlineBuffer = _quoteDeadlineBuffer;
    }

    /**
     * @notice Receives a message from CCTP and executes the flow accordingly. This function first calls the
     * CCTP message transmitter to receive the funds before validating the quote and executing the flow.
     * @param message The message that is received from CCTP.
     * @param attestation The attestation that is received from CCTP.
     * @param signature The signature of the quote.
     */
    function receiveMessage(bytes memory message, bytes memory attestation, bytes memory signature) external {
>>>>>>> 00eda37f
        cctpMessageTransmitter.receiveMessage(message, attestation);

        // If the hook data is invalid or the mint recipient is not this contract we cannot process the message
        // and therefore we exit. In this case the funds will be kept in this contract.
        if (!SponsoredCCTPQuoteLib.validateMessage(message)) {
            return;
        }

        // Extract the quote and the fee that was executed from the message.
        (SponsoredCCTPInterface.SponsoredCCTPQuote memory quote, uint256 feeExecuted) = SponsoredCCTPQuoteLib
            .getSponsoredCCTPQuoteData(message);

        // Validate the quote and the signature.
        bool isQuoteValid = _isQuoteValid(quote, signature);
        if (isQuoteValid) {
            usedNonces[quote.nonce] = true;
        }

        uint256 amountAfterFees = quote.amount - feeExecuted;

        // Route to appropriate execution based on executionMode
        if (
            isQuoteValid &&
            (quote.executionMode == uint8(ExecutionMode.ArbitraryActionsToCore) ||
                quote.executionMode == uint8(ExecutionMode.ArbitraryActionsToEVM))
        ) {
            // Execute flow with arbitrary evm actions
            _executeWithEVMFlow(
                amountAfterFees,
                quote.nonce,
                quote.maxBpsToSponsor,
                baseToken, // initialToken
                quote.finalToken.toAddress(),
                quote.finalRecipient.toAddress(),
                quote.actionData,
                feeExecuted,
                quote.executionMode == uint8(ExecutionMode.ArbitraryActionsToCore)
            );
        } else {
            // Execute standard HyperCore flow (default)
            HyperCoreFlowExecutor._executeFlow(
                amountAfterFees,
                quote.nonce,
                // If the quote is invalid we don't sponsor the flow or the extra fees
                isQuoteValid ? quote.maxBpsToSponsor : 0,
                quote.maxUserSlippageBps,
                quote.finalRecipient.toAddress(),
                // If the quote is invalid we don't want to swap, so we use the base token as the final token
                isQuoteValid ? quote.finalToken.toAddress() : baseToken,
                isQuoteValid ? feeExecuted : 0
            );
        }

        emit SponsoredMintAndWithdraw(
            quote.nonce,
            quote.finalRecipient,
            quote.finalToken,
            quote.amount,
            quote.deadline,
            quote.maxBpsToSponsor,
            quote.maxUserSlippageBps
        );
    }

    function _isQuoteValid(
        SponsoredCCTPInterface.SponsoredCCTPQuote memory quote,
        bytes memory signature
    ) internal view returns (bool) {
        return
            SponsoredCCTPQuoteLib.validateSignature(signer, quote, signature) &&
            !usedNonces[quote.nonce] &&
            quote.deadline + quoteDeadlineBuffer >= block.timestamp;
    }

    function _executeWithEVMFlow(
        uint256 amount,
        bytes32 quoteNonce,
        uint256 maxBpsToSponsor,
        address initialToken,
        address finalToken,
        address finalRecipient,
        bytes memory actionData,
        uint256 extraFeesToSponsor,
        bool transferToCore
    ) internal {
        uint256 finalAmount;
        uint256 extraFeesToSponsorFinalToken;
        (finalToken, finalAmount, extraFeesToSponsorFinalToken) = ArbitraryEVMFlowExecutor._executeFlow(
            amount,
            quoteNonce,
            initialToken,
            finalToken,
            actionData,
            extraFeesToSponsor
        );

        // Route to appropriate destination based on transferToCore flag
        (transferToCore ? _executeSimpleTransferFlow : _fallbackHyperEVMFlow)(
            finalAmount,
            quoteNonce,
            maxBpsToSponsor,
            finalRecipient,
            extraFeesToSponsorFinalToken,
            finalToken
        );
    }
}<|MERGE_RESOLUTION|>--- conflicted
+++ resolved
@@ -7,19 +7,7 @@
 import { SponsoredCCTPQuoteLib } from "../../../libraries/SponsoredCCTPQuoteLib.sol";
 import { SponsoredCCTPInterface } from "../../../interfaces/SponsoredCCTPInterface.sol";
 import { Bytes32ToAddress } from "../../../libraries/AddressConverters.sol";
-import { DonationBox } from "../../../chain-adapters/DonationBox.sol";
 import { HyperCoreFlowExecutor } from "../HyperCoreFlowExecutor.sol";
-<<<<<<< HEAD
-import { ArbitraryActionFlowExecutor } from "../ArbitraryActionFlowExecutor.sol";
-import { Lockable } from "../../../Lockable.sol";
-
-contract SponsoredCCTPDstPeriphery is
-    SponsoredCCTPInterface,
-    HyperCoreFlowExecutor,
-    ArbitraryActionFlowExecutor,
-    Lockable
-{
-=======
 import { ArbitraryEVMFlowExecutor } from "../ArbitraryEVMFlowExecutor.sol";
 
 /**
@@ -28,7 +16,6 @@
  * @dev This contract is used to receive tokens via CCTP and execute the flow accordingly.
  */
 contract SponsoredCCTPDstPeriphery is SponsoredCCTPInterface, HyperCoreFlowExecutor, ArbitraryEVMFlowExecutor {
->>>>>>> 00eda37f
     using SafeERC20 for IERC20Metadata;
     using Bytes32ToAddress for bytes32;
 
@@ -50,10 +37,6 @@
      * @param _signer The address of the signer that was used to sign the quotes.
      * @param _donationBox The address of the donation box contract. This is used to store funds that are used for sponsored flows.
      * @param _baseToken The address of the base token which would be the USDC on HyperEVM.
-     * @param _coreIndex The index of the base token on HyperCore.
-     * @param _canBeUsedForAccountActivation Whether the token can be used for account activation.
-     * @param _accountActivationFeeCore If the token can be used for account activation, this is the fee that is needed for account activation.
-     * @param _bridgeSafetyBufferCore This buffers is used to check if the bridging to Core is safe.
      * @param _multicallHandler The address of the multicall handler contract.
      */
     constructor(
@@ -67,26 +50,11 @@
         signer = _signer;
     }
 
-<<<<<<< HEAD
-    function setSigner(address _signer) external nonReentrant onlyDefaultAdmin {
-        signer = _signer;
-    }
-
-    function setQuoteDeadlineBuffer(uint256 _quoteDeadlineBuffer) external nonReentrant onlyDefaultAdmin {
-        quoteDeadlineBuffer = _quoteDeadlineBuffer;
-    }
-
-    function receiveMessage(
-        bytes memory message,
-        bytes memory attestation,
-        bytes memory signature
-    ) external nonReentrant {
-=======
     /**
      * @notice Sets the signer address that is used to validate the signatures of the quotes.
      * @param _signer The new signer address.
      */
-    function setSigner(address _signer) external onlyDefaultAdmin {
+    function setSigner(address _signer) external nonReentrant onlyDefaultAdmin {
         signer = _signer;
     }
 
@@ -94,7 +62,7 @@
      * @notice Sets the quote deadline buffer. This is used to prevent the quote from being used after it has expired.
      * @param _quoteDeadlineBuffer The new quote deadline buffer.
      */
-    function setQuoteDeadlineBuffer(uint256 _quoteDeadlineBuffer) external onlyDefaultAdmin {
+    function setQuoteDeadlineBuffer(uint256 _quoteDeadlineBuffer) external nonReentrant onlyDefaultAdmin {
         quoteDeadlineBuffer = _quoteDeadlineBuffer;
     }
 
@@ -105,8 +73,11 @@
      * @param attestation The attestation that is received from CCTP.
      * @param signature The signature of the quote.
      */
-    function receiveMessage(bytes memory message, bytes memory attestation, bytes memory signature) external {
->>>>>>> 00eda37f
+    function receiveMessage(
+        bytes memory message,
+        bytes memory attestation,
+        bytes memory signature
+    ) external nonReentrant {
         cctpMessageTransmitter.receiveMessage(message, attestation);
 
         // If the hook data is invalid or the mint recipient is not this contract we cannot process the message
