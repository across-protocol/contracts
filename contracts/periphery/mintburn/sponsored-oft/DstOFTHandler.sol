--- conflicted
+++ resolved
@@ -62,21 +62,7 @@
         address _donationBox,
         address _baseToken,
         address _multicallHandler
-<<<<<<< HEAD
-    )
-        HyperCoreFlowExecutor(
-            _donationBox,
-            _baseToken,
-            _coreIndex,
-            _canBeUsedForAccountActivation,
-            _accountActivationFeeCore,
-            _bridgeSafetyBufferCore
-        )
-        ArbitraryEVMFlowExecutor(_multicallHandler)
-    {
-=======
-    ) HyperCoreFlowExecutor(_donationBox, _baseToken) ArbitraryActionFlowExecutor(_multicallHandler) {
->>>>>>> c402e1f5
+    ) HyperCoreFlowExecutor(_donationBox, _baseToken) ArbitraryEVMFlowExecutor(_multicallHandler) {
         // baseToken is assigned on `HyperCoreFlowExecutor` creation
         if (baseToken != IOFT(_ioft).token()) {
             revert TokenIOFTMismatch();
