// SPDX-License-Identifier: BUSL-1.1
pragma solidity ^0.8.0;

import "./interfaces/AdapterInterface.sol";

import "@openzeppelin/contracts/token/ERC20/IERC20.sol";
import "@openzeppelin/contracts/token/ERC20/utils/SafeERC20.sol";
import { IOFT } from "../interfaces/IOFT.sol";
import "../external/interfaces/CCTPInterfaces.sol";
import "../libraries/CircleCCTPAdapter.sol";
import "../libraries/OFTTransportAdapter.sol";
import "../libraries/HypXERC20Adapter.sol";
import { ArbitrumInboxLike as ArbitrumL1InboxLike, ArbitrumL1ERC20GatewayLike } from "../interfaces/ArbitrumBridge.sol";
<<<<<<< HEAD
import { AddressBook } from "../libraries/AddressBook.sol";
=======
import { AdapterStore } from "../libraries/AdapterStore.sol";
>>>>>>> 3281dd58

/**
 * @notice Contract containing logic to send messages from L1 to Arbitrum.
 * @dev Public functions calling external contracts do not guard against reentrancy because they are expected to be
 * called via delegatecall, which will execute this contract's logic within the context of the originating contract.
 * For example, the HubPool will delegatecall these functions, therefore its only necessary that the HubPool's methods
 * that call this contract's logic guard against reentrancy.
 */

// solhint-disable-next-line contract-name-camelcase
contract Arbitrum_Adapter is AdapterInterface, CircleCCTPAdapter, OFTTransportAdapter, HypXERC20Adapter {
    using SafeERC20 for IERC20;

    // Amount of ETH allocated to pay for the base submission fee. The base submission fee is a parameter unique to
    // retryable transactions; the user is charged the base submission fee to cover the storage costs of keeping their
    // ticket’s calldata in the retry buffer. (current base submission fee is queryable via
    // ArbRetryableTx.getSubmissionPrice). ArbRetryableTicket precompile interface exists at L2 address
    // 0x000000000000000000000000000000000000006E.
    uint256 public constant L2_MAX_SUBMISSION_COST = 0.01e18;

    // L2 Gas price bid for immediate L2 execution attempt (queryable via standard eth*gasPrice RPC)
    uint256 public constant L2_GAS_PRICE = 5e9; // 5 gWei

    // Native token expected to be sent in L2 message. Should be 0 for only use case of this constant, which
    // includes is sending messages from L1 to L2.
    uint256 public constant L2_CALL_VALUE = 0;

    // Gas limit for L2 execution of a cross chain token transfer sent via the inbox.
    uint32 public constant RELAY_TOKENS_L2_GAS_LIMIT = 300_000;
    // Gas limit for L2 execution of a message sent via the inbox.
    uint32 public constant RELAY_MESSAGE_L2_GAS_LIMIT = 2_000_000;

    address public constant L1_DAI = 0x6B175474E89094C44Da98b954EedeAC495271d0F;

    // This address on L2 receives extra ETH that is left over after relaying a message via the inbox.
    address public immutable L2_REFUND_L2_ADDRESS;

    // Inbox system contract to send messages to Arbitrum. Token bridges use this to send tokens to L2.
    // https://github.com/OffchainLabs/nitro-contracts/blob/f7894d3a6d4035ba60f51a7f1334f0f2d4f02dce/src/bridge/Inbox.sol
    ArbitrumL1InboxLike public immutable L1_INBOX;

    // Router contract to send tokens to Arbitrum. Routes to correct gateway to bridge tokens. Internally this
    // contract calls the Inbox.
    // Generic gateway: https://github.com/OffchainLabs/token-bridge-contracts/blob/main/contracts/tokenbridge/ethereum/gateway/L1ArbitrumGateway.sol
    ArbitrumL1ERC20GatewayLike public immutable L1_ERC20_GATEWAY_ROUTER;

<<<<<<< HEAD
    // Helper contract to help us map token -> messenger/router for OFT- and XERC20-enabled tokens
    AddressBook public immutable ADDRESS_BOOK;
=======
    // Helper storage contract to help this Adapter map token => OFT messenger for OFT bridging.
    AdapterStore public immutable ADAPTER_STORE;

    // Chain id of the chain this adapter helps bridge to.
    uint256 public immutable DESTINATION_CHAIN_ID;
>>>>>>> 3281dd58

    /**
     * @notice Constructs new Adapter.
     * @param _l1ArbitrumInbox Inbox helper contract to send messages to Arbitrum.
     * @param _l1ERC20GatewayRouter ERC20 gateway router contract to send tokens to Arbitrum.
     * @param _l2RefundL2Address L2 address to receive gas refunds on after a message is relayed.
     * @param _l1Usdc USDC address on L1.
     * @param _cctpTokenMessenger TokenMessenger contract to bridge via CCTP.
<<<<<<< HEAD
     * @param _addressBook AddressBook contract to helps identify token -> messenger/router relationship for OFT and XERC20 bridging.
=======
     * @param _dstChainId Chain id of a destination chain for this adapter.
     * @param _adapterStore AdapterStore contract to help identify token => oftMessenger relationship for OFT bridging.
>>>>>>> 3281dd58
     * @param _oftFeeCap A fee cap we apply to OFT bridge native payment. A good default is 1 ether
     * @param _hypXERC20FeeCap A fee cap we apply to Hyperlane XERC20 bridge native payment. A good default is 1 ether
     */
    constructor(
        ArbitrumL1InboxLike _l1ArbitrumInbox,
        ArbitrumL1ERC20GatewayLike _l1ERC20GatewayRouter,
        address _l2RefundL2Address,
        IERC20 _l1Usdc,
        ITokenMessenger _cctpTokenMessenger,
<<<<<<< HEAD
        AddressBook _addressBook,
        uint256 _oftFeeCap,
        uint256 _hypXERC20FeeCap
=======
        uint256 _dstChainId,
        AdapterStore _adapterStore,
        uint256 _oftFeeCap
>>>>>>> 3281dd58
    )
        CircleCCTPAdapter(_l1Usdc, _cctpTokenMessenger, CircleDomainIds.Arbitrum)
        OFTTransportAdapter(OFTEIds.Arbitrum, _oftFeeCap)
        HypXERC20Adapter(HyperlaneDomainIds.Arbitrum, _hypXERC20FeeCap)
    {
        L1_INBOX = _l1ArbitrumInbox;
        L1_ERC20_GATEWAY_ROUTER = _l1ERC20GatewayRouter;
        L2_REFUND_L2_ADDRESS = _l2RefundL2Address;
<<<<<<< HEAD
        ADDRESS_BOOK = _addressBook;
=======
        DESTINATION_CHAIN_ID = _dstChainId;
        ADAPTER_STORE = _adapterStore;
>>>>>>> 3281dd58
    }

    /**
     * @notice Send cross-chain message to target on Arbitrum.
     * @notice This contract must hold at least getL1CallValue() amount of ETH to send a message via the Inbox
     * successfully, or the message will get stuck.
     * @param target Contract on Arbitrum that will receive message.
     * @param message Data to send to target.
     */
    function relayMessage(address target, bytes memory message) external payable override {
        uint256 requiredL1CallValue = _contractHasSufficientEthBalance(RELAY_MESSAGE_L2_GAS_LIMIT);

        L1_INBOX.createRetryableTicket{ value: requiredL1CallValue }(
            target, // destAddr destination L2 contract address
            L2_CALL_VALUE, // l2CallValue call value for retryable L2 message
            L2_MAX_SUBMISSION_COST, // maxSubmissionCost Max gas deducted from user's L2 balance to cover base fee
            L2_REFUND_L2_ADDRESS, // excessFeeRefundAddress maxgas * gasprice - execution cost gets credited here on L2
            L2_REFUND_L2_ADDRESS, // callValueRefundAddress l2Callvalue gets credited here on L2 if retryable txn times out or gets cancelled
            RELAY_MESSAGE_L2_GAS_LIMIT, // maxGas Max gas deducted from user's L2 balance to cover L2 execution
            L2_GAS_PRICE, // gasPriceBid price bid for L2 execution
            message // data ABI encoded data of L2 message
        );

        emit MessageRelayed(target, message);
    }

    /**
     * @notice Bridge tokens to Arbitrum.
     * @notice This contract must hold at least getL1CallValue() amount of ETH to send a message via the Inbox
     * successfully, or the message will get stuck.
     * @param l1Token L1 token to deposit.
     * @param l2Token L2 token to receive.
     * @param amount Amount of L1 tokens to deposit and L2 tokens to receive.
     * @param to Bridge recipient.
     */
    function relayTokens(
        address l1Token,
        address l2Token, // l2Token is unused for Arbitrum.
        uint256 amount,
        address to
    ) external payable override {
        address oftMessenger = _getOftMessenger(l1Token);
        address hypRouter = _getHypXERC20Router(l1Token);

        // Check if the token needs to use any of the custom bridge solutions first
        if (_isCCTPEnabled() && l1Token == address(usdcToken)) {
            _transferUsdc(to, amount);
        } else if (oftMessenger != address(0)) {
            _transferViaOFT(IERC20(l1Token), IOFT(oftMessenger), to, amount);
        } else if (hypRouter != address(0)) {
            _transferXERC20ViaHyperlane(IERC20(l1Token), IHypXERC20Router(hypRouter), to, amount);
        }
        // If not, we can use the Arbitrum gateway
        else {
            uint256 requiredL1CallValue = _contractHasSufficientEthBalance(RELAY_TOKENS_L2_GAS_LIMIT);

            // Approve the gateway, not the router, to spend the hub pool's balance. The gateway, which is different
            // per L1 token, will temporarily escrow the tokens to be bridged and pull them from this contract.
            address erc20Gateway = L1_ERC20_GATEWAY_ROUTER.getGateway(l1Token);
            IERC20(l1Token).safeIncreaseAllowance(erc20Gateway, amount);

            // `outboundTransfer` expects that the caller includes a bytes message as the last param that includes the
            // maxSubmissionCost to use when creating an L2 retryable ticket: https://github.com/OffchainLabs/arbitrum/blob/e98d14873dd77513b569771f47b5e05b72402c5e/packages/arb-bridge-peripherals/contracts/tokenbridge/ethereum/gateway/L1GatewayRouter.sol#L232
            bytes memory data = abi.encode(L2_MAX_SUBMISSION_COST, "");

            // Note: Legacy routers don't have the outboundTransferCustomRefund method, so default to using
            // outboundTransfer(). Legacy routers are used for the following tokens that are currently enabled:
            // - DAI: the implementation of `outboundTransfer` at the current DAI custom gateway
            //        (https://etherscan.io/address/0xD3B5b60020504bc3489D6949d545893982BA3011#writeContract) sets the
            //        sender as the refund address so the aliased HubPool should receive excess funds. Implementation here:
            //        https://github.com/makerdao/arbitrum-dai-bridge/blob/11a80385e2622968069c34d401b3d54a59060e87/contracts/l1/L1DaiGateway.sol#L109
            if (l1Token == L1_DAI) {
                // This means that the excess ETH to pay for the L2 transaction will be sent to the aliased
                // contract address on L2, which we'd have to retrieve via a custom adapter, the Arbitrum_RescueAdapter.
                // To do so, in a single transaction: 1) setCrossChainContracts to Arbitrum_RescueAdapter, 2) relayMessage
                // with function data = abi.encode(amountToRescue), 3) setCrossChainContracts back to this adapter.
                L1_ERC20_GATEWAY_ROUTER.outboundTransfer{ value: requiredL1CallValue }(
                    l1Token,
                    to,
                    amount,
                    RELAY_TOKENS_L2_GAS_LIMIT,
                    L2_GAS_PRICE,
                    data
                );
            } else {
                L1_ERC20_GATEWAY_ROUTER.outboundTransferCustomRefund{ value: requiredL1CallValue }(
                    l1Token,
                    L2_REFUND_L2_ADDRESS,
                    to,
                    amount,
                    RELAY_TOKENS_L2_GAS_LIMIT,
                    L2_GAS_PRICE,
                    data
                );
            }
        }
        emit TokensRelayed(l1Token, l2Token, amount, to);
    }

    /**
     * @notice Returns required amount of ETH to send a message via the Inbox.
     * @param l2GasLimit L2 gas limit for the message.
     * @return amount of ETH that this contract needs to hold in order for relayMessage to succeed.
     */
    function getL1CallValue(uint32 l2GasLimit) public pure returns (uint256) {
        return L2_MAX_SUBMISSION_COST + L2_GAS_PRICE * l2GasLimit;
    }

    function _contractHasSufficientEthBalance(uint32 l2GasLimit) internal view returns (uint256) {
        uint256 requiredL1CallValue = getL1CallValue(l2GasLimit);
        require(address(this).balance >= requiredL1CallValue, "Insufficient ETH balance");
        return requiredL1CallValue;
    }

    /**
     * @notice Queries for an OFT messenger from an OFT address book contract
     * @param _token Token to query the messenger for
     * @return messenger OFT messenger contract
     */
    function _getOftMessenger(address _token) internal view returns (address) {
<<<<<<< HEAD
        return ADDRESS_BOOK.oftMessengers(_token);
    }

    function _getHypXERC20Router(address _token) internal view returns (address) {
        return ADDRESS_BOOK.hypXERC20Routers(_token);
=======
        return ADAPTER_STORE.oftMessengers(DESTINATION_CHAIN_ID, _token);
>>>>>>> 3281dd58
    }
}<|MERGE_RESOLUTION|>--- conflicted
+++ resolved
@@ -11,11 +11,7 @@
 import "../libraries/OFTTransportAdapter.sol";
 import "../libraries/HypXERC20Adapter.sol";
 import { ArbitrumInboxLike as ArbitrumL1InboxLike, ArbitrumL1ERC20GatewayLike } from "../interfaces/ArbitrumBridge.sol";
-<<<<<<< HEAD
-import { AddressBook } from "../libraries/AddressBook.sol";
-=======
 import { AdapterStore } from "../libraries/AdapterStore.sol";
->>>>>>> 3281dd58
 
 /**
  * @notice Contract containing logic to send messages from L1 to Arbitrum.
@@ -62,16 +58,11 @@
     // Generic gateway: https://github.com/OffchainLabs/token-bridge-contracts/blob/main/contracts/tokenbridge/ethereum/gateway/L1ArbitrumGateway.sol
     ArbitrumL1ERC20GatewayLike public immutable L1_ERC20_GATEWAY_ROUTER;
 
-<<<<<<< HEAD
-    // Helper contract to help us map token -> messenger/router for OFT- and XERC20-enabled tokens
-    AddressBook public immutable ADDRESS_BOOK;
-=======
     // Helper storage contract to help this Adapter map token => OFT messenger for OFT bridging.
     AdapterStore public immutable ADAPTER_STORE;
 
     // Chain id of the chain this adapter helps bridge to.
     uint256 public immutable DESTINATION_CHAIN_ID;
->>>>>>> 3281dd58
 
     /**
      * @notice Constructs new Adapter.
@@ -80,12 +71,8 @@
      * @param _l2RefundL2Address L2 address to receive gas refunds on after a message is relayed.
      * @param _l1Usdc USDC address on L1.
      * @param _cctpTokenMessenger TokenMessenger contract to bridge via CCTP.
-<<<<<<< HEAD
-     * @param _addressBook AddressBook contract to helps identify token -> messenger/router relationship for OFT and XERC20 bridging.
-=======
      * @param _dstChainId Chain id of a destination chain for this adapter.
      * @param _adapterStore AdapterStore contract to help identify token => oftMessenger relationship for OFT bridging.
->>>>>>> 3281dd58
      * @param _oftFeeCap A fee cap we apply to OFT bridge native payment. A good default is 1 ether
      * @param _hypXERC20FeeCap A fee cap we apply to Hyperlane XERC20 bridge native payment. A good default is 1 ether
      */
@@ -95,15 +82,10 @@
         address _l2RefundL2Address,
         IERC20 _l1Usdc,
         ITokenMessenger _cctpTokenMessenger,
-<<<<<<< HEAD
-        AddressBook _addressBook,
+        uint256 _dstChainId,
+        AdapterStore _adapterStore,
         uint256 _oftFeeCap,
         uint256 _hypXERC20FeeCap
-=======
-        uint256 _dstChainId,
-        AdapterStore _adapterStore,
-        uint256 _oftFeeCap
->>>>>>> 3281dd58
     )
         CircleCCTPAdapter(_l1Usdc, _cctpTokenMessenger, CircleDomainIds.Arbitrum)
         OFTTransportAdapter(OFTEIds.Arbitrum, _oftFeeCap)
@@ -112,12 +94,8 @@
         L1_INBOX = _l1ArbitrumInbox;
         L1_ERC20_GATEWAY_ROUTER = _l1ERC20GatewayRouter;
         L2_REFUND_L2_ADDRESS = _l2RefundL2Address;
-<<<<<<< HEAD
-        ADDRESS_BOOK = _addressBook;
-=======
         DESTINATION_CHAIN_ID = _dstChainId;
         ADAPTER_STORE = _adapterStore;
->>>>>>> 3281dd58
     }
 
     /**
@@ -238,14 +216,11 @@
      * @return messenger OFT messenger contract
      */
     function _getOftMessenger(address _token) internal view returns (address) {
-<<<<<<< HEAD
-        return ADDRESS_BOOK.oftMessengers(_token);
+        return ADAPTER_STORE.oftMessengers(DESTINATION_CHAIN_ID, _token);
     }
 
     function _getHypXERC20Router(address _token) internal view returns (address) {
-        return ADDRESS_BOOK.hypXERC20Routers(_token);
-=======
-        return ADAPTER_STORE.oftMessengers(DESTINATION_CHAIN_ID, _token);
->>>>>>> 3281dd58
+        // todo
+        return ADAPTER_STORE.hypXERC20Routers(DESTINATION_CHAIN_ID, _token);
     }
 }