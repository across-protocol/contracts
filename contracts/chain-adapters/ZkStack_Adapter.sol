// SPDX-License-Identifier: BUSL-1.1
pragma solidity ^0.8.0;

import "./interfaces/AdapterInterface.sol";
import "../external/interfaces/WETH9Interface.sol";

import "@openzeppelin/contracts/token/ERC20/IERC20.sol";
import "@openzeppelin/contracts/token/ERC20/utils/SafeERC20.sol";
import { BridgeHubInterface } from "../interfaces/ZkStackBridgeHub.sol";
import { CircleCCTPAdapter } from "../libraries/CircleCCTPAdapter.sol";
import { ITokenMessenger } from "../external/interfaces/CCTPInterfaces.sol";

/**
 * @notice Contract containing logic to send messages from L1 to ZkStack with ETH as the gas token.
 * @dev Public functions calling external contracts do not guard against reentrancy because they are expected to be
 * called via delegatecall, which will execute this contract's logic within the context of the originating contract.
 * For example, the HubPool will delegatecall these functions, therefore its only necessary that the HubPool's methods
 * that call this contract's logic guard against reentrancy.
 * @custom:security-contact bugs@across.to
 */

// solhint-disable-next-line contract-name-camelcase
contract ZkStack_Adapter is AdapterInterface, CircleCCTPAdapter {
    using SafeERC20 for IERC20;

    // The ZkSync bridgehub contract treats address(1) to represent ETH.
    address private constant ETH_TOKEN_ADDRESS = address(1);

    // We need to pay a base fee to the operator to include our L1 --> L2 transaction.
    // https://docs.zksync.io/build/developer-reference/l1-l2-interoperability#l1-to-l2-gas-estimation-for-transactions

    // Limit on L2 gas to spend.
    uint256 public immutable L2_GAS_LIMIT; // typically 2_000_000

    // How much gas is required to publish a byte of data from L1 to L2. 800 is the required value
    // as set here https://github.com/matter-labs/era-contracts/blob/6391c0d7bf6184d7f6718060e3991ba6f0efe4a7/ethereum/contracts/zksync/facets/Mailbox.sol#L226
    // Note, this value can change and will require an updated adapter.
    uint256 public immutable L1_GAS_TO_L2_GAS_PER_PUB_DATA_LIMIT; // Typically 800

    // This address receives any remaining fee after an L1 to L2 transaction completes.
    // If refund recipient = address(0) then L2 msg.sender is used, unless msg.sender is a contract then its address
    // gets aliased.
    address public immutable L2_REFUND_ADDRESS;

    // L2 chain id
    uint256 public immutable CHAIN_ID;

    // BridgeHub address
    BridgeHubInterface public immutable BRIDGE_HUB;

    // Set l1Weth at construction time to make testing easier.
    WETH9Interface public immutable L1_WETH;

<<<<<<< HEAD
    // SharedBridge address, which is read from the BridgeHub at construction.
    address public immutable SHARED_BRIDGE;

    // USDC SharedBridge address, which is passed in on construction and used as the second bridge contract for USDC transfers.
    address public immutable USDC_SHARED_BRIDGE;

=======
>>>>>>> 2727922a
    // The maximum gas price a transaction sent to this adapter may have. This is set to prevent a block producer from setting an artificially high priority fee
    // when calling a hub pool message relay, which would otherwise cause a large amount of ETH to be sent to L2.
    uint256 private immutable MAX_TX_GASPRICE;

    event ZkStackMessageRelayed(bytes32 indexed canonicalTxHash);

    error ETHGasTokenRequired();
    error TransactionFeeTooHigh();
    error InvalidBridgeConfig();

    /**
     * @notice Constructs new Adapter.
     * @param _chainId The target ZkStack network's chain ID.
     * @param _bridgeHub The bridge hub contract address for the ZkStack network.
     * @param _circleUSDC Circle USDC address on L1. If not set to address(0), then either the USDCSharedBridge
     * or CCTP token messenger must be set and will be used to bridge this token.
     * @param _usdcSharedBridge Address of the second bridge contract for USDC corresponding to the configured ZkStack network.
     * @param _cctpTokenMessenger address of the CCTP token messenger contract for the configured network.
     * @param _recipientCircleDomainId Circle domain ID for the destination network.
     * @param _l1Weth WETH address on L1.
     * @param _l2RefundAddress address that recieves excess gas refunds on L2.
     * @param _l2GasLimit The maximum amount of gas this contract is willing to pay to execute a transaction on L2.
     * @param _l1GasToL2GasPerPubDataLimit The exchange rate of l1 gas to l2 gas.
     * @param _maxTxGasprice The maximum effective gas price any transaction sent to this adapter may have.
     */
    constructor(
        uint256 _chainId,
        BridgeHubInterface _bridgeHub,
        IERC20 _circleUSDC,
        address _usdcSharedBridge,
        ITokenMessenger _cctpTokenMessenger,
        uint32 _recipientCircleDomainId,
        WETH9Interface _l1Weth,
        address _l2RefundAddress,
        uint256 _l2GasLimit,
        uint256 _l1GasToL2GasPerPubDataLimit,
        uint256 _maxTxGasprice
    ) CircleCCTPAdapter(_circleUSDC, _cctpTokenMessenger, _recipientCircleDomainId) {
        CHAIN_ID = _chainId;
        BRIDGE_HUB = _bridgeHub;
        L1_WETH = _l1Weth;
        L2_REFUND_ADDRESS = _l2RefundAddress;
        L2_GAS_LIMIT = _l2GasLimit;
        MAX_TX_GASPRICE = _maxTxGasprice;
        L1_GAS_TO_L2_GAS_PER_PUB_DATA_LIMIT = _l1GasToL2GasPerPubDataLimit;
<<<<<<< HEAD
        SHARED_BRIDGE = BRIDGE_HUB.sharedBridge();
        address zero = address(0);
        if (address(_circleUSDC) != zero) {
            bool zkUSDCBridgeDisabled = _usdcSharedBridge == zero;
            bool cctpUSDCBridgeDisabled = address(_cctpTokenMessenger) == zero;
            // Bridged and Native USDC are mutually exclusive.
            if (zkUSDCBridgeDisabled == cctpUSDCBridgeDisabled) {
                revert InvalidBridgeConfig();
            }
        }
        USDC_SHARED_BRIDGE = _usdcSharedBridge;
=======
>>>>>>> 2727922a
        address gasToken = BRIDGE_HUB.baseToken(CHAIN_ID);
        if (gasToken != ETH_TOKEN_ADDRESS) {
            revert ETHGasTokenRequired();
        }
    }

    /**
     * @notice Send cross-chain message to target on ZkStack.
     * @dev The HubPool must hold enough ETH to pay for the L2 txn.
     * @param target Contract on L2 that will receive message.
     * @param message Data to send to target.
     */
    function relayMessage(address target, bytes memory message) external payable override {
        uint256 txBaseCost = _computeETHTxCost(L2_GAS_LIMIT);

        // Returns the hash of the requested L2 transaction. This hash can be used to follow the transaction status.
        bytes32 canonicalTxHash = BRIDGE_HUB.requestL2TransactionDirect{ value: txBaseCost }(
            BridgeHubInterface.L2TransactionRequestDirect({
                chainId: CHAIN_ID,
                mintValue: txBaseCost,
                l2Contract: target,
                l2Value: 0,
                l2Calldata: message,
                l2GasLimit: L2_GAS_LIMIT,
                l2GasPerPubdataByteLimit: L1_GAS_TO_L2_GAS_PER_PUB_DATA_LIMIT,
                factoryDeps: new bytes[](0),
                refundRecipient: L2_REFUND_ADDRESS
            })
        );

        emit MessageRelayed(target, message);
        emit ZkStackMessageRelayed(canonicalTxHash);
    }

    /**
     * @notice Bridge tokens to ZkStack.
     * @dev The HubPool must hold enough ETH to pay for the L2 txn.
     * @param l1Token L1 token to deposit.
     * @param l2Token L2 token to receive.
     * @param amount Amount of L1 tokens to deposit and L2 tokens to receive.
     * @param to Bridge recipient.
     */
    function relayTokens(
        address l1Token,
        address l2Token, // l2Token is unused.
        uint256 amount,
        address to
    ) external payable override {
        // A bypass proxy seems to no longer be needed to avoid deposit limits. The tracking of these limits seems to be deprecated.
        // See: https://github.com/matter-labs/era-contracts/blob/bce4b2d0f34bd87f1aaadd291772935afb1c3bd6/l1-contracts/contracts/bridge/L1ERC20Bridge.sol#L54-L55
        uint256 txBaseCost = _computeETHTxCost(L2_GAS_LIMIT);

        bytes32 txHash;
        if (l1Token == address(L1_WETH)) {
            // If the l1Token is WETH then unwrap it to ETH then send the ETH to the standard bridge along with the base
            // cost.
            L1_WETH.withdraw(amount);
            txHash = BRIDGE_HUB.requestL2TransactionDirect{ value: amount + txBaseCost }(
                BridgeHubInterface.L2TransactionRequestDirect({
                    chainId: CHAIN_ID,
                    mintValue: txBaseCost + amount,
                    l2Contract: to,
                    l2Value: amount,
                    l2Calldata: "",
                    l2GasLimit: L2_GAS_LIMIT,
                    l2GasPerPubdataByteLimit: L1_GAS_TO_L2_GAS_PER_PUB_DATA_LIMIT,
                    factoryDeps: new bytes[](0),
                    refundRecipient: L2_REFUND_ADDRESS
                })
            );
        } else if (l1Token == address(usdcToken)) {
            // Either use CCTP or the custom shared bridge when bridging USDC.
            if (_isCCTPEnabled()) {
                _transferUsdc(to, amount);
            } else {
                IERC20(l1Token).forceApprove(USDC_SHARED_BRIDGE, amount);
                txHash = BRIDGE_HUB.requestL2TransactionTwoBridges(
                    BridgeHubInterface.L2TransactionRequestTwoBridgesOuter({
                        chainId: CHAIN_ID,
                        mintValue: txBaseCost,
                        l2Value: 0,
                        l2GasLimit: L2_GAS_LIMIT,
                        l2GasPerPubdataByteLimit: L1_GAS_TO_L2_GAS_PER_PUB_DATA_LIMIT,
                        refundRecipient: L2_REFUND_ADDRESS,
                        secondBridgeAddress: USDC_SHARED_BRIDGE,
                        secondBridgeValue: 0,
                        secondBridgeCalldata: _secondBridgeCalldata(to, l1Token, amount)
                    })
                );
            }
        } else {
<<<<<<< HEAD
            // An ERC20 that is not WETH nor Circle Bridged/Native USDC on the L2.
            IERC20(l1Token).forceApprove(SHARED_BRIDGE, amount);
=======
            // An ERC20 that is not WETH.
            address sharedBridge = BRIDGE_HUB.sharedBridge();
            IERC20(l1Token).forceApprove(sharedBridge, amount);
>>>>>>> 2727922a
            txHash = BRIDGE_HUB.requestL2TransactionTwoBridges{ value: txBaseCost }(
                BridgeHubInterface.L2TransactionRequestTwoBridgesOuter({
                    chainId: CHAIN_ID,
                    mintValue: txBaseCost,
                    l2Value: 0,
                    l2GasLimit: L2_GAS_LIMIT,
                    l2GasPerPubdataByteLimit: L1_GAS_TO_L2_GAS_PER_PUB_DATA_LIMIT,
                    refundRecipient: L2_REFUND_ADDRESS,
                    secondBridgeAddress: sharedBridge,
                    secondBridgeValue: 0,
                    secondBridgeCalldata: _secondBridgeCalldata(to, l1Token, amount)
                })
            );
        }

        emit TokensRelayed(l1Token, l2Token, amount, to);
        emit ZkStackMessageRelayed(txHash);
    }

    /**
     * @notice Computes the calldata for the "second bridge", which handles sending non native tokens.
     * @param l2Recipient recipient of the tokens.
     * @param l1Token the l1 address of the token. Note: ETH is encoded as address(1).
     * @param amount number of tokens to send.
     * @return abi encoded bytes.
     */
    function _secondBridgeCalldata(
        address l2Recipient,
        address l1Token,
        uint256 amount
    ) internal pure returns (bytes memory) {
        return abi.encode(l1Token, amount, l2Recipient);
    }

    /**
     * @notice For a given l2 gas limit, this computes the amount of ETH needed and
     * returns the amount.
     * @param l2GasLimit L2 gas limit for the message.
     * @return amount of ETH that this contract needs to provide in order for the l2 transaction to succeed.
     */
    function _computeETHTxCost(uint256 l2GasLimit) internal view returns (uint256) {
        if (tx.gasprice > MAX_TX_GASPRICE) revert TransactionFeeTooHigh();
        return BRIDGE_HUB.l2TransactionBaseCost(CHAIN_ID, tx.gasprice, l2GasLimit, L1_GAS_TO_L2_GAS_PER_PUB_DATA_LIMIT);
    }
}<|MERGE_RESOLUTION|>--- conflicted
+++ resolved
@@ -51,15 +51,12 @@
     // Set l1Weth at construction time to make testing easier.
     WETH9Interface public immutable L1_WETH;
 
-<<<<<<< HEAD
     // SharedBridge address, which is read from the BridgeHub at construction.
     address public immutable SHARED_BRIDGE;
 
     // USDC SharedBridge address, which is passed in on construction and used as the second bridge contract for USDC transfers.
     address public immutable USDC_SHARED_BRIDGE;
 
-=======
->>>>>>> 2727922a
     // The maximum gas price a transaction sent to this adapter may have. This is set to prevent a block producer from setting an artificially high priority fee
     // when calling a hub pool message relay, which would otherwise cause a large amount of ETH to be sent to L2.
     uint256 private immutable MAX_TX_GASPRICE;
@@ -105,8 +102,6 @@
         L2_GAS_LIMIT = _l2GasLimit;
         MAX_TX_GASPRICE = _maxTxGasprice;
         L1_GAS_TO_L2_GAS_PER_PUB_DATA_LIMIT = _l1GasToL2GasPerPubDataLimit;
-<<<<<<< HEAD
-        SHARED_BRIDGE = BRIDGE_HUB.sharedBridge();
         address zero = address(0);
         if (address(_circleUSDC) != zero) {
             bool zkUSDCBridgeDisabled = _usdcSharedBridge == zero;
@@ -117,8 +112,6 @@
             }
         }
         USDC_SHARED_BRIDGE = _usdcSharedBridge;
-=======
->>>>>>> 2727922a
         address gasToken = BRIDGE_HUB.baseToken(CHAIN_ID);
         if (gasToken != ETH_TOKEN_ADDRESS) {
             revert ETHGasTokenRequired();
@@ -210,14 +203,9 @@
                 );
             }
         } else {
-<<<<<<< HEAD
-            // An ERC20 that is not WETH nor Circle Bridged/Native USDC on the L2.
-            IERC20(l1Token).forceApprove(SHARED_BRIDGE, amount);
-=======
             // An ERC20 that is not WETH.
             address sharedBridge = BRIDGE_HUB.sharedBridge();
             IERC20(l1Token).forceApprove(sharedBridge, amount);
->>>>>>> 2727922a
             txHash = BRIDGE_HUB.requestL2TransactionTwoBridges{ value: txBaseCost }(
                 BridgeHubInterface.L2TransactionRequestTwoBridgesOuter({
                     chainId: CHAIN_ID,
