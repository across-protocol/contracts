--- conflicted
+++ resolved
@@ -123,14 +123,9 @@
  * called via delegatecall, which will execute this contract's logic within the context of the originating contract.
  * For example, the HubPool will delegatecall these functions, therefore its only necessary that the HubPool's methods
  * that call this contract's logic guard against reentrancy.
-<<<<<<< HEAD
  * @dev This contract is very similar to Arbitrum_Adapter but it allows the caller to pay for retryable ticket
  * submission fees using a custom gas token. This is required to support certain Arbitrum orbit L2s and L3s.
-=======
- * @dev This contract is very similar to Arbitrum_Adapter but it allows the caller to pay for submission
- * fees using a custom gas token. This is required to support certain Arbitrum orbit L2s and L3s.
  * @custom:security-contact bugs@across.to
->>>>>>> 3241506a
  */
 
 // solhint-disable-next-line contract-name-camelcase
