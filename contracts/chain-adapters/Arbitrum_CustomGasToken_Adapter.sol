// SPDX-License-Identifier: BUSL-1.1
pragma solidity ^0.8.0;

import { AdapterInterface } from "./interfaces/AdapterInterface.sol";

import { IERC20 } from "@openzeppelin/contracts/token/ERC20/IERC20.sol";
import { SafeERC20 } from "@openzeppelin/contracts/token/ERC20/utils/SafeERC20.sol";
import { ITokenMessenger as ICCTPTokenMessenger } from "../external/interfaces/CCTPInterfaces.sol";
import { CircleCCTPAdapter, CircleDomainIds } from "../libraries/CircleCCTPAdapter.sol";
import { ArbitrumERC20Bridge as ArbitrumL1ERC20Bridge, ArbitrumInboxLike as ArbitrumL1InboxLike, ArbitrumERC20GatewayLike as ArbitrumL1ERC20GatewayLike } from "../interfaces/ArbitrumBridgeInterfaces.sol";

/**
 * @notice Interface for funder contract that this contract pulls from to pay for relayMessage()/relayTokens()
 * fees using a custom gas token.
 */
interface FunderInterface {
    /**
     * @notice Withdraws amount of token from funder contract to the caller.
     * @dev Can only be called by owner of Funder contract, which therefore must be
     * this contract.
     * @param token Token to withdraw.
     * @param amount Amount to withdraw.
     */
    function withdraw(IERC20 token, uint256 amount) external;
}

/**
<<<<<<< HEAD
=======
 * @title Staging ground for incoming and outgoing messages
 * @notice Unlike the standard Eth bridge, native token bridge escrows the custom ERC20 token which is
 * used as native currency on L2.
 * @dev Fees are paid in this token. There are certain restrictions on the native token:
 *       - The token can't be rebasing or have a transfer fee
 *       - The token must only be transferrable via a call to the token address itself
 *       - The token must only be able to set allowance via a call to the token address itself
 *       - The token must not have a callback on transfer, and more generally a user must not be able to make a transfer to themselves revert
 *       - The token must have a max of 2^256 - 1 wei total supply unscaled
 *       - The token must have a max of 2^256 - 1 wei total supply when scaled to 18 decimals
 */
interface ArbitrumL1ERC20Bridge {
    /**
     * @notice Returns token that is escrowed in bridge on L1 side and minted on L2 as native currency.
     * @dev This function doesn't exist on the generic Bridge interface.
     * @return address of the native token.
     */
    function nativeToken() external view returns (address);

    /**
     * @dev number of decimals used by the native token
     *      This is set on bridge initialization using nativeToken.decimals()
     *      If the token does not have decimals() method, we assume it have 0 decimals
     */
    function nativeTokenDecimals() external view returns (uint8);
}

/**
 * @title Inbox for user and contract originated messages
 * @notice Messages created via this inbox are enqueued in the delayed accumulator
 * to await inclusion in the SequencerInbox
 */
interface ArbitrumL1InboxLike {
    /**
     * @dev we only use this function to check the native token used by the bridge, so we hardcode the interface
     * to return an ArbitrumL1ERC20Bridge instead of a more generic Bridge interface.
     * @return address of the bridge.
     */
    function bridge() external view returns (ArbitrumL1ERC20Bridge);

    /**
     * @notice Put a message in the L2 inbox that can be reexecuted for some fixed amount of time if it reverts
     * @notice Overloads the `createRetryableTicket` function but is not payable, and should only be called when paying
     * for L1 to L2 message using a custom gas token.
     * @dev all tokenTotalFeeAmount will be deposited to callValueRefundAddress on L2
     * @dev Gas limit and maxFeePerGas should not be set to 1 as that is used to trigger the RetryableData error
     * @dev In case of native token having non-18 decimals: tokenTotalFeeAmount is denominated in native token's decimals. All other value params - l2CallValue, maxSubmissionCost and maxFeePerGas are denominated in child chain's native 18 decimals.
     * @param to destination L2 contract address
     * @param l2CallValue call value for retryable L2 message
     * @param maxSubmissionCost Max gas deducted from user's L2 balance to cover base submission fee
     * @param excessFeeRefundAddress the address which receives the difference between execution fee paid and the actual execution cost. In case this address is a contract, funds will be received in its alias on L2.
     * @param callValueRefundAddress l2Callvalue gets credited here on L2 if retryable txn times out or gets cancelled. In case this address is a contract, funds will be received in its alias on L2.
     * @param gasLimit Max gas deducted from user's L2 balance to cover L2 execution. Should not be set to 1 (magic value used to trigger the RetryableData error)
     * @param maxFeePerGas price bid for L2 execution. Should not be set to 1 (magic value used to trigger the RetryableData error)
     * @param tokenTotalFeeAmount amount of fees to be deposited in native token to cover for retryable ticket cost
     * @param data ABI encoded data of L2 message
     * @return unique message number of the retryable transaction
     */
    function createRetryableTicket(
        address to,
        uint256 l2CallValue,
        uint256 maxSubmissionCost,
        address excessFeeRefundAddress,
        address callValueRefundAddress,
        uint256 gasLimit,
        uint256 maxFeePerGas,
        uint256 tokenTotalFeeAmount,
        bytes calldata data
    ) external returns (uint256);
}

/**
 * @notice Layer 1 Gateway contract for bridging standard ERC20s to Arbitrum.
 */
interface ArbitrumL1ERC20GatewayLike {
    /**
     * @notice Deposit ERC20 token from Ethereum into Arbitrum.
     * @dev L2 address alias will not be applied to the following types of addresses on L1:
     *      - an externally-owned account
     *      - a contract in construction
     *      - an address where a contract will be created
     *      - an address where a contract lived, but was destroyed
     * @param _l1Token L1 address of ERC20
     * @param _refundTo Account, or its L2 alias if it have code in L1, to be credited with excess gas refund in L2
     * @param _to Account to be credited with the tokens in the L2 (can be the user's L2 account or a contract),
     * not subject to L2 aliasing. This account, or its L2 alias if it have code in L1, will also be able to
     * cancel the retryable ticket and receive callvalue refund
     * @param _amount Token Amount
     * @param _maxGas Max gas deducted from user's L2 balance to cover L2 execution
     * @param _gasPriceBid Gas price for L2 execution
     * @param _data encoded data from router and user
     * @return res abi encoded inbox sequence number
     */
    function outboundTransferCustomRefund(
        address _l1Token,
        address _refundTo,
        address _to,
        uint256 _amount,
        uint256 _maxGas,
        uint256 _gasPriceBid,
        bytes calldata _data
    ) external payable returns (bytes memory);

    /**
     * @notice get ERC20 gateway for token.
     * @param _token ERC20 address.
     * @return address of ERC20 gateway.
     */
    function getGateway(address _token) external view returns (address);
}

/**
>>>>>>> 9f48b422
 * @notice Contract containing logic to send messages from L1 to Arbitrum.
 * @dev Public functions calling external contracts do not guard against reentrancy because they are expected to be
 * called via delegatecall, which will execute this contract's logic within the context of the originating contract.
 * For example, the HubPool will delegatecall these functions, therefore its only necessary that the HubPool's methods
 * that call this contract's logic guard against reentrancy.
 * @dev This contract is very similar to Arbitrum_Adapter but it allows the caller to pay for submission
 * fees using a custom gas token. This is required to support certain Arbitrum orbit L2s and L3s.
 * @dev https://docs.arbitrum.io/launch-orbit-chain/how-tos/use-a-custom-gas-token
 */

// solhint-disable-next-line contract-name-camelcase
contract Arbitrum_CustomGasToken_Adapter is AdapterInterface, CircleCCTPAdapter {
    using SafeERC20 for IERC20;

    // Amount of gas token allocated to pay for the base submission fee. The base submission fee is a parameter unique to
    // retryable transactions; the user is charged the base submission fee to cover the storage costs of keeping their
    // ticket’s calldata in the retry buffer. (current base submission fee is queryable via
    // ArbRetryableTx.getSubmissionPrice). ArbRetryableTicket precompile interface exists at L2 address
    // 0x000000000000000000000000000000000000006E.
    // The Arbitrum Inbox requires that this uses 18 decimal precision.
    uint256 public immutable L2_MAX_SUBMISSION_COST;

    // L2 Gas price bid for immediate L2 execution attempt (queryable via standard eth*gasPrice RPC)
    // The Arbitrum Inbox requires that this is specified in gWei (e.g. 1e9 = 1 gWei)
    uint256 public immutable L2_GAS_PRICE;

    // Native token expected to be sent in L2 message. Should be 0 for all use cases of this constant, which
    // includes sending messages from L1 to L2 and sending Custom gas token ERC20's, which won't be the native token
    // on the L2 by definition.
    uint256 public constant L2_CALL_VALUE = 0;

    // Gas limit for L2 execution of a cross chain token transfer sent via the inbox.
    uint32 public constant RELAY_TOKENS_L2_GAS_LIMIT = 300_000;
    // Gas limit for L2 execution of a message sent via the inbox.
    uint32 public constant RELAY_MESSAGE_L2_GAS_LIMIT = 2_000_000;

    // This address on L2 receives extra gas token that is left over after relaying a message via the inbox.
    address public immutable L2_REFUND_L2_ADDRESS;

    // Inbox system contract to send messages to Arbitrum. Token bridges use this to send tokens to L2.
    // https://github.com/OffchainLabs/nitro-contracts/blob/f7894d3a6d4035ba60f51a7f1334f0f2d4f02dce/src/bridge/Inbox.sol
    ArbitrumL1InboxLike public immutable L1_INBOX;

    // Router contract to send tokens to Arbitrum. Routes to correct gateway to bridge tokens. Internally this
    // contract calls the Inbox.
    // Generic gateway: https://github.com/OffchainLabs/token-bridge-contracts/blob/main/contracts/tokenbridge/ethereum/gateway/L1ArbitrumGateway.sol
    // Gateway used for communicating with chains that use custom gas tokens:
    // https://github.com/OffchainLabs/token-bridge-contracts/blob/main/contracts/tokenbridge/ethereum/gateway/L1ERC20Gateway.sol
    ArbitrumL1ERC20GatewayLike public immutable L1_ERC20_GATEWAY_ROUTER;

    // This token is used to pay for l1 to l2 messages if its configured by an Arbitrum orbit chain.
    IERC20 public immutable CUSTOM_GAS_TOKEN;

    // Contract that funds Inbox cross chain messages with the custom gas token.
    FunderInterface public immutable CUSTOM_GAS_TOKEN_FUNDER;

    error InvalidCustomGasToken();
    error InsufficientCustomGasToken();

    /**
     * @notice Constructs new Adapter.
     * @param _l1ArbitrumInbox Inbox helper contract to send messages to Arbitrum.
     * @param _l1ERC20GatewayRouter ERC20 gateway router contract to send tokens to Arbitrum.
     * @param _l2RefundL2Address L2 address to receive gas refunds on after a message is relayed.
     * @param _l1Usdc USDC address on L1.
     * @param _l2MaxSubmissionCost Max gas deducted from user's L2 balance to cover base fee.
     * @param _l2GasPrice Gas price bid for L2 execution. Should be set conservatively high to avoid stuck messages.
     * @param _cctpTokenMessenger TokenMessenger contract to bridge via CCTP.
     * @param _customGasTokenFunder Contract that funds the custom gas token.
     * @param _l2MaxSubmissionCost Amount of gas token allocated to pay for the base submission fee. The base
     * submission fee is a parameter unique to Arbitrum retryable transactions. This value is hardcoded
     * and used for all messages sent by this adapter.
     */
    constructor(
        ArbitrumL1InboxLike _l1ArbitrumInbox,
        ArbitrumL1ERC20GatewayLike _l1ERC20GatewayRouter,
        address _l2RefundL2Address,
        IERC20 _l1Usdc,
        ICCTPTokenMessenger _cctpTokenMessenger,
        FunderInterface _customGasTokenFunder,
        uint256 _l2MaxSubmissionCost,
        uint256 _l2GasPrice
    ) CircleCCTPAdapter(_l1Usdc, _cctpTokenMessenger, CircleDomainIds.Arbitrum) {
        L1_INBOX = _l1ArbitrumInbox;
        L1_ERC20_GATEWAY_ROUTER = _l1ERC20GatewayRouter;
        L2_REFUND_L2_ADDRESS = _l2RefundL2Address;
        CUSTOM_GAS_TOKEN = IERC20(L1_INBOX.bridge().nativeToken());
        if (address(CUSTOM_GAS_TOKEN) == address(0)) revert InvalidCustomGasToken();
        L2_MAX_SUBMISSION_COST = _l2MaxSubmissionCost;
        L2_GAS_PRICE = _l2GasPrice;
        CUSTOM_GAS_TOKEN_FUNDER = _customGasTokenFunder;
    }

    /**
     * @notice Send cross-chain message to target on Arbitrum.
     * @notice This contract must hold at least getL1CallValue() amount of the custom gas token
     * to send a message via the Inbox successfully, or the message will get stuck.
     * @param target Contract on Arbitrum that will receive message.
     * @param message Data to send to target.
     */
    function relayMessage(address target, bytes memory message) external payable override {
        uint256 requiredL1TokenTotalFeeAmount = _pullCustomGas(RELAY_MESSAGE_L2_GAS_LIMIT);
        CUSTOM_GAS_TOKEN.safeIncreaseAllowance(address(L1_INBOX), requiredL1TokenTotalFeeAmount);
        L1_INBOX.createRetryableTicket(
            target, // destAddr destination L2 contract address
            L2_CALL_VALUE, // l2CallValue call value for retryable L2 message
            L2_MAX_SUBMISSION_COST, // maxSubmissionCost Max gas deducted from user's L2 balance to cover base fee
            L2_REFUND_L2_ADDRESS, // excessFeeRefundAddress maxgas * gasprice - execution cost gets credited here on L2
            L2_REFUND_L2_ADDRESS, // callValueRefundAddress l2Callvalue gets credited here on L2 if retryable txn times out or gets cancelled
            RELAY_MESSAGE_L2_GAS_LIMIT, // maxGas Max gas deducted from user's L2 balance to cover L2 execution
            L2_GAS_PRICE, // gasPriceBid price bid for L2 execution
            requiredL1TokenTotalFeeAmount, // tokenTotalFeeAmount amount of fees to be deposited in native token.
            // This should be in the precision of the custom gas token.
            message // data ABI encoded data of L2 message
        );
        emit MessageRelayed(target, message);
    }

    /**
     * @notice Bridge tokens to Arbitrum.
     * @notice This contract must hold at least getL1CallValue() amount of ETH or custom gas token
     * to send a message via the Inbox successfully, or the message will get stuck.
     * @param l1Token L1 token to deposit.
     * @param l2Token L2 token to receive.
     * @param amount Amount of L1 tokens to deposit and L2 tokens to receive.
     * @param to Bridge recipient.
     */
    function relayTokens(
        address l1Token,
        address l2Token, // l2Token is unused for Arbitrum.
        uint256 amount,
        address to
    ) external payable override {
        // Check if this token is USDC, which requires a custom bridge via CCTP.
        if (_isCCTPEnabled() && l1Token == address(usdcToken)) {
            _transferUsdc(to, amount);
        }
        // If not, we can use the Arbitrum gateway
        else {
            address erc20Gateway = L1_ERC20_GATEWAY_ROUTER.getGateway(l1Token);

            // If custom gas token, call special functions that handle paying with custom gas tokens.
            uint256 requiredL1TokenTotalFeeAmount = _pullCustomGas(RELAY_MESSAGE_L2_GAS_LIMIT);

            // Must use Inbox to bridge custom gas token.
            // Source: https://github.com/OffchainLabs/token-bridge-contracts/blob/5bdf33259d2d9ae52ddc69bc5a9cbc558c4c40c7/contracts/tokenbridge/ethereum/gateway/L1OrbitERC20Gateway.sol#L33
            if (l1Token == address(CUSTOM_GAS_TOKEN)) {
                // amount and requiredL1TokenTotalFeeAmount are in the precision of the custom gas token.
                uint256 amountToBridge = amount + requiredL1TokenTotalFeeAmount;
                CUSTOM_GAS_TOKEN.safeIncreaseAllowance(address(L1_INBOX), amountToBridge);
                L1_INBOX.createRetryableTicket(
                    to, // destAddr destination L2 contract address
                    L2_CALL_VALUE, // l2CallValue call value for retryable L2 message
                    L2_MAX_SUBMISSION_COST, // maxSubmissionCost Max gas deducted from user's L2 balance to cover base fee
                    L2_REFUND_L2_ADDRESS, // excessFeeRefundAddress maxgas * gasprice - execution cost gets credited here on L2
                    L2_REFUND_L2_ADDRESS, // callValueRefundAddress l2Callvalue gets credited here on L2 if retryable txn times out or gets cancelled
                    RELAY_MESSAGE_L2_GAS_LIMIT, // maxGas Max gas deducted from user's L2 balance to cover L2 execution
                    L2_GAS_PRICE, // gasPriceBid price bid for L2 execution
                    amountToBridge, // tokenTotalFeeAmount amount of fees to be deposited in native token.
                    "0x" // data ABI encoded data of L2 message
                );
            } else {
                IERC20(l1Token).safeIncreaseAllowance(erc20Gateway, amount);
                CUSTOM_GAS_TOKEN.safeIncreaseAllowance(erc20Gateway, requiredL1TokenTotalFeeAmount);

                // To pay for gateway outbound transfer with custom gas token, encode the tokenTotalFeeAmount in the data field:
                // The data format should be (uint256 maxSubmissionCost, bytes extraData, uint256 tokenTotalFeeAmount).
                // Source: https://github.com/OffchainLabs/token-bridge-contracts/blob/5bdf33259d2d9ae52ddc69bc5a9cbc558c4c40c7/contracts/tokenbridge/ethereum/gateway/L1OrbitERC20Gateway.sol#L57
                bytes memory data = abi.encode(L2_MAX_SUBMISSION_COST, "", requiredL1TokenTotalFeeAmount);
                L1_ERC20_GATEWAY_ROUTER.outboundTransferCustomRefund(
                    l1Token,
                    L2_REFUND_L2_ADDRESS,
                    to,
                    amount,
                    RELAY_TOKENS_L2_GAS_LIMIT,
                    L2_GAS_PRICE,
                    data
                );
            }
        }
        emit TokensRelayed(l1Token, l2Token, amount, to);
    }

    /**
     * @notice Returns required amount of gas token to send a message via the Inbox.
     * @dev Should return a value in the same precision as the gas token's precision.
     * @param l2GasLimit L2 gas limit for the message.
     * @return amount of gas token that this contract needs to hold in order for relayMessage to succeed.
     */
    function getL1CallValue(uint32 l2GasLimit) public view returns (uint256) {
        return _from18ToNativeDecimals(L2_MAX_SUBMISSION_COST + L2_GAS_PRICE * l2GasLimit);
    }

    function _pullCustomGas(uint32 l2GasLimit) internal returns (uint256) {
        uint256 requiredL1CallValue = getL1CallValue(l2GasLimit);
        CUSTOM_GAS_TOKEN_FUNDER.withdraw(CUSTOM_GAS_TOKEN, requiredL1CallValue);
        if (CUSTOM_GAS_TOKEN.balanceOf(address(this)) < requiredL1CallValue) revert InsufficientCustomGasToken();
        return requiredL1CallValue;
    }

    function _from18ToNativeDecimals(uint256 amount) internal view returns (uint256) {
        uint8 nativeTokenDecimals = L1_INBOX.bridge().nativeTokenDecimals();
        if (nativeTokenDecimals == 18) {
            return amount;
        } else if (nativeTokenDecimals < 18) {
            // Round up the division result so that the L1 call value is always sufficient to cover the submission fee.
            uint256 reductionFactor = 10**(18 - nativeTokenDecimals);
            uint256 divFloor = amount / reductionFactor;
            uint256 mod = amount % reductionFactor;
            if (mod != 0) {
                return divFloor + 1;
            } else {
                return divFloor;
            }
        } else {
            return amount * 10**(nativeTokenDecimals - 18);
        }
    }
}<|MERGE_RESOLUTION|>--- conflicted
+++ resolved
@@ -25,121 +25,6 @@
 }
 
 /**
-<<<<<<< HEAD
-=======
- * @title Staging ground for incoming and outgoing messages
- * @notice Unlike the standard Eth bridge, native token bridge escrows the custom ERC20 token which is
- * used as native currency on L2.
- * @dev Fees are paid in this token. There are certain restrictions on the native token:
- *       - The token can't be rebasing or have a transfer fee
- *       - The token must only be transferrable via a call to the token address itself
- *       - The token must only be able to set allowance via a call to the token address itself
- *       - The token must not have a callback on transfer, and more generally a user must not be able to make a transfer to themselves revert
- *       - The token must have a max of 2^256 - 1 wei total supply unscaled
- *       - The token must have a max of 2^256 - 1 wei total supply when scaled to 18 decimals
- */
-interface ArbitrumL1ERC20Bridge {
-    /**
-     * @notice Returns token that is escrowed in bridge on L1 side and minted on L2 as native currency.
-     * @dev This function doesn't exist on the generic Bridge interface.
-     * @return address of the native token.
-     */
-    function nativeToken() external view returns (address);
-
-    /**
-     * @dev number of decimals used by the native token
-     *      This is set on bridge initialization using nativeToken.decimals()
-     *      If the token does not have decimals() method, we assume it have 0 decimals
-     */
-    function nativeTokenDecimals() external view returns (uint8);
-}
-
-/**
- * @title Inbox for user and contract originated messages
- * @notice Messages created via this inbox are enqueued in the delayed accumulator
- * to await inclusion in the SequencerInbox
- */
-interface ArbitrumL1InboxLike {
-    /**
-     * @dev we only use this function to check the native token used by the bridge, so we hardcode the interface
-     * to return an ArbitrumL1ERC20Bridge instead of a more generic Bridge interface.
-     * @return address of the bridge.
-     */
-    function bridge() external view returns (ArbitrumL1ERC20Bridge);
-
-    /**
-     * @notice Put a message in the L2 inbox that can be reexecuted for some fixed amount of time if it reverts
-     * @notice Overloads the `createRetryableTicket` function but is not payable, and should only be called when paying
-     * for L1 to L2 message using a custom gas token.
-     * @dev all tokenTotalFeeAmount will be deposited to callValueRefundAddress on L2
-     * @dev Gas limit and maxFeePerGas should not be set to 1 as that is used to trigger the RetryableData error
-     * @dev In case of native token having non-18 decimals: tokenTotalFeeAmount is denominated in native token's decimals. All other value params - l2CallValue, maxSubmissionCost and maxFeePerGas are denominated in child chain's native 18 decimals.
-     * @param to destination L2 contract address
-     * @param l2CallValue call value for retryable L2 message
-     * @param maxSubmissionCost Max gas deducted from user's L2 balance to cover base submission fee
-     * @param excessFeeRefundAddress the address which receives the difference between execution fee paid and the actual execution cost. In case this address is a contract, funds will be received in its alias on L2.
-     * @param callValueRefundAddress l2Callvalue gets credited here on L2 if retryable txn times out or gets cancelled. In case this address is a contract, funds will be received in its alias on L2.
-     * @param gasLimit Max gas deducted from user's L2 balance to cover L2 execution. Should not be set to 1 (magic value used to trigger the RetryableData error)
-     * @param maxFeePerGas price bid for L2 execution. Should not be set to 1 (magic value used to trigger the RetryableData error)
-     * @param tokenTotalFeeAmount amount of fees to be deposited in native token to cover for retryable ticket cost
-     * @param data ABI encoded data of L2 message
-     * @return unique message number of the retryable transaction
-     */
-    function createRetryableTicket(
-        address to,
-        uint256 l2CallValue,
-        uint256 maxSubmissionCost,
-        address excessFeeRefundAddress,
-        address callValueRefundAddress,
-        uint256 gasLimit,
-        uint256 maxFeePerGas,
-        uint256 tokenTotalFeeAmount,
-        bytes calldata data
-    ) external returns (uint256);
-}
-
-/**
- * @notice Layer 1 Gateway contract for bridging standard ERC20s to Arbitrum.
- */
-interface ArbitrumL1ERC20GatewayLike {
-    /**
-     * @notice Deposit ERC20 token from Ethereum into Arbitrum.
-     * @dev L2 address alias will not be applied to the following types of addresses on L1:
-     *      - an externally-owned account
-     *      - a contract in construction
-     *      - an address where a contract will be created
-     *      - an address where a contract lived, but was destroyed
-     * @param _l1Token L1 address of ERC20
-     * @param _refundTo Account, or its L2 alias if it have code in L1, to be credited with excess gas refund in L2
-     * @param _to Account to be credited with the tokens in the L2 (can be the user's L2 account or a contract),
-     * not subject to L2 aliasing. This account, or its L2 alias if it have code in L1, will also be able to
-     * cancel the retryable ticket and receive callvalue refund
-     * @param _amount Token Amount
-     * @param _maxGas Max gas deducted from user's L2 balance to cover L2 execution
-     * @param _gasPriceBid Gas price for L2 execution
-     * @param _data encoded data from router and user
-     * @return res abi encoded inbox sequence number
-     */
-    function outboundTransferCustomRefund(
-        address _l1Token,
-        address _refundTo,
-        address _to,
-        uint256 _amount,
-        uint256 _maxGas,
-        uint256 _gasPriceBid,
-        bytes calldata _data
-    ) external payable returns (bytes memory);
-
-    /**
-     * @notice get ERC20 gateway for token.
-     * @param _token ERC20 address.
-     * @return address of ERC20 gateway.
-     */
-    function getGateway(address _token) external view returns (address);
-}
-
-/**
->>>>>>> 9f48b422
  * @notice Contract containing logic to send messages from L1 to Arbitrum.
  * @dev Public functions calling external contracts do not guard against reentrancy because they are expected to be
  * called via delegatecall, which will execute this contract's logic within the context of the originating contract.
