// SPDX-License-Identifier: BUSL-1.1
pragma solidity ^0.8.0;

import "./interfaces/AdapterInterface.sol";
import "../external/interfaces/WETH9Interface.sol";

import "@openzeppelin/contracts/token/ERC20/IERC20.sol";
import "@openzeppelin/contracts/token/ERC20/utils/SafeERC20.sol";
import { BridgeHubInterface } from "../interfaces/ZkStackBridgeHub.sol";

/**
 * @notice Interface for funder contract that this contract pulls from to pay for relayMessage()/relayTokens()
 * fees using a custom gas token.
 */
interface FunderInterface {
    /**
     * @notice Withdraws amount of token from funder contract to the caller.
     * @dev Can only be called by owner of Funder contract, which therefore must be
     * this contract.
     * @param token Token to withdraw.
     * @param amount Amount to withdraw.
     */
    function withdraw(IERC20 token, uint256 amount) external;
}

/**
 * @notice Contract containing logic to send messages from L1 to ZkStack with a custom gas token.
 * @dev Public functions calling external contracts do not guard against reentrancy because they are expected to be
 * called via delegatecall, which will execute this contract's logic within the context of the originating contract.
 * For example, the HubPool will delegatecall these functions, therefore its only necessary that the HubPool's methods
 * that call this contract's logic guard against reentrancy.
 * @custom:security-contact bugs@across.to
 */

// solhint-disable-next-line contract-name-camelcase
contract ZkStack_CustomGasToken_Adapter is AdapterInterface {
    using SafeERC20 for IERC20;

    // The ZkSync bridgehub contract treats address(1) to represent ETH.
    address private constant ETH_TOKEN_ADDRESS = address(1);

    // We need to pay a base fee to the operator to include our L1 --> L2 transaction.
    // https://docs.zksync.io/build/developer-reference/l1-l2-interoperability#l1-to-l2-gas-estimation-for-transactions

    // Limit on L2 gas to spend.
    uint256 public immutable L2_GAS_LIMIT; // typically 2_000_000

    // How much gas is required to publish a byte of data from L1 to L2. 800 is the required value
    // as set here https://github.com/matter-labs/era-contracts/blob/6391c0d7bf6184d7f6718060e3991ba6f0efe4a7/ethereum/contracts/zksync/facets/Mailbox.sol#L226
    // Note, this value can change and will require an updated adapter.
    uint256 public immutable L1_GAS_TO_L2_GAS_PER_PUB_DATA_LIMIT; // Typically 800

    // This address receives any remaining fee after an L1 to L2 transaction completes.
    // If refund recipient = address(0) then L2 msg.sender is used, unless msg.sender is a contract then its address
    // gets aliased.
    address public immutable L2_REFUND_ADDRESS;

    // L2 chain id
    uint256 public immutable CHAIN_ID;

    // BridgeHub address
    BridgeHubInterface public immutable BRIDGE_HUB;

    // Set l1Weth at construction time to make testing easier.
    WETH9Interface public immutable L1_WETH;

    // SharedBridge address, which is read from the BridgeHub at construction.
    address public immutable SHARED_BRIDGE;

    // Custom gas token address, which is read from the BridgeHub at construction.
    address public immutable CUSTOM_GAS_TOKEN;

    // Custom gas token funder
    FunderInterface public immutable CUSTOM_GAS_TOKEN_FUNDER;

<<<<<<< HEAD
    event ZkStackMessageRelayed(bytes32 indexed canonicalTxHash);
=======
    // The maximum gas price a transaction sent to this adapter may have. This is set to prevent a block producer from setting an artificially high priority fee
    // when calling a hub pool message relay, which would otherwise cause a large amount of the custom gas token to be sent to L2.
    uint256 private immutable MAX_TX_GASPRICE;

    event ZkStackMessageRelayed(bytes32 canonicalTxHash);
>>>>>>> 068c5255
    error ETHGasTokenNotAllowed();
    error TransactionFeeTooHigh();

    /**
     * @notice Constructs new Adapter.
     * @param _chainId The target ZkStack network's chain ID.
     * @param _bridgeHub The bridge hub contract address for the ZkStack network.
     * @param _l1Weth WETH address on L1.
     * @param _l2RefundAddress address that recieves excess gas refunds on L2.
     * @param _customGasTokenFunder Contract on L1 which funds bridge fees with amounts in the custom gas token.
     * @param _l2GasLimit The maximum amount of gas this contract is willing to pay to execute a transaction on L2.
     * @param _l1GasToL2GasPerPubDataLimit The exchange rate of l1 gas to l2 gas.
     * @param _maxTxGasprice The maximum effective gas price any transaction sent to this adapter may have.
     */
    constructor(
        uint256 _chainId,
        BridgeHubInterface _bridgeHub,
        WETH9Interface _l1Weth,
        address _l2RefundAddress,
        FunderInterface _customGasTokenFunder,
        uint256 _l2GasLimit,
        uint256 _l1GasToL2GasPerPubDataLimit,
        uint256 _maxTxGasprice
    ) {
        CHAIN_ID = _chainId;
        BRIDGE_HUB = _bridgeHub;
        L1_WETH = _l1Weth;
        L2_REFUND_ADDRESS = _l2RefundAddress;
        CUSTOM_GAS_TOKEN_FUNDER = _customGasTokenFunder;
        L2_GAS_LIMIT = _l2GasLimit;
        MAX_TX_GASPRICE = _maxTxGasprice;
        L1_GAS_TO_L2_GAS_PER_PUB_DATA_LIMIT = _l1GasToL2GasPerPubDataLimit;
        SHARED_BRIDGE = BRIDGE_HUB.sharedBridge();
        CUSTOM_GAS_TOKEN = BRIDGE_HUB.baseToken(CHAIN_ID);
        if (CUSTOM_GAS_TOKEN == ETH_TOKEN_ADDRESS) {
            revert ETHGasTokenNotAllowed();
        }
    }

    /**
     * @notice Send cross-chain message to target on ZkStack.
     * @dev The CUSTOM_GAS_TOKEN_FUNDER must hold enough of the gas token to pay for the L2 txn.
     * @param target Contract on L2 that will receive message.
     * @param message Data to send to target.
     */
    function relayMessage(address target, bytes memory message) external payable override {
        uint256 txBaseCost = _pullCustomGas(L2_GAS_LIMIT);
        IERC20(CUSTOM_GAS_TOKEN).forceApprove(SHARED_BRIDGE, txBaseCost);

        // Returns the hash of the requested L2 transaction. This hash can be used to follow the transaction status.
        bytes32 canonicalTxHash = BRIDGE_HUB.requestL2TransactionDirect(
            BridgeHubInterface.L2TransactionRequestDirect({
                chainId: CHAIN_ID,
                mintValue: txBaseCost,
                l2Contract: target,
                l2Value: 0,
                l2Calldata: message,
                l2GasLimit: L2_GAS_LIMIT,
                l2GasPerPubdataByteLimit: L1_GAS_TO_L2_GAS_PER_PUB_DATA_LIMIT,
                factoryDeps: new bytes[](0),
                refundRecipient: L2_REFUND_ADDRESS
            })
        );

        emit MessageRelayed(target, message);
        emit ZkStackMessageRelayed(canonicalTxHash);
    }

    /**
     * @notice Bridge tokens to ZkStack.
     * @dev The CUSTOM_GAS_TOKEN_FUNDER must hold enough of the gas token to pay for the L2 txn.
     * @param l1Token L1 token to deposit.
     * @param l2Token L2 token to receive.
     * @param amount Amount of L1 tokens to deposit and L2 tokens to receive.
     * @param to Bridge recipient.
     */
    function relayTokens(
        address l1Token,
        address l2Token, // l2Token is unused.
        uint256 amount,
        address to
    ) external payable override {
        // A bypass proxy seems to no longer be needed to avoid deposit limits. The tracking of these limits seems to be deprecated.
        // See: https://github.com/matter-labs/era-contracts/blob/bce4b2d0f34bd87f1aaadd291772935afb1c3bd6/l1-contracts/contracts/bridge/L1ERC20Bridge.sol#L54-L55
        uint256 txBaseCost = _pullCustomGas(L2_GAS_LIMIT);

        bytes32 txHash;
        if (l1Token == address(L1_WETH)) {
            // If the l1Token is WETH then unwrap it to ETH then send the ETH to the standard bridge along with the base
            // cost of custom gas tokens.
            L1_WETH.withdraw(amount);
            IERC20(CUSTOM_GAS_TOKEN).forceApprove(SHARED_BRIDGE, txBaseCost);
            // Note: When bridging ETH with `L2TransactionRequestTwoBridgesOuter`, the second bridge must be 0 for the shared bridge call to not revert.
            // https://github.com/matter-labs/era-contracts/blob/aafee035db892689df3f7afe4b89fd6467a39313/l1-contracts/contracts/bridge/L1SharedBridge.sol#L328
            txHash = BRIDGE_HUB.requestL2TransactionTwoBridges{ value: amount }(
                BridgeHubInterface.L2TransactionRequestTwoBridgesOuter({
                    chainId: CHAIN_ID,
                    mintValue: txBaseCost,
                    l2Value: 0,
                    l2GasLimit: L2_GAS_LIMIT,
                    l2GasPerPubdataByteLimit: L1_GAS_TO_L2_GAS_PER_PUB_DATA_LIMIT,
                    refundRecipient: L2_REFUND_ADDRESS,
                    secondBridgeAddress: BRIDGE_HUB.sharedBridge(),
                    secondBridgeValue: amount,
                    secondBridgeCalldata: _secondBridgeCalldata(to, ETH_TOKEN_ADDRESS, 0)
                })
            );
        } else if (l1Token == CUSTOM_GAS_TOKEN) {
            // The chain's custom gas token.
            IERC20(l1Token).forceApprove(SHARED_BRIDGE, txBaseCost + amount);
            txHash = BRIDGE_HUB.requestL2TransactionDirect(
                BridgeHubInterface.L2TransactionRequestDirect({
                    chainId: CHAIN_ID,
                    mintValue: txBaseCost + amount,
                    l2Contract: to,
                    l2Value: amount,
                    l2Calldata: "",
                    l2GasLimit: L2_GAS_LIMIT,
                    l2GasPerPubdataByteLimit: L1_GAS_TO_L2_GAS_PER_PUB_DATA_LIMIT,
                    factoryDeps: new bytes[](0),
                    refundRecipient: L2_REFUND_ADDRESS
                })
            );
        } else {
            // An ERC20 that is not WETH and not the custom gas token.
            IERC20(CUSTOM_GAS_TOKEN).forceApprove(SHARED_BRIDGE, txBaseCost);
            IERC20(l1Token).forceApprove(SHARED_BRIDGE, amount);
            txHash = BRIDGE_HUB.requestL2TransactionTwoBridges(
                BridgeHubInterface.L2TransactionRequestTwoBridgesOuter({
                    chainId: CHAIN_ID,
                    mintValue: txBaseCost,
                    l2Value: 0,
                    l2GasLimit: L2_GAS_LIMIT,
                    l2GasPerPubdataByteLimit: L1_GAS_TO_L2_GAS_PER_PUB_DATA_LIMIT,
                    refundRecipient: L2_REFUND_ADDRESS,
                    secondBridgeAddress: BRIDGE_HUB.sharedBridge(),
                    secondBridgeValue: 0,
                    secondBridgeCalldata: _secondBridgeCalldata(to, l1Token, amount)
                })
            );
        }

        emit TokensRelayed(l1Token, l2Token, amount, to);
        emit ZkStackMessageRelayed(txHash);
    }

    /**
     * @notice Computes the calldata for the "second bridge", which handles sending non native tokens.
     * @param l2Recipient recipient of the tokens.
     * @param l1Token the l1 address of the token. Note: ETH is encoded as address(1).
     * @param amount number of tokens to send.
     * @return abi encoded bytes.
     */
    function _secondBridgeCalldata(
        address l2Recipient,
        address l1Token,
        uint256 amount
    ) internal pure returns (bytes memory) {
        return abi.encode(l1Token, amount, l2Recipient);
    }

    /**
     * @notice For a given l2 gas limit, this computes the amount of tokens needed, pulls them from the funder, and
     * returns the amount.
     * @dev Should return a value in the same precision as the gas token's precision.
     * @param l2GasLimit L2 gas limit for the message.
     * @return amount of gas token that this contract needs to provide in order for the l2 transaction to succeed.
     */
    function _pullCustomGas(uint256 l2GasLimit) internal returns (uint256) {
        if (tx.gasprice > MAX_TX_GASPRICE) revert TransactionFeeTooHigh();
        uint256 cost = BRIDGE_HUB.l2TransactionBaseCost(
            CHAIN_ID,
            tx.gasprice,
            l2GasLimit,
            L1_GAS_TO_L2_GAS_PER_PUB_DATA_LIMIT
        );
        CUSTOM_GAS_TOKEN_FUNDER.withdraw(IERC20(CUSTOM_GAS_TOKEN), cost);

        return cost;
    }
}<|MERGE_RESOLUTION|>--- conflicted
+++ resolved
@@ -73,15 +73,11 @@
     // Custom gas token funder
     FunderInterface public immutable CUSTOM_GAS_TOKEN_FUNDER;
 
-<<<<<<< HEAD
-    event ZkStackMessageRelayed(bytes32 indexed canonicalTxHash);
-=======
     // The maximum gas price a transaction sent to this adapter may have. This is set to prevent a block producer from setting an artificially high priority fee
     // when calling a hub pool message relay, which would otherwise cause a large amount of the custom gas token to be sent to L2.
     uint256 private immutable MAX_TX_GASPRICE;
 
-    event ZkStackMessageRelayed(bytes32 canonicalTxHash);
->>>>>>> 068c5255
+    event ZkStackMessageRelayed(bytes32 indexed canonicalTxHash);
     error ETHGasTokenNotAllowed();
     error TransactionFeeTooHigh();
 
