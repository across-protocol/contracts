// SPDX-License-Identifier: AGPL-3.0-only
pragma solidity ^0.8.0;

import "./Base_Adapter.sol";
import "../interfaces/AdapterInterface.sol";
import "../interfaces/WETH9.sol";

import "@eth-optimism/contracts/libraries/bridge/CrossDomainEnabled.sol";
import "@eth-optimism/contracts/L1/messaging/IL1StandardBridge.sol";

import "@openzeppelin/contracts/token/ERC20/IERC20.sol";

/**
 * @notice Sends cross chain messages Optimism L2 network.
 * @dev This contract's owner should be set to the some multisig or admin contract. The Owner can simply set the L2 gas
 * and the HubPool. The HubPool is the only contract that can relay tokens and messages over the bridge.
 */
contract Optimism_Adapter is Base_Adapter, CrossDomainEnabled {
    uint32 public l2GasLimit = 5_000_000;

<<<<<<< HEAD
    WETH9 l1Weth;

    IL1StandardBridge l1StandardBridge;
=======
    WETH9 public l1Weth;

    IL1StandardBridge public l1StandardBridge;
>>>>>>> 7f89a9ff

    constructor(
        WETH9 _l1Weth,
        address _hubPool,
        address _crossDomainMessenger,
        IL1StandardBridge _l1StandardBridge
    ) CrossDomainEnabled(_crossDomainMessenger) Base_Adapter(_hubPool) {
        l1Weth = _l1Weth;
        l1StandardBridge = _l1StandardBridge;
    }

    function setL2GasLimit(uint32 _l2GasLimit) public onlyOwner {
        l2GasLimit = _l2GasLimit;
    }

    function relayMessage(address target, bytes memory message) external payable override onlyHubPool {
        sendCrossDomainMessage(target, uint32(l2GasLimit), message);
<<<<<<< HEAD
=======
        emit MessageRelayed(target, message);
>>>>>>> 7f89a9ff
    }

    // TODO: we should look into using delegate call as this current implementation assumes the caller transfers the
    // tokens first to this contract. This will work with eth based transfers and for now we'll ignore it.
    function relayTokens(
        address l1Token,
        address l2Token,
        uint256 amount,
        address to
    ) external payable override onlyHubPool {
        // If the l1Token is weth then unwrap it to ETH then send the ETH to the standard bridge.
        if (l1Token == address(l1Weth)) {
            l1Weth.withdraw(amount);
            l1StandardBridge.depositETHTo{ value: amount }(to, l2GasLimit, "");
        } else {
            IERC20(l1Token).approve(address(l1StandardBridge), amount);
            l1StandardBridge.depositERC20To(l1Token, l2Token, to, amount, l2GasLimit, "");
        }
<<<<<<< HEAD
=======
        emit TokensRelayed(l1Token, l2Token, amount, to);
>>>>>>> 7f89a9ff
    }

    // Added to enable the Optimism_Adapter to receive ETH. used when unwrapping WETH.
    receive() external payable {}
}<|MERGE_RESOLUTION|>--- conflicted
+++ resolved
@@ -18,15 +18,9 @@
 contract Optimism_Adapter is Base_Adapter, CrossDomainEnabled {
     uint32 public l2GasLimit = 5_000_000;
 
-<<<<<<< HEAD
-    WETH9 l1Weth;
-
-    IL1StandardBridge l1StandardBridge;
-=======
     WETH9 public l1Weth;
 
     IL1StandardBridge public l1StandardBridge;
->>>>>>> 7f89a9ff
 
     constructor(
         WETH9 _l1Weth,
@@ -44,10 +38,7 @@
 
     function relayMessage(address target, bytes memory message) external payable override onlyHubPool {
         sendCrossDomainMessage(target, uint32(l2GasLimit), message);
-<<<<<<< HEAD
-=======
         emit MessageRelayed(target, message);
->>>>>>> 7f89a9ff
     }
 
     // TODO: we should look into using delegate call as this current implementation assumes the caller transfers the
@@ -66,10 +57,7 @@
             IERC20(l1Token).approve(address(l1StandardBridge), amount);
             l1StandardBridge.depositERC20To(l1Token, l2Token, to, amount, l2GasLimit, "");
         }
-<<<<<<< HEAD
-=======
         emit TokensRelayed(l1Token, l2Token, amount, to);
->>>>>>> 7f89a9ff
     }
 
     // Added to enable the Optimism_Adapter to receive ETH. used when unwrapping WETH.
