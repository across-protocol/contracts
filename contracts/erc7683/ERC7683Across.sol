--- conflicted
+++ resolved
@@ -12,7 +12,7 @@
     uint256 outputAmount;
     uint32 destinationChainId;
     address recipient;
-    uint32 exclusivityDeadlineOffset;
+    uint32 exclusivityDeadline;
     bytes message;
 }
 
@@ -34,7 +34,7 @@
             "uint256 outputAmount,",
             "uint32 destinationChainId,",
             "address recipient,",
-            "uint32 exclusivityDeadlineOffset,",
+            "uint32 exclusivityDeadline,",
             "bytes message)"
         );
 
@@ -85,13 +85,8 @@
                     orderData.outputAmount,
                     orderData.destinationChainId,
                     orderData.recipient,
-<<<<<<< HEAD
-                    orderData.exclusivityDeadlineOffset,
-                    orderData.message
-=======
                     orderData.exclusivityDeadline,
                     keccak256(orderData.message)
->>>>>>> 8b5bfc0c
                 )
             );
     }
