--- conflicted
+++ resolved
@@ -1,11 +1,7 @@
 {
   "storage": [
     {
-<<<<<<< HEAD
-      "astId": 65213,
-=======
       "astId": 64545,
->>>>>>> 1a0f5392
       "contract": "contracts/Base_SpokePool.sol:Base_SpokePool",
       "label": "_initialized",
       "offset": 0,
@@ -13,11 +9,7 @@
       "type": "t_uint8"
     },
     {
-<<<<<<< HEAD
-      "astId": 65216,
-=======
       "astId": 64548,
->>>>>>> 1a0f5392
       "contract": "contracts/Base_SpokePool.sol:Base_SpokePool",
       "label": "_initializing",
       "offset": 1,
@@ -25,11 +17,7 @@
       "type": "t_bool"
     },
     {
-<<<<<<< HEAD
-      "astId": 65195,
-=======
       "astId": 64527,
->>>>>>> 1a0f5392
       "contract": "contracts/Base_SpokePool.sol:Base_SpokePool",
       "label": "__gap",
       "offset": 0,
@@ -37,11 +25,7 @@
       "type": "t_array(t_uint256)50_storage"
     },
     {
-<<<<<<< HEAD
-      "astId": 65511,
-=======
       "astId": 64843,
->>>>>>> 1a0f5392
       "contract": "contracts/Base_SpokePool.sol:Base_SpokePool",
       "label": "__gap",
       "offset": 0,
@@ -49,11 +33,7 @@
       "type": "t_array(t_uint256)50_storage"
     },
     {
-<<<<<<< HEAD
-      "astId": 65527,
-=======
       "astId": 64859,
->>>>>>> 1a0f5392
       "contract": "contracts/Base_SpokePool.sol:Base_SpokePool",
       "label": "_status",
       "offset": 0,
@@ -61,11 +41,7 @@
       "type": "t_uint256"
     },
     {
-<<<<<<< HEAD
-      "astId": 65596,
-=======
       "astId": 64928,
->>>>>>> 1a0f5392
       "contract": "contracts/Base_SpokePool.sol:Base_SpokePool",
       "label": "__gap",
       "offset": 0,
@@ -73,11 +49,7 @@
       "type": "t_array(t_uint256)49_storage"
     },
     {
-<<<<<<< HEAD
-      "astId": 17627,
-=======
       "astId": 16959,
->>>>>>> 1a0f5392
       "contract": "contracts/Base_SpokePool.sol:Base_SpokePool",
       "label": "__gap",
       "offset": 0,
@@ -85,7 +57,7 @@
       "type": "t_array(t_uint256)1000_storage"
     },
     {
-      "astId": 17432,
+      "astId": 16691,
       "contract": "contracts/Base_SpokePool.sol:Base_SpokePool",
       "label": "_HASHED_NAME",
       "offset": 0,
@@ -93,7 +65,7 @@
       "type": "t_bytes32"
     },
     {
-      "astId": 17434,
+      "astId": 16693,
       "contract": "contracts/Base_SpokePool.sol:Base_SpokePool",
       "label": "_HASHED_VERSION",
       "offset": 0,
@@ -101,7 +73,7 @@
       "type": "t_bytes32"
     },
     {
-      "astId": 17533,
+      "astId": 16792,
       "contract": "contracts/Base_SpokePool.sol:Base_SpokePool",
       "label": "__gap",
       "offset": 0,
@@ -130,7 +102,7 @@
       "label": "DEPRECATED_wrappedNativeToken",
       "offset": 0,
       "slot": "2155",
-      "type": "t_contract(WETH9Interface)13213"
+      "type": "t_contract(WETH9Interface)12472"
     },
     {
       "astId": 5891,
@@ -170,7 +142,7 @@
       "label": "rootBundles",
       "offset": 0,
       "slot": "2156",
-      "type": "t_array(t_struct(RootBundle)13790_storage)dyn_storage"
+      "type": "t_array(t_struct(RootBundle)13049_storage)dyn_storage"
     },
     {
       "astId": 5907,
@@ -275,11 +247,11 @@
       "label": "address",
       "numberOfBytes": "20"
     },
-    "t_array(t_struct(RootBundle)13790_storage)dyn_storage": {
+    "t_array(t_struct(RootBundle)13049_storage)dyn_storage": {
       "encoding": "dynamic_array",
       "label": "struct SpokePoolInterface.RootBundle[]",
       "numberOfBytes": "32",
-      "base": "t_struct(RootBundle)13790_storage"
+      "base": "t_struct(RootBundle)13049_storage"
     },
     "t_array(t_uint256)1000_storage": {
       "encoding": "inplace",
@@ -315,7 +287,7 @@
       "label": "bytes32",
       "numberOfBytes": "32"
     },
-    "t_contract(WETH9Interface)13213": {
+    "t_contract(WETH9Interface)12472": {
       "encoding": "inplace",
       "label": "contract WETH9Interface",
       "numberOfBytes": "20"
@@ -362,13 +334,13 @@
       "numberOfBytes": "32",
       "value": "t_uint256"
     },
-    "t_struct(RootBundle)13790_storage": {
+    "t_struct(RootBundle)13049_storage": {
       "encoding": "inplace",
       "label": "struct SpokePoolInterface.RootBundle",
       "numberOfBytes": "96",
       "members": [
         {
-          "astId": 13783,
+          "astId": 13042,
           "contract": "contracts/Base_SpokePool.sol:Base_SpokePool",
           "label": "slowRelayRoot",
           "offset": 0,
@@ -376,7 +348,7 @@
           "type": "t_bytes32"
         },
         {
-          "astId": 13785,
+          "astId": 13044,
           "contract": "contracts/Base_SpokePool.sol:Base_SpokePool",
           "label": "relayerRefundRoot",
           "offset": 0,
@@ -384,7 +356,7 @@
           "type": "t_bytes32"
         },
         {
-          "astId": 13789,
+          "astId": 13048,
           "contract": "contracts/Base_SpokePool.sol:Base_SpokePool",
           "label": "claimedBitmap",
           "offset": 0,
