--- conflicted
+++ resolved
@@ -1,9 +1,5 @@
 // @notice Logs ABI-encoded function data that can be relayed from HubPool to OptimismSpokePool to set it up.
 
-<<<<<<< HEAD
-import { getContractFactory, ethers, hre } from "../utils/utils";
-import * as consts from "../test/constants";
-=======
 import { getContractFactory, ethers } from "../utils/utils";
 import { CHAIN_IDs } from "../utils/constants";
 
@@ -11,7 +7,6 @@
   // DAI
   "0xDA10009cBd5D07dd0CeCc66161FC93D7c9000da1": "0x467194771dAe2967Aef3ECbEDD3Bf9a310C76C65",
 };
->>>>>>> d793fb6e
 
 async function main() {
   const [signer] = await ethers.getSigners();
