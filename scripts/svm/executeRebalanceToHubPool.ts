/**
 * Script: Execute USDC Rebalance to Hub Pool
 *
 * This script executes a previously proposed root bundle on the Hub Pool to rebalance USDC from the Solana Spoke Pool
 * to the Ethereum Hub Pool. It handles CCTP attestations, relayer refund leaf execution, and prepares pending
 * liabilities for bridging back to the Hub Pool.
 *
 * Required Environment Variables:
 * - MNEMONIC: Wallet mnemonic to sign the Ethereum transaction.
 * - HUB_POOL_ADDRESS: Ethereum address of the Hub Pool.
 * - NODE_URL_${CHAIN_ID}: Ethereum RPC URL (must point to the Mainnet or Sepolia depending on Solana cluster).
 *
 * Required Arguments:
 * - `--netSendAmount`: The unscaled amount of USDC to rebalance (e.g., for USDC with 6 decimals, 1 = 0.000001 USDC).
 * - `--resumeRemoteTx`: (Optional) Hash of a previously submitted remote transaction to resume.
 *
 * Example Usage:
 * NODE_URL_11155111=$NODE_URL_11155111 \
 * MNEMONIC=$MNEMONIC \
 * HUB_POOL_ADDRESS=$HUB_POOL_ADDRESS \
 * anchor run executeRebalanceToHubPool \
 * --provider.cluster "devnet" \
 * --provider.wallet $SOLANA_PKEY_PATH \
 * -- --netSendAmount 7
 *
 * Note:
 * - Ensure all required environment variables are properly configured.
 */

import * as anchor from "@coral-xyz/anchor";
import { AnchorProvider, BN, Program } from "@coral-xyz/anchor";
import { ASSOCIATED_TOKEN_PROGRAM_ID, getAssociatedTokenAddressSync, TOKEN_PROGRAM_ID } from "@solana/spl-token";
import {
  AccountMeta,
  AddressLookupTableProgram,
  ComputeBudgetProgram,
  PublicKey,
  SystemProgram,
  TransactionMessage,
  VersionedTransaction,
} from "@solana/web3.js";
// eslint-disable-next-line camelcase
import { BigNumber, ethers } from "ethers";
import yargs from "yargs";
import { hideBin } from "yargs/helpers";
import { CHAIN_IDs } from "../../utils/constants";
// eslint-disable-next-line camelcase
import { HubPool__factory } from "../../typechain";
import {
  constructEmptyPoolRebalanceTree,
  constructSimpleRebalanceTreeToHubPool,
  formatUsdc,
<<<<<<< HEAD
  getSolanaChainId,
  isSolanaDevnet,
=======
>>>>>>> ddbe2fc6
  requireEnv,
} from "./utils/helpers";

import { getNodeUrl, MerkleTree } from "@uma/common";
<<<<<<< HEAD
import { getMessageTransmitterProgram, getSpokePoolProgram, loadExecuteRelayerRefundLeafParams } from "../../src/svm";
import { SvmSpokeAnchor } from "../../src/svm/assets";
import { RelayerRefundLeafSolana, RelayerRefundLeafType } from "../../src/types/svm";
import { decodeMessageHeader, getMessages } from "../../test/svm/cctpHelpers";
=======
import {
  CIRCLE_IRIS_API_URL_DEVNET,
  CIRCLE_IRIS_API_URL_MAINNET,
  decodeMessageHeader,
  getMessages,
  getSolanaChainId,
  isSolanaDevnet,
  loadExecuteRelayerRefundLeafParams,
  SOLANA_SPOKE_STATE_SEED,
  SOLANA_USDC_DEVNET,
  SOLANA_USDC_MAINNET,
} from "../../src/svm";
import { RelayerRefundLeafSolana, RelayerRefundLeafType } from "../../src/types/svm";

>>>>>>> ddbe2fc6
// Set up Solana provider.
const provider = AnchorProvider.env();
anchor.setProvider(provider);

// Get Solana programs.

const svmSpokeProgram = getSpokePoolProgram(provider);
const messageTransmitterProgram = getMessageTransmitterProgram(provider);

const [messageTransmitterState] = PublicKey.findProgramAddressSync(
  [Buffer.from("message_transmitter")],
  messageTransmitterProgram.programId
);
const [authorityPda] = PublicKey.findProgramAddressSync(
  [Buffer.from("message_transmitter_authority"), svmSpokeProgram.programId.toBuffer()],
  messageTransmitterProgram.programId
);
const [selfAuthority] = PublicKey.findProgramAddressSync([Buffer.from("self_authority")], svmSpokeProgram.programId);
const [eventAuthority] = PublicKey.findProgramAddressSync(
  [Buffer.from("__event_authority")],
  svmSpokeProgram.programId
);

// Set up Ethereum provider and signer.
const isDevnet = isSolanaDevnet(provider);
const nodeURL = isDevnet ? getNodeUrl("sepolia", true) : getNodeUrl("mainnet", true);
const ethersProvider = new ethers.providers.JsonRpcProvider(nodeURL);
const ethersSigner = ethers.Wallet.fromMnemonic(requireEnv("MNEMONIC")).connect(ethersProvider);

// Get the HubPool contract instance.
const hubPoolAddress = ethers.utils.getAddress(requireEnv("HUB_POOL_ADDRESS"));
const hubPool = HubPool__factory.connect(hubPoolAddress, ethersProvider);

// CCTP domains.
const ethereumDomain = 0; // Ethereum

// Parse arguments
const argv = yargs(hideBin(process.argv))
  // Net send amount is always required as we need it to calculate the relayer refund leaf.
  .option("netSendAmount", { type: "string", demandOption: true, describe: "Net send amount to Hub Pool" })
  .option("resumeRemoteTx", { type: "string", demandOption: false, describe: "Resume receiving remote tx" }).argv;

async function executeRebalanceToHubPool(): Promise<void> {
  const resolvedArgv = await argv;
  const seed = SOLANA_SPOKE_STATE_SEED; // Seed is always 0 for the state account PDA in public networks.
  const netSendAmount = BigNumber.from(resolvedArgv.netSendAmount);
  const resumeRemoteTx = resolvedArgv.resumeRemoteTx;

  // Resolve Solana cluster, EVM chain ID, Iris API URL and USDC addresses.
  const solanaCluster = isDevnet ? "devnet" : "mainnet";
  const solanaChainId = getSolanaChainId(solanaCluster);
  const irisApiUrl = isDevnet ? CIRCLE_IRIS_API_URL_DEVNET : CIRCLE_IRIS_API_URL_MAINNET;
  const supportedEvmChainId = isDevnet ? CHAIN_IDs.SEPOLIA : CHAIN_IDs.MAINNET; // Sepolia is bridged to devnet, Ethereum to mainnet in CCTP.
  const evmChainId = (await ethersProvider.getNetwork()).chainId;
  if (evmChainId !== supportedEvmChainId) {
    throw new Error(`Chain ID ${evmChainId} does not match expected Solana cluster ${solanaCluster}`);
  }

  const svmUsdc = isDevnet ? SOLANA_USDC_DEVNET : SOLANA_USDC_MAINNET;

  const [statePda, _] = PublicKey.findProgramAddressSync(
    [Buffer.from("state"), seed.toArrayLike(Buffer, "le", 8)],
    svmSpokeProgram.programId
  );

  const state = await svmSpokeProgram.account.state.fetch(statePda);

  const [rootBundlePda] = getRootBundlePda(state.rootBundleId, seed);

  console.log("Executing rebalance to hub pool...");
  console.table([
    { Property: "isTestnet", Value: isDevnet },
    { Property: "originChainId", Value: evmChainId.toString() },
    { Property: "targetChainId", Value: solanaChainId.toString() },
    { Property: "hubPoolAddress", Value: hubPool.address },
    { Property: "svmSpokeProgramProgramId", Value: svmSpokeProgram.programId.toString() },
    { Property: "svmProviderPublicKey", Value: provider.wallet.publicKey.toString() },
    { Property: "netSendAmount (formatted)", Value: formatUsdc(netSendAmount) },
  ]);

  // Send executeRootBundle call from Ethereum, unless resuming a remote transaction.
  let remoteTxHash: string;
  if (!resumeRemoteTx) {
    remoteTxHash = await executeRootBalanceOnHubPool(solanaChainId);
  } else remoteTxHash = resumeRemoteTx;

  // Fetch attestation from CCTP attestation service.
  const attestationResponse = await getMessages(remoteTxHash, ethereumDomain, irisApiUrl);
  const { attestation, message } = attestationResponse.messages[0];
  console.log("CCTP attestation response:", attestationResponse.messages[0]);

  // Accounts in CCTP message_transmitter receive_message instruction.
  const nonce = decodeMessageHeader(Buffer.from(message.replace("0x", ""), "hex")).nonce;
  const usedNonces = (await messageTransmitterProgram.methods
    .getNoncePda({
      nonce: new BN(nonce.toString()),
      sourceDomain: ethereumDomain,
    })
    .accounts({
      messageTransmitter: messageTransmitterState,
    })
    .view()) as PublicKey;

  const receiveMessageAccounts = {
    payer: provider.wallet.publicKey,
    caller: provider.wallet.publicKey,
    authorityPda,
    messageTransmitter: messageTransmitterState,
    usedNonces,
    receiver: svmSpokeProgram.programId,
    systemProgram: SystemProgram.programId,
  };

  // accountMetas list to pass to remaining accounts when receiving message via CCTP.
  const remainingAccounts: AccountMeta[] = [];

  // state in HandleReceiveMessage accounts (used for remote domain and sender authentication).
  remainingAccounts.push({
    isSigner: false,
    isWritable: false,
    pubkey: statePda,
  });
  // self_authority in HandleReceiveMessage accounts, also signer in self-invoked CPIs.
  remainingAccounts.push({
    isSigner: false,
    isWritable: false,
    pubkey: selfAuthority,
  });
  // program in HandleReceiveMessage accounts.
  remainingAccounts.push({
    isSigner: false,
    isWritable: false,
    pubkey: svmSpokeProgram.programId,
  });

  // payer
  remainingAccounts.push({
    isSigner: true,
    isWritable: true,
    pubkey: provider.wallet.publicKey,
  });

  // state in self-invoked CPIs (state can change as a result of remote call).
  remainingAccounts.push({
    isSigner: false,
    isWritable: true,
    pubkey: statePda,
  });

  // root_bundle
  remainingAccounts.push({
    isSigner: false,
    isWritable: true,
    pubkey: rootBundlePda,
  });

  // system_program
  remainingAccounts.push({
    isSigner: false,
    isWritable: false,
    pubkey: SystemProgram.programId,
  });

  // event_authority in self-invoked CPIs (appended by Anchor with event_cpi macro).
  remainingAccounts.push({
    isSigner: false,
    isWritable: true,
    pubkey: eventAuthority,
  });
  // program
  remainingAccounts.push({
    isSigner: false,
    isWritable: true,
    pubkey: svmSpokeProgram.programId,
  });

  // Receive remote message on Solana.
  console.log("Receiving message on Solana...");
  const receiveMessageTx = await messageTransmitterProgram.methods
    .receiveMessage({
      message: Buffer.from(message.replace("0x", ""), "hex"),
      attestation: Buffer.from(attestation.replace("0x", ""), "hex"),
    })
    .accounts(receiveMessageAccounts as any)
    .remainingAccounts(remainingAccounts)
    .rpc();
  console.log("\nReceived remote message");
  console.log("Your transaction signature", receiveMessageTx);

  const finalState = await svmSpokeProgram.account.state.fetch(statePda);

  // The state stores the next root bundle ID, so we need to subtract one to get the last executed root bundle ID.
  const lastRootBundleId = finalState.rootBundleId - 1;

  // Reconstruct the merkle tree for the relayer refund leaf.
  const { merkleTree, leaves } = constructSimpleRebalanceTreeToHubPool(
    netSendAmount,
    solanaChainId,
    new PublicKey(svmUsdc)
  );
  const [rootBundlePdaNew] = getRootBundlePda(lastRootBundleId, seed);

  console.log(`Executing relayer refund leaf for root bundle ID: ${lastRootBundleId}`);

  await executeRelayerRefundLeaf(
    provider.wallet as anchor.Wallet,
    svmSpokeProgram,
    statePda,
    rootBundlePdaNew,
    leaves[0],
    merkleTree,
    new PublicKey(svmUsdc),
    lastRootBundleId
  );

  console.log("✅ executed relayer refund leaf");

  const [transferLiability] = PublicKey.findProgramAddressSync(
    [Buffer.from("transfer_liability"), new PublicKey(svmUsdc).toBuffer()],
    svmSpokeProgram.programId
  );

  const liability = await svmSpokeProgram.account.transferLiability.fetch(transferLiability);
  console.log(`Pending transfer liability: ${formatUsdc(BigNumber.from(liability.pendingToHubPool.toString()))} USDC`);
  console.log("You can now send the pending liability to hub pool with bridgeLiabilityToHubPool.ts");
}

function getRootBundlePda(rootBundleId: number, seed: BN) {
  const rootBundleIdBuffer = Buffer.alloc(4);
  rootBundleIdBuffer.writeUInt32LE(rootBundleId);
  return PublicKey.findProgramAddressSync(
    [Buffer.from("root_bundle"), seed.toArrayLike(Buffer, "le", 8), rootBundleIdBuffer],
    svmSpokeProgram.programId
  );
}

async function executeRootBalanceOnHubPool(solanaChainId: BigNumber) {
  // Reconstruct the merkle tree for the pool rebalance.
  const { poolRebalanceLeaf, poolRebalanceTree } = constructEmptyPoolRebalanceTree(solanaChainId, 0);

  // Make sure the proposal liveness has passed, it has not been executed and rebalance root matches.
  const currentRootBundleProposal = await hubPool.connect(ethersSigner).callStatic.rootBundleProposal();
  if (currentRootBundleProposal.challengePeriodEndTimestamp > (await hubPool.callStatic.getCurrentTime()).toNumber())
    throw new Error("Not passed liveness");
  if (!currentRootBundleProposal.claimedBitMap.isZero()) throw new Error("Already claimed");

  if (currentRootBundleProposal.poolRebalanceRoot !== poolRebalanceTree.getHexRoot())
    throw new Error("Rebalance root mismatch");

  // Execute the rebalance bundle on the HubPool.
  const tx = await hubPool.connect(ethersSigner).executeRootBundle(
    solanaChainId,
    0, // groupIndex
    poolRebalanceLeaf.bundleLpFees,
    poolRebalanceLeaf.netSendAmounts,
    poolRebalanceLeaf.runningBalances,
    poolRebalanceLeaf.leafId,
    poolRebalanceLeaf.l1Tokens,
    poolRebalanceTree.getHexProof(poolRebalanceLeaf)
  );
  console.log(`✅ submitted tx hash: ${tx.hash}`);
  await tx.wait();
  console.log("✅ tx confirmed");

  return tx.hash;
}

async function executeRelayerRefundLeaf(
  signer: anchor.Wallet,
  program: Program<SvmSpokeAnchor>,
  statePda: PublicKey,
  rootBundle: PublicKey,
  relayerRefundLeaf: RelayerRefundLeafSolana,
  merkleTree: MerkleTree<RelayerRefundLeafType>,
  inputToken: PublicKey,
  rootBundleId: number
) {
  // Execute the single leaf
  const proof = merkleTree.getProof(relayerRefundLeaf).map((p) => Array.from(p));
  const leaf = relayerRefundLeaf as RelayerRefundLeafSolana;

  const vault = getAssociatedTokenAddressSync(
    inputToken,
    statePda,
    true,
    TOKEN_PROGRAM_ID,
    ASSOCIATED_TOKEN_PROGRAM_ID
  );

  // Derive the transferLiability PDA
  const [transferLiability] = PublicKey.findProgramAddressSync(
    [Buffer.from("transfer_liability"), inputToken.toBuffer()],
    program.programId
  );

  // Load the instruction parameters
  const proofAsNumbers = proof.map((p) => Array.from(p));
  console.log("loading execute relayer refund leaf params...");

  const [instructionParams] = PublicKey.findProgramAddressSync(
    [Buffer.from("instruction_params"), signer.publicKey.toBuffer()],
    program.programId
  );

  const staticAccounts = {
    instructionParams,
    state: statePda,
    rootBundle: rootBundle,
    signer: signer.publicKey,
    vault: vault,
    tokenProgram: TOKEN_PROGRAM_ID,
    mint: inputToken,
    transferLiability,
    systemProgram: anchor.web3.SystemProgram.programId,
    // Appended by Acnhor `event_cpi` macro:
    eventAuthority: PublicKey.findProgramAddressSync([Buffer.from("__event_authority")], program.programId)[0],
    program: program.programId,
  };

  const refundAccounts: PublicKey[] = [];

  // Consolidate all above addresses into a single array for the  Address Lookup Table (ALT).
  const [lookupTableInstruction, lookupTableAddress] = await AddressLookupTableProgram.createLookupTable({
    authority: signer.publicKey,
    payer: signer.publicKey,
    recentSlot: await provider.connection.getSlot(),
  });

  // Submit the ALT creation transaction
  await anchor.web3.sendAndConfirmTransaction(
    provider.connection,
    new anchor.web3.Transaction().add(lookupTableInstruction),
    [(anchor.AnchorProvider.env().wallet as anchor.Wallet).payer],
    { skipPreflight: true }
  );

  const lookupAddresses = [...Object.values(staticAccounts), ...refundAccounts];

  // Create the transaction with the compute budget expansion instruction & use extended ALT account.

  // Extend the ALT with all accounts
  const maxExtendedAccounts = 30; // Maximum number of accounts that can be added to ALT in a single transaction.
  for (let i = 0; i < lookupAddresses.length; i += maxExtendedAccounts) {
    const extendInstruction = AddressLookupTableProgram.extendLookupTable({
      lookupTable: lookupTableAddress,
      authority: signer.publicKey,
      payer: signer.publicKey,
      addresses: lookupAddresses.slice(i, i + maxExtendedAccounts),
    });

    await anchor.web3.sendAndConfirmTransaction(
      provider.connection,
      new anchor.web3.Transaction().add(extendInstruction),
      [(anchor.AnchorProvider.env().wallet as anchor.Wallet).payer],
      { skipPreflight: true }
    );
  }
  // Fetch the AddressLookupTableAccount
  const lookupTableAccount = (await provider.connection.getAddressLookupTable(lookupTableAddress)).value;
  if (!lookupTableAccount) {
    throw new Error("AddressLookupTableAccount not fetched");
  }

  await loadExecuteRelayerRefundLeafParams(program, signer.publicKey, rootBundleId, leaf, proofAsNumbers);

  console.log(`loaded execute relayer refund leaf params ${instructionParams}. \nExecuting relayer refund leaf...`);

  const executeInstruction = await program.methods
    .executeRelayerRefundLeaf()
    .accounts(staticAccounts)
    .remainingAccounts([])
    .instruction();

  // Create the versioned transaction
  const computeBudgetInstruction = ComputeBudgetProgram.setComputeUnitLimit({ units: 500_000 });
  const versionedTx = new VersionedTransaction(
    new TransactionMessage({
      payerKey: signer.publicKey,
      recentBlockhash: (await provider.connection.getLatestBlockhash()).blockhash,
      instructions: [computeBudgetInstruction, executeInstruction],
    }).compileToV0Message([lookupTableAccount])
  );

  // Sign and submit the versioned transaction
  versionedTx.sign([(anchor.AnchorProvider.env().wallet as anchor.Wallet).payer]);
  const tx = await provider.connection.sendTransaction(versionedTx);
  console.log(`Execute relayer refund leaf transaction sent: ${tx}`);

  // Close the instruction parameters account
  console.log("Closing instruction params...");
  await new Promise((resolve) => setTimeout(resolve, 15000)); // Wait for the previous transaction to be processed.
  const closeInstructionParamsTx = await (program.methods.closeInstructionParams() as any)
    .accounts({ signer: signer.publicKey, instructionParams: instructionParams })
    .rpc();
  console.log(`Close instruction params transaction sent: ${closeInstructionParamsTx}`);
  // Note we cant close the lookup table account as it needs to be both deactivated and expired at to do this.
}

// Run the executeRebalanceToHubPool function
executeRebalanceToHubPool();<|MERGE_RESOLUTION|>--- conflicted
+++ resolved
@@ -50,36 +50,27 @@
   constructEmptyPoolRebalanceTree,
   constructSimpleRebalanceTreeToHubPool,
   formatUsdc,
-<<<<<<< HEAD
-  getSolanaChainId,
-  isSolanaDevnet,
-=======
->>>>>>> ddbe2fc6
   requireEnv,
 } from "./utils/helpers";
 
 import { getNodeUrl, MerkleTree } from "@uma/common";
-<<<<<<< HEAD
-import { getMessageTransmitterProgram, getSpokePoolProgram, loadExecuteRelayerRefundLeafParams } from "../../src/svm";
-import { SvmSpokeAnchor } from "../../src/svm/assets";
-import { RelayerRefundLeafSolana, RelayerRefundLeafType } from "../../src/types/svm";
-import { decodeMessageHeader, getMessages } from "../../test/svm/cctpHelpers";
-=======
 import {
   CIRCLE_IRIS_API_URL_DEVNET,
   CIRCLE_IRIS_API_URL_MAINNET,
   decodeMessageHeader,
   getMessages,
+  getMessageTransmitterProgram,
   getSolanaChainId,
+  getSpokePoolProgram,
   isSolanaDevnet,
   loadExecuteRelayerRefundLeafParams,
   SOLANA_SPOKE_STATE_SEED,
   SOLANA_USDC_DEVNET,
   SOLANA_USDC_MAINNET,
+  SvmSpokeAnchor,
 } from "../../src/svm";
 import { RelayerRefundLeafSolana, RelayerRefundLeafType } from "../../src/types/svm";
 
->>>>>>> ddbe2fc6
 // Set up Solana provider.
 const provider = AnchorProvider.env();
 anchor.setProvider(provider);
