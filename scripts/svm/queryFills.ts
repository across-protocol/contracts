// This script fetches all fills for a given spoke pool.

import * as anchor from "@coral-xyz/anchor";
import { AnchorProvider, BN } from "@coral-xyz/anchor";
import { PublicKey } from "@solana/web3.js";
import yargs from "yargs";
import { hideBin } from "yargs/helpers";
import { getSpokePoolProgram, readProgramEvents, strPublicKey, u8Array32ToInt } from "../../src/svm/web3-v1";

// Set up the provider
const provider = AnchorProvider.env();
anchor.setProvider(provider);
const program = getSpokePoolProgram(provider);
const programId = program.programId;

// Parse arguments
const argv = yargs(hideBin(process.argv)).option("seed", {
  type: "string",
  demandOption: true,
  describe: "Seed for the state account PDA",
}).argv;

async function queryFills(): Promise<void> {
  const resolvedArgv = await argv;
  const seed = new BN(resolvedArgv.seed);

  // Define the state account PDA
  const [statePda, _] = PublicKey.findProgramAddressSync(
    [Buffer.from("state"), seed.toArrayLike(Buffer, "le", 8)],
    programId
  );

  console.table([
    { Property: "seed", Value: seed.toString() },
    { Property: "programId", Value: programId.toString() },
    { Property: "statePda", Value: statePda.toString() },
  ]);

  try {
    const events = await readProgramEvents(provider.connection, program);
<<<<<<< HEAD
    console.log(events);
=======
>>>>>>> a6bd1bdc
    const fillEvents = events.filter((event) => event.name === "filledRelay");

    if (fillEvents.length === 0) {
      console.log("No fill events found for the given seed.");
      return;
    }
    console.log("Fill events fetched successfully:");
    fillEvents.forEach((event, index) => {
      console.log(`Fill Event ${index + 1}:`);
      console.table([
        { Property: "inputToken", Value: strPublicKey(event.data.inputToken) },
        { Property: "outputToken", Value: strPublicKey(event.data.outputToken) },
        { Property: "inputAmount", Value: event.data.inputAmount.toString() },
        { Property: "outputAmount", Value: event.data.outputAmount.toString() },
        { Property: "repaymentChainId", Value: event.data.repaymentChainId.toString() },
        { Property: "originChainId", Value: event.data.originChainId.toString() },
        { Property: "depositId", Value: event.data.depositId.toString() },
        { Property: "depositIdNum", Value: u8Array32ToInt(event.data.depositId).toString() },
        { Property: "fillDeadline", Value: event.data.fillDeadline.toString() },
        { Property: "exclusivityDeadline", Value: event.data.exclusivityDeadline.toString() },
        { Property: "exclusiveRelayer", Value: strPublicKey(event.data.exclusiveRelayer) },
        { Property: "relayer", Value: strPublicKey(event.data.relayer) },
        { Property: "depositor", Value: strPublicKey(event.data.depositor) },
        { Property: "recipient", Value: strPublicKey(event.data.recipient) },
        { Property: "messageHash", Value: event.data.messageHash.toString() },
        { Property: "updatedRecipient", Value: strPublicKey(event.data.relayExecutionInfo.updatedRecipient) },
        { Property: "updatedMessageHash", Value: event.data.relayExecutionInfo.updatedMessageHash.toString() },
        { Property: "updatedOutputAmount", Value: event.data.relayExecutionInfo.updatedOutputAmount.toString() },
        { Property: "fillType", Value: event.data.relayExecutionInfo.fillType },
      ]);
    });
  } catch (error) {
    console.error("An error occurred while fetching the fill events:", error);
  }
}

// Run the queryFills function
queryFills();<|MERGE_RESOLUTION|>--- conflicted
+++ resolved
@@ -38,10 +38,6 @@
 
   try {
     const events = await readProgramEvents(provider.connection, program);
-<<<<<<< HEAD
-    console.log(events);
-=======
->>>>>>> a6bd1bdc
     const fillEvents = events.filter((event) => event.name === "filledRelay");
 
     if (fillEvents.length === 0) {
