// SPDX-License-Identifier: BUSL-1.1
pragma solidity ^0.8.0;

import { Script } from "forge-std/Script.sol";
import { Test } from "forge-std/Test.sol";
import { console } from "forge-std/console.sol";
import { Universal_SpokePool } from "../contracts/Universal_SpokePool.sol";
import { DeploymentUtils } from "./utils/DeploymentUtils.sol";
import { ITokenMessenger } from "../contracts/external/interfaces/CCTPInterfaces.sol";

// How to run:
// 1. `source .env` where `.env` has MNEMONIC="x x x ... x"
// 2. forge script script/111DeployUniversalSpokePool.s.sol:DeployUniversalSpokePool --sig "run(uint256)" <OFT_FEE_CAP> --rpc-url $NODE_URL_143 -vvvv
// 3. Verify the above works in simulation mode.
// 4. Deploy with:
//        forge script script/110DeployUniversalAdapter.s.sol:DeployUniversalAdapter --sig "run(uint256)" <OFT_FEE_CAP e.g. 78000> --rpc-url \
//        $NODE_URL_143 --broadcast --verifier @todo --verifier-url @todo

contract DeployUniversalSpokePool is Script, Test, DeploymentUtils {
    function run() external pure {
        revert("Not implemented, see script for run instructions");
    }
    function run(uint256 oftFeeCap) external {
        string memory deployerMnemonic = vm.envString("MNEMONIC");
        uint256 deployerPrivateKey = vm.deriveKey(deployerMnemonic, 0);

        // Get deployment information
        DeploymentInfo memory info = getSpokePoolDeploymentInfo(address(0));

        // Get the appropriate addresses for this chain
        address wrappedNativeToken = getWrappedNativeToken(info.spokeChainId);

        // Get USDC address for this chain
        address usdcAddress = getUSDCAddress(info.spokeChainId);

        vm.startBroadcast(deployerPrivateKey);

        uint256 heliosAdminBufferUpdateSeconds = 1 days;
        address helios = getL2Address(info.spokeChainId, "helios");
        address l1HubPoolStore = getL1Addresses(info.hubChainId).hubPoolStore;

        bool hasCctpDomain = hasCctpDomain(info.spokeChainId);
        address cctpTokenMessenger = hasCctpDomain
            ? getL2Address(info.spokeChainId, "cctpV2TokenMessenger")
            : address(0);
        uint32 oftDstEid = uint32(getOftEid(info.hubChainId));

        // Prepare constructor arguments for Universal_SpokePool
        bytes memory constructorArgs = abi.encode(
            heliosAdminBufferUpdateSeconds,
            helios,
            l1HubPoolStore,
            wrappedNativeToken,
            QUOTE_TIME_BUFFER(), // _depositQuoteTimeBuffer
            FILL_DEADLINE_BUFFER(), // _fillDeadlineBuffer
            usdcAddress,
            cctpTokenMessenger,
            oftDstEid,
            oftFeeCap
        );

        // Initialize deposit counter to 1
        // Set hub pool as cross domain admin since it delegatecalls the Adapter logic.
        bytes memory initArgs = abi.encodeWithSelector(
            Universal_SpokePool.initialize.selector,
            1, // _initialDepositId
            info.hubPool, // _crossDomainAdmin
            info.hubPool // _withdrawalRecipient
        );

        // Deploy the proxy
        DeploymentResult memory result = deployNewProxy(
            "Universal_SpokePool",
            constructorArgs,
            initArgs,
            true // implementationOnly
        );

        // Log the deployed addresses
        console.log("Chain ID:", info.spokeChainId);
        console.log("Hub Chain ID:", info.hubChainId);
        console.log("HubPool address:", info.hubPool);
        console.log("Helios address:", helios);
        console.log("L1 HubPoolStore address:", l1HubPoolStore);
<<<<<<< HEAD
=======
        console.log("Wrapped Native Token address:", wrappedNativeToken);
>>>>>>> aa963f7d
        console.log("USDC address:", usdcAddress);
        console.log("CCTP Token Messenger:", cctpTokenMessenger);
        console.log("OFT DST EID:", oftDstEid);
        console.log("OFT Fee Cap:", oftFeeCap);
        console.log("Universal_SpokePool proxy deployed to:", result.proxy);
        console.log("Universal_SpokePool implementation deployed to:", result.implementation);

        console.log("QUOTE_TIME_BUFFER()", QUOTE_TIME_BUFFER());
        console.log("FILL_DEADLINE_BUFFER()", FILL_DEADLINE_BUFFER());

        vm.stopBroadcast();
    }
}<|MERGE_RESOLUTION|>--- conflicted
+++ resolved
@@ -82,10 +82,7 @@
         console.log("HubPool address:", info.hubPool);
         console.log("Helios address:", helios);
         console.log("L1 HubPoolStore address:", l1HubPoolStore);
-<<<<<<< HEAD
-=======
         console.log("Wrapped Native Token address:", wrappedNativeToken);
->>>>>>> aa963f7d
         console.log("USDC address:", usdcAddress);
         console.log("CCTP Token Messenger:", cctpTokenMessenger);
         console.log("OFT DST EID:", oftDstEid);
