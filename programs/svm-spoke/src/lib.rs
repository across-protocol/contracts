--- conflicted
+++ resolved
@@ -279,14 +279,9 @@
         )
     }
 
-<<<<<<< HEAD
     // Equivalent to deposit except quote_timestamp is set to the current time.
+    // The deposit `fill_deadline` is calculated as the current time plus `fill_deadline_offset`.
     pub fn deposit_now(
-=======
-    // Equivalent to deposit_v3 except quote_timestamp is set to the current time.
-    // The deposit `fill_deadline` is calculated as the current time plus `fill_deadline_offset`.
-    pub fn deposit_v3_now(
->>>>>>> 912ae319
         ctx: Context<DepositV3>,
         depositor: Pubkey,
         recipient: Pubkey,
@@ -316,20 +311,13 @@
         )
     }
 
-<<<<<<< HEAD
-    /// Equivalent to deposit except the deposit_nonce is not used to derive the deposit_id for the depositor. This
-    /// Lets the caller influence the deposit ID to make it deterministic for the depositor. The computed depositID is
-    /// the keccak256 hash of [signer, depositor, deposit_nonce].
-    pub fn unsafe_deposit(
-=======
-    /// Equivalent to deposit_v3, except that it doesn't use the global `number_of_deposits` counter as the deposit
+    /// Equivalent to deposit, except that it doesn't use the global `number_of_deposits` counter as the deposit
     /// nonce. Instead, it allows the caller to pass a `deposit_nonce`. This function is designed for anyone who
     /// wants to pre-compute their resultant deposit ID, which can be useful for filling a deposit faster and
     /// avoiding the risk of a deposit ID unexpectedly changing due to another deposit front-running this one and
     /// incrementing the global deposit ID counter. This enables the caller to influence the deposit ID, making it
     /// deterministic for the depositor. The computed `depositID` is the keccak256 hash of [signer, depositor, deposit_nonce].
-    pub fn unsafe_deposit_v3(
->>>>>>> 912ae319
+    pub fn unsafe_deposit(
         ctx: Context<DepositV3>,
         depositor: Pubkey,
         recipient: Pubkey,
