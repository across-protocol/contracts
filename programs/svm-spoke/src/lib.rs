use anchor_lang::prelude::*;

declare_id!("DnLjPzpMCW2CF99URhGF3jDYnVRcCJMjUWsbPb4xVoBn");

// External programs from idls directory (requires anchor run generateExternalTypes).
declare_program!(message_transmitter);
declare_program!(token_messenger_minter);

/// # Across SVM Spoke Program
///
/// Spoke pool implementation for Across Protocol enabling connection to the Solana Ecosystem. Program is functionally
/// the re-implementation of SpokePool.sol for Solana, with some extensions to be Solana compatible. The implementation
/// leverages Circle's CCTP for message and token bridging back and forth from Ethereum mainnet. As the EVM spoke pool,
/// this spoke pool is instructed by the EVM hubpool for pool rebalancing and relayer repayment.
///
/// For any issues, please reach out to bugs@across.to.
pub mod common;
pub mod constants;
mod constraints;
pub mod error;
pub mod event;
mod instructions;
mod state;
pub mod utils;

use common::*;
use instructions::*;
use state::*;
use utils::*;

#[program]
pub mod svm_spoke {
    use super::*;

    /// **************************************
    ///            ADMIN FUNCTIONS           *
    /// *************************************

    /// Initializes the state for the SVM Spoke Pool. Only callable once.
    ///
    /// ### Required Accounts:
    /// - signer (Writable, Signer): The account that pays for the transaction and will own the state.
    /// - state (Writable): Spoke state PDA. Seed: ["state",state.seed] where seed is 0 on mainnet.
    /// - system_program: The system program required for account creation.
    ///
    /// ### Parameters:
    /// - seed: A unique seed used to derive the state account's address. Must be 0 on Mainnet.
    /// - initial_number_of_deposits: The initial number of deposits. Used to offset in upgrades.
    /// - chain_id: The chain ID for Solana, used to identify the Solana spoke in the rest of the Across protocol.
    /// - remote_domain: The CCTP domain for Mainnet Ethereum.
    /// - cross_domain_admin: The HubPool on Mainnet Ethereum.
    /// - deposit_quote_time_buffer: Quote timestamps can't be set more than this amount into the past from deposit.
    /// - fill_deadline_buffer: Fill deadlines can't be set more than this amount into the future from deposit.
    pub fn initialize(
        ctx: Context<Initialize>,
        seed: u64,
        initial_number_of_deposits: u32,
        chain_id: u64,
        remote_domain: u32,
        cross_domain_admin: Pubkey,
        deposit_quote_time_buffer: u32,
        fill_deadline_buffer: u32,
    ) -> Result<()> {
        instructions::initialize(
            ctx,
            seed,
            initial_number_of_deposits,
            chain_id,
            remote_domain,
            cross_domain_admin,
            deposit_quote_time_buffer,
            fill_deadline_buffer,
        )
    }

    /// Pauses the Spoke Pool from accepting deposits. Only callable by the owner.
    ///
    /// ### Required Accounts:
    /// - signer (Signer): The account that must be the owner to authorize the pause.
    /// - state (Writable): The Spoke state PDA. Seed: ["state",state.seed], where `seed` is 0 on mainnet.
    ///
    /// ### Parameters:
    /// - pause: `true` to pause the system, `false` to unpause it.
    pub fn pause_deposits(ctx: Context<PauseDeposits>, pause: bool) -> Result<()> {
        instructions::pause_deposits(ctx, pause)
    }

    /// Pauses the Spoke Pool from processing fills. Only callable by the owner.
    ///
    /// ### Required Accounts:
    /// - signer (Signer): The account that must be the owner to authorize the pause.
    /// - state (Writable): The Spoke state PDA. Seed: ["state",state.seed], where `seed` is 0 on mainnet.
    ///
    /// ### Parameters:
    /// - pause: `true` to pause the system, `false` to unpause it.
    pub fn pause_fills(ctx: Context<PauseFills>, pause: bool) -> Result<()> {
        instructions::pause_fills(ctx, pause)
    }

    /// Transfers ownership of the Spoke Pool. Only callable by the current owner.
    ///
    /// ### Required Accounts:
    /// - signer (Signer): The account that must be the current owner to authorize the transfer.
    /// - state (Writable): The Spoke state PDA. Seed: ["state",state.seed] where `seed` is 0 on mainnet.
    ///
    /// ### Parameters:
    /// - new_owner: The public key of the new owner.
    pub fn transfer_ownership(ctx: Context<TransferOwnership>, new_owner: Pubkey) -> Result<()> {
        instructions::transfer_ownership(ctx, new_owner)
    }

    /// Enables or disables a route for deposits from origin token to destination chain ID. Callable only by the owner.
    ///
    /// ### Required Accounts:
    /// - signer (Signer): The account that must be the owner to authorize the route change.
    /// - payer (Signer): The account responsible for paying the transaction fees.
    /// - state (Writable): The Spoke state PDA. Seed: ["state",state.seed] where `seed` is 0 on mainnet.
    /// - route (Writable): PDA to store route information. Created on the first call, updated subsequently.
    ///   Seed: ["route",origin_token,state.seed,destination_chain_id].
    /// - vault (Writable): ATA to hold the origin token for the associated route. Created on the first call.
    ///   Authority must be set as the state, and mint must be the origin_token_mint.
    /// - origin_token_mint: The mint account for the origin token.
    /// - token_program: The token program.
    /// - associated_token_program: The associated token program.
    /// - system_program: The system program required for account creation.
    ///
    /// ### Parameters:
    /// - origin_token: The public key of the origin token.
    /// - destination_chain_id: The chain ID of the destination.
    /// - enabled: Boolean indicating whether the route is enabled or disabled.
    pub fn set_enable_route(
        ctx: Context<SetEnableRoute>,
        origin_token: Pubkey,
        destination_chain_id: u64,
        enabled: bool,
    ) -> Result<()> {
        instructions::set_enable_route(ctx, origin_token, destination_chain_id, enabled)
    }

    /// Sets the cross-domain admin for the Spoke Pool. Only callable by owner. Used if Hubpool upgrades.
    ///
    /// ### Required Accounts:
    /// - signer (Signer): The account that must be the owner to authorize the admin change.
    /// - state (Writable): Spoke state PDA. Seed: ["state",state.seed] where seed is 0 on mainnet.
    ///
    /// ### Parameters:
    /// - cross_domain_admin: The public key of the new cross-domain admin.
    pub fn set_cross_domain_admin(ctx: Context<SetCrossDomainAdmin>, cross_domain_admin: Pubkey) -> Result<()> {
        instructions::set_cross_domain_admin(ctx, cross_domain_admin)
    }

    /// Stores a new root bundle for later execution. Only callable by the owner.
    ///
    /// Once stored, these roots are used to execute relayer refunds, slow fills, and pool rebalancing actions.
    /// This method initializes a root_bundle PDA to store the root bundle data. The caller
    /// of this method is responsible for paying the rent for this PDA.
    ///
    /// ### Required Accounts:
    /// - signer (Signer): The account that must be the owner to authorize the addition of the new root bundle.
    /// - payer (Signer): The account who pays rent to create root_bundle PDA.
    /// - state (Writable): Spoke state PDA. Seed: ["state",state.seed] where seed is 0 on mainnet.
    /// - root_bundle (Writable): The newly created bundle PDA to store root bundle data. Each root bundle has an
    ///   incrementing ID, stored in the state. Seed: ["root_bundle",state.seed,root_bundle_id].
    /// - system_program (Program): The system program required for account creation.
    ///
    /// ### Parameters:
    /// - relayer_refund_root: Merkle root of the relayer refund tree.
    /// - slow_relay_root: Merkle root of the slow relay tree.
    pub fn relay_root_bundle(
        ctx: Context<RelayRootBundle>,
        relayer_refund_root: [u8; 32],
        slow_relay_root: [u8; 32],
    ) -> Result<()> {
        instructions::relay_root_bundle(ctx, relayer_refund_root, slow_relay_root)
    }

    /// Deletes a root bundle in case of emergencies where bad bundle has reached the Spoke. Only callable by the owner.
    ///
    /// This function will close the PDA for the associated `root_bundle_id`.
    /// Note: Using this function does not decrement `state.root_bundle_id`.
    ///
    /// ### Required Accounts:
    /// - signer (Signer): The account that must be the owner to authorize the deletion.
    /// - closer (SystemAccount): The account that will receive the lamports from closing the root_bundle account.
    /// - state (Writable): Spoke state PDA. Seed: ["state",state.seed] where seed is 0 on mainnet.
    /// - root_bundle (Writable): The root bundle PDA to be closed. Seed: ["root_bundle",state.seed,root_bundle_id].
    ///
    /// ### Parameters:
    /// - root_bundle_id: Index of the root bundle that needs to be deleted.
    pub fn emergency_delete_root_bundle(
        ctx: Context<EmergencyDeleteRootBundleState>,
        root_bundle_id: u32,
    ) -> Result<()> {
        instructions::emergency_delete_root_bundle(ctx, root_bundle_id)
    }

    /// **************************************
    ///          DEPOSIT FUNCTIONS           *
    /// *************************************

    /// Request to bridge input_token to a target chain and receive output_token.
    ///
    /// The fee paid to relayers and the system is captured in the spread between the input and output amounts,
    /// denominated in the input token. A relayer on the destination chain will send `output_amount` of `output_token`
    /// to the recipient and receive `input_token` on a repayment chain of their choice. The fee accounts for:
    /// Destination transaction costs, relayer's opportunity cost of capital while waiting for a refund during the
    /// optimistic challenge window in the HubPool, and the system fee charged to the relayer.
    ///
    /// On the destination chain, a unique hash of the deposit data is used to identify this deposit. Modifying any
    /// parameters will result in a different hash, creating a separate deposit. The hash is computed using all parameters
    /// of this function along with the chain's `chainId()`. Relayers are refunded only for deposits with hashes that
    /// exactly match those emitted by this contract.
    ///
    /// ### Required Accounts:
    /// - signer (Signer): The account that authorizes the deposit.
    /// - state (Writable): Spoke state PDA. Seed: ["state",state.seed] where seed is 0 on mainnet.
    /// - route (Account): The route PDA for the particular bridged route in question. Validates a route is enabled.
    ///   Seed: ["route",input_token,state.seed,destination_chain_id].
    /// - depositor_token_account (Writable): The depositor's ATA for the input token.
    /// - vault (Writable): Programs ATA for the associated input token. This is where the depositor's assets are sent.
    ///   Authority must be the state.
    /// - mint (Account): The mint account for the input token.
    /// - token_program (Interface): The token program.
    ///
    /// ### Parameters
    /// - depositor: The account credited with the deposit. Can be different from the signer.
    /// - recipient: The account receiving funds on the destination chain. Depending on the output chain can be an ETH
    ///     address or a contract address or any other address type encoded as a bytes32 field.
    /// - input_token: The token pulled from the caller's account and locked into this program's vault on deposit.
    /// - output_token: The token that the relayer will send to the recipient on the destination chain.
    /// - input_amount: The amount of input tokens to pull from the caller's account and lock into the vault. This
    ///   amount will be sent to the relayer on their repayment chain of choice as a refund following an optimistic
    ///   challenge window in the HubPool, less a system fee.
    /// - output_amount: The amount of output tokens that the relayer will send to the recipient on the destination.
    /// - destination_chain_id: The destination chain identifier. Must be enabled along with the input token as a valid
    ///   deposit route from this spoke pool or this transaction will revert.
    /// - exclusive_relayer: The relayer that will be exclusively allowed to fill this deposit before the exclusivity
    ///   deadline timestamp. This must be a valid, non-zero address if the exclusivity deadline is greater than the
    ///   current block timestamp.
    /// - quote_timestamp: The HubPool timestamp that is used to determine the system fee paid by the depositor. This
    ///   must be set to some time between [currentTime - depositQuoteTimeBuffer, currentTime].
    /// - fill_deadline: The deadline for the relayer to fill the deposit. After this destination chain timestamp, the
    ///   fill will revert on the destination chain. Must be set between [currentTime,currentTime+fillDeadlineBuffer].
    /// - exclusivity_parameter: Sets the exclusivity deadline timestamp for the exclusiveRelayer to fill the deposit.
    ///   1. If 0, no exclusivity period.
    ///   2. If less than MAX_EXCLUSIVITY_PERIOD_SECONDS, adds this value to the current block timestamp.
    ///   3. Otherwise, uses this value as the exclusivity deadline timestamp.
    /// - message: The message to send to the recipient on the destination chain if the recipient is a contract.
    ///   If not empty, the recipient contract must implement handleV3AcrossMessage() or the fill will revert.
    pub fn deposit_v3(
        ctx: Context<DepositV3>,
        depositor: Pubkey,
        recipient: Pubkey,
        input_token: Pubkey,
        output_token: Pubkey,
        input_amount: u64,
        output_amount: u64,
        destination_chain_id: u64,
        exclusive_relayer: Pubkey,
        quote_timestamp: u32,
        fill_deadline: u32,
        exclusivity_parameter: u32,
        message: Vec<u8>,
    ) -> Result<()> {
        instructions::deposit_v3(
            ctx,
            depositor,
            recipient,
            input_token,
            output_token,
            input_amount,
            output_amount,
            destination_chain_id,
            exclusive_relayer,
            quote_timestamp,
            fill_deadline,
            exclusivity_parameter,
            message,
        )
    }

    // Equivalent to deposit_v3 except quote_timestamp is set to the current time.
    // The deposit `fill_deadline` is calculated as the current time plus `fill_deadline_offset`.
    pub fn deposit_v3_now(
        ctx: Context<DepositV3>,
        depositor: Pubkey,
        recipient: Pubkey,
        input_token: Pubkey,
        output_token: Pubkey,
        input_amount: u64,
        output_amount: u64,
        destination_chain_id: u64,
        exclusive_relayer: Pubkey,
        fill_deadline_offset: u32,
        exclusivity_parameter: u32,
        message: Vec<u8>,
    ) -> Result<()> {
        instructions::deposit_v3_now(
            ctx,
            depositor,
            recipient,
            input_token,
            output_token,
            input_amount,
            output_amount,
            destination_chain_id,
            exclusive_relayer,
            fill_deadline_offset,
            exclusivity_parameter,
            message,
        )
    }

    /// Equivalent to deposit_v3, except that it doesn't use the global `number_of_deposits` counter as the deposit
    /// nonce. Instead, it allows the caller to pass a `deposit_nonce`. This function is designed for anyone who
    /// wants to pre-compute their resultant deposit ID, which can be useful for filling a deposit faster and
    /// avoiding the risk of a deposit ID unexpectedly changing due to another deposit front-running this one and
    /// incrementing the global deposit ID counter. This enables the caller to influence the deposit ID, making it
    /// deterministic for the depositor. The computed `depositID` is the keccak256 hash of [signer, depositor, deposit_nonce].
    pub fn unsafe_deposit_v3(
        ctx: Context<DepositV3>,
        depositor: Pubkey,
        recipient: Pubkey,
        input_token: Pubkey,
        output_token: Pubkey,
        input_amount: u64,
        output_amount: u64,
        destination_chain_id: u64,
        exclusive_relayer: Pubkey,
        deposit_nonce: u64,
        quote_timestamp: u32,
        fill_deadline: u32,
        exclusivity_parameter: u32,
        message: Vec<u8>,
    ) -> Result<()> {
        instructions::unsafe_deposit_v3(
            ctx,
            depositor,
            recipient,
            input_token,
            output_token,
            input_amount,
            output_amount,
            destination_chain_id,
            exclusive_relayer,
            deposit_nonce,
            quote_timestamp,
            fill_deadline,
            exclusivity_parameter,
            message,
        )
    }

    /// Computes the deposit ID for the depositor using the provided deposit_nonce. This acts like a "view" function for
    /// off-chain actors to compute what the expected deposit ID is for a given depositor and deposit nonce will be.
    ///
    /// ### Parameters:
    /// - signer: The public key of the depositor sender.
    /// - depositor: The public key of the depositor.
    /// - deposit_nonce: The nonce used to derive the deposit ID.
    pub fn get_unsafe_deposit_id(
        _ctx: Context<Null>,
        signer: Pubkey,
        depositor: Pubkey,
        deposit_nonce: u64,
    ) -> Result<[u8; 32]> {
        Ok(utils::get_unsafe_deposit_id(signer, depositor, deposit_nonce))
    }

    /// **************************************
    ///          RELAYER FUNCTIONS           *
    /// *************************************

    /// Fulfill request to bridge cross chain by sending specified output tokens to recipient.
    ///
    /// Relayer & system fee is captured in the spread between input and output amounts. This fee accounts for tx costs,
    /// relayer's capital opportunity cost, and a system fee. The relay_data hash uniquely identifies the deposit to
    /// fill, ensuring relayers are refunded only for deposits matching the original hash from the origin SpokePool.
    /// This hash includes all parameters from deposit_v3() and must match the destination_chain_id. Note the relayer
    /// creates an ATA in calling this method to store the fill_status. This should be closed once the deposit has
    /// expired to let the relayer re-claim their rent. Cannot fill more than once. Partial fills are not supported.
    ///
    /// ### Required Accounts:
    /// - signer (Signer): The account that authorizes the fill (filler). No permission requirements.
    /// - instruction_params (Account): Optional account to load instruction parameters when they are not passed in the
    ///   instruction data due to message size constraints. Pass this program ID to represent None. When Some, this must
    ///   be derived from the signer's public key with seed ["instruction_params",signer].
    /// - state (Writable): Spoke state PDA. Seed: ["state",state.seed] where seed is 0 on mainnet.
    /// - route (Account): The route PDA for the particular bridged route in question. Validates a route is enabled.
    ///   Seed: ["route",input_token,state.seed,destination_chain_id].
    /// - vault (Writable): The ATA for refunded mint. Authority must be the state.
    /// - mint (Account): The mint of the output token, sent from the relayer to the recipient.
    /// - relayer_token_account (Writable): The relayer's ATA for the input token.
    /// - recipient_token_account (Writable): The recipient's ATA for the output token.
    /// - fill_status (Writable): The fill status PDA, created on this function call to track the fill status to prevent
    ///   re-entrancy & double fills. Also used to track requested slow fills. Seed: ["fills",relay_hash].
    /// - token_program (Interface): The token program.
    /// - associated_token_program (Interface): The associated token program.
    /// - system_program (Interface): The system program.
    ///
    /// ### Parameters:
    /// - _relay_hash: The hash identifying the deposit to be filled. Caller must pass this in. Computed as hash of
    ///   the flattened relay_data & destination_chain_id.
    /// - relay_data: Struct containing all the data needed to identify the deposit to be filled. Should match
    ///   all the same-named parameters emitted in the origin chain V3FundsDeposited event.
    ///   - depositor: The account credited with the deposit.
    ///   - recipient: The account receiving funds on this chain.
    ///   - input_token: The token pulled from the caller's account to initiate the deposit. The equivalent of this
    ///     token on the repayment chain will be sent as a refund to the caller.
    ///   - output_token: The token that the caller will send to the recipient on this chain.
    ///   - input_amount: This amount, less a system fee, will be sent to the caller on their repayment chain.
    ///   - output_amount: The amount of output tokens that the caller will send to the recipient.
    ///   - origin_chain_id: The origin chain identifier.
    ///   - exclusive_relayer: The relayer that will be exclusively allowed to fill this deposit before the
    ///     exclusivity deadline timestamp.
    ///   - fill_deadline: The deadline for the caller to fill the deposit. After this timestamp, the deposit will be
    ///     cancelled and the depositor will be refunded on the origin chain.
    ///   - exclusivity_deadline: The deadline for the exclusive relayer to fill the deposit. After this timestamp,
    ///     anyone can fill this deposit.
    ///   - message: The message to send to the recipient if the recipient is a contract that implements a
    ///     handle_v3_across_message() public function.
    /// - repayment_chain_id: Chain of SpokePool where relayer wants to be refunded after the challenge window has
    ///     passed. Will receive input_amount of the equivalent token to input_token on the repayment chain.
    /// - repayment_address: The address of the recipient on the repayment chain that they want to be refunded to.
    /// Note: relay_data, repayment_chain_id, and repayment_address are optional parameters. If None for any of these
    /// is passed, the caller must load them via the instruction_params account.
    pub fn fill_v3_relay<'info>(
        ctx: Context<'_, '_, '_, 'info, FillV3Relay<'info>>,
        _relay_hash: [u8; 32],
        relay_data: Option<V3RelayData>,
        repayment_chain_id: Option<u64>,
        repayment_address: Option<Pubkey>,
    ) -> Result<()> {
        instructions::fill_v3_relay(ctx, relay_data, repayment_chain_id, repayment_address)
    }

    /// Closes the FillStatusAccount PDA to reclaim relayer rent.
    ///
    /// This function is used to close the FillStatusAccount associated with a specific relay hash, effectively marking
    /// the end of its lifecycle. This can only be done once the fill deadline has passed. Relayers should do this for
    /// all fills once they expire to reclaim their rent.
    ///
    /// ### Required Accounts:
    /// - signer (Signer): The account that authorizes the closure. Must be the relayer in the fill_status PDA.
    /// - state (Writable): Spoke state PDA. Seed: ["state",state.seed] where seed is 0 on mainnet.
    /// - fill_status (Writable): The FillStatusAccount PDA to be closed.
    pub fn close_fill_pda(ctx: Context<CloseFillPda>) -> Result<()> {
        instructions::close_fill_pda(ctx)
    }

    /// Claims a relayer refund for the caller.
    ///
    /// In the event a relayer refund was sent to a claim account, then this function enables the relayer to claim it by
    /// transferring the claim amount from the vault to their token account. The claim account is closed after refund.
    ///
    /// ### Required Accounts:
    /// - signer (Signer): The account that authorizes the claim.
    /// - initializer (UncheckedAccount): Must be the same account that initialized the claim account.
    /// - state (Account): Spoke state PDA. Seed: ["state",state.seed] where seed is 0 on mainnet.
    /// - vault (InterfaceAccount): The ATA for the refunded mint. Authority must be the state.
    /// - mint (InterfaceAccount): The mint account for the token being refunded.
    /// - refund_address: token account authority receiving the refund.
    /// - token_account (InterfaceAccount): The receiving token account for the refund. When refund_address is different
    ///   from the signer, this must match its ATA.
    /// - claim_account (Account): The claim account PDA. Seed: ["claim_account",mint,refund_address].
    /// - token_program (Interface): The token program.
    pub fn claim_relayer_refund(ctx: Context<ClaimRelayerRefund>) -> Result<()> {
        instructions::claim_relayer_refund(ctx)
    }

<<<<<<< HEAD
    /// Functionally identical to claim_relayer_refund() except the refund is sent to a specified refund address.
    pub fn claim_relayer_refund_for(ctx: Context<ClaimRelayerRefundFor>) -> Result<()> {
        instructions::claim_relayer_refund_for(ctx)
    }

=======
>>>>>>> 912ae319
    /// Creates token accounts in batch for a set of addresses.
    ///
    /// This helper function allows the caller to pass in a set of remaining accounts to create a batch of Associated
    /// Token Accounts (ATAs) for addresses. It is particularly useful for relayers to call before filling a deposit.
    ///
    /// ### Required Accounts:
    /// - signer (Signer): The account that authorizes the creation of token accounts.
    /// - mint (InterfaceAccount): The mint account for the token.
    /// - token_program (Interface): The token program.
    /// - associated_token_program (Program): The associated token program.
    /// - system_program (Program): The system program required for account creation.
    pub fn create_token_accounts<'info>(ctx: Context<'_, '_, '_, 'info, CreateTokenAccounts<'info>>) -> Result<()> {
        instructions::create_token_accounts(ctx)
    }

    /// **************************************
    ///           BUNDLE FUNCTIONS           *
    /// *************************************

    /// Executes relayer refund leaf.
    ///
    /// Processes a relayer refund leaf, verifying its inclusion in a previous Merkle root and that it was not
    /// previously executed. Function has two modes of operation: a) transfers all relayer refunds directly to
    /// relayers ATA or b) credits relayers with claimable claim_account PDA that they can use later to claim their
    /// refund. In the happy path, (a) should be used. (b) should only be used if there is a relayer within the bundle
    /// who can't receive the transfer for some reason, such as failed token transfers due to blacklisting. Executing
    /// relayer refunds requires the caller to create a LUT and load the execution params into it. This is needed to
    /// fit the data in a single instruction. The exact structure and validation of the leaf is defined in the Accross
    /// UMIP: https://github.com/UMAprotocol/UMIPs/blob/master/UMIPs/umip-179.md
    ///
    /// instruction_params Parameters:
    /// - root_bundle_id: The ID of the root bundle containing the relayer refund root.
    /// - relayer_refund_leaf: The relayer refund leaf to be executed. Contents must include:
    ///     - amount_to_return: The amount to be to be sent back to mainnet Ethereum from this Spoke pool.
    ///     - chain_id: The targeted chainId for the refund. Validated against state.chain_id.
    ///     - refund_amounts: The amounts to be returned to the relayer for each refund_address.
    ///     - leaf_id: The leaf ID of the relayer refund leaf.
    ///     - mint_public_key: The public key of the mint (refunded token) being refunded.
    ///     - refund_addresses: The addresses to be refunded.
    /// - proof: The Merkle proof for the relayer refund leaf.
    ///
    /// ### Required Accounts:
    /// - signer (Signer): The account that authorizes the execution. No permission requirements.
    /// - instruction_params (Account): LUT containing the execution parameters. seed: ["instruction_params",signer]
    /// - state (Writable): Spoke state PDA. Seed: ["state",state.seed] where seed is 0 on mainnet.
    /// - root_bundle (Writable): The root bundle PDA containing the relayer refund root, created when the root bundle
    ///   was initially bridged. seed: ["root_bundle",state.seed,root_bundle_id].
    /// - vault (Writable): The ATA for refunded mint. Authority must be the state.
    /// - mint (Account): The mint account for the token being refunded.
    /// - transfer_liability (Writable): Account to track pending refunds to be sent to the Ethereum hub pool. Only used
    ///   if the amount_to_return value is non-zero within the leaf. Seed: ["transfer_liability",mint]
    /// - token_program: The token program.
    /// - system_program: The system program required for account creation.
    ///
    /// execute_relayer_refund_leaf executes in mode (a) where refunds are sent to ATA directly.
    /// execute_relayer_refund_leaf_deferred executes in mode (b) where refunds are allocated to the claim_account PDA.
    pub fn execute_relayer_refund_leaf<'c, 'info>(
        ctx: Context<'_, '_, 'c, 'info, ExecuteRelayerRefundLeaf<'info>>,
    ) -> Result<()>
    where
        'c: 'info,
    {
        instructions::execute_relayer_refund_leaf(ctx, false)
    }

    pub fn execute_relayer_refund_leaf_deferred<'c, 'info>(
        ctx: Context<'_, '_, 'c, 'info, ExecuteRelayerRefundLeaf<'info>>,
    ) -> Result<()>
    where
        'c: 'info,
    {
        instructions::execute_relayer_refund_leaf(ctx, true)
    }

    /// Bridges tokens to the Hub Pool.
    ///
    /// This function initiates the process of sending tokens from the vault to the Hub Pool based on the outstanding
    /// token liability this Spoke Pool has accrued. Enables the caller to choose a custom amount to work around CCTP
    /// bridging limits. enforces that amount is less than or equal to liability. On execution decrements liability.
    ///
    /// ### Required Accounts:
    /// - signer (Signer): The account that authorizes the bridge operation.
    /// - payer (Signer): The account responsible for paying the transaction fees.
    /// - mint (InterfaceAccount): The mint account for the token being bridged.
    /// - state (Account): Spoke state PDA. Seed: ["state",state.seed] where seed is 0 on mainnet.
    /// - transfer_liability (Account): Account tracking the pending amount to be sent to the Hub Pool. Incremented on
    ///   relayRootBundle() and decremented on when this function is called. Seed: ["transfer_liability",mint].
    /// - vault (InterfaceAccount): The ATA for the token being bridged. Authority must be the state.
    /// - token_messenger_minter_sender_authority (UncheckedAccount): Authority for the token messenger minter.
    /// - message_transmitter (UncheckedAccount): Account for the message transmitter.
    /// - token_messenger (UncheckedAccount): Account for the token messenger.
    /// - remote_token_messenger (UncheckedAccount): Account for the remote token messenger.
    /// - token_minter (UncheckedAccount): Account for the token minter.
    /// - local_token (UncheckedAccount): Account for the local token.
    /// - cctp_event_authority (UncheckedAccount): Authority for CCTP events.
    /// - message_sent_event_data (Signer): Account for message sent event data.
    /// - message_transmitter_program (Program): Program for the message transmitter.
    /// - token_messenger_minter_program (Program): Program for the token messenger minter.
    /// - token_program (Interface): The token program.
    /// - system_program (Program): The system program.
    ///
    /// ### Parameters:
    /// - amount: The amount of tokens to bridge to the Hub Pool.
    pub fn bridge_tokens_to_hub_pool(ctx: Context<BridgeTokensToHubPool>, amount: u64) -> Result<()> {
        instructions::bridge_tokens_to_hub_pool(ctx, amount)?;
        Ok(())
    }

    /// Initializes the instruction parameters account. Used by data worker when relaying bundles
    ///
    /// This function sets up an account to store raw data fragments for instructions (LUT).
    ///
    /// ### Required Accounts:
    /// - signer (Signer): The account that pays for the transaction and initializes the instruction parameters.
    /// - instruction_params (UncheckedAccount): The account where raw data will be stored. Initialized with specified
    ///   size. seed: ["instruction_params",signer].
    /// - system_program: The system program required for account creation.
    ///
    /// ### Parameters:
    /// - _total_size: The total size of the instruction parameters account.
    pub fn initialize_instruction_params(_ctx: Context<InitializeInstructionParams>, _total_size: u32) -> Result<()> {
        Ok(())
    }

    /// Writes a fragment of raw data into the instruction parameters account.
    ///
    /// This function allows writing a fragment of data into a specified offset within the instruction parameters
    /// account. It ensures that the data does not overflow the account's allocated space.
    ///
    /// ### Required Accounts:
    /// - signer (Signer): Account that authorizes the write operation.
    /// - instruction_params (UncheckedAccount): Account to write raw data to. seed: ["instruction_params",signer].
    /// - system_program: The system program required for account operations.
    ///
    /// ### Parameters:
    /// - offset: The starting position within the account's data where the fragment will be written.
    /// - fragment: The raw data fragment to be written into the account.
    pub fn write_instruction_params_fragment(
        ctx: Context<WriteInstructionParamsFragment<'_>>,
        offset: u32,
        fragment: Vec<u8>,
    ) -> Result<()> {
        instructions::write_instruction_params_fragment(ctx, offset, fragment)
    }

    /// Closes the instruction parameters account.
    ///
    /// This function is used to close the instruction parameters account, effectively marking the end of its lifecycle.
    /// It transfers any remaining lamports to the signer and resets the account.
    ///
    /// ### Required Accounts:
    /// - signer (Signer): The account that authorizes the closure.
    /// - instruction_params (UncheckedAccount): The account to be closed. seed: ["instruction_params",signer]. Not
    ///   the signer being within the seed here implicitly protects this from only being called by the creator.
    pub fn close_instruction_params(ctx: Context<CloseInstructionParams>) -> Result<()> {
        instructions::close_instruction_params(ctx)
    }

    /// Initializes a claim account for a relayer refund.
    ///
    /// This function sets up a claim account for a relayer to claim their refund at a later time and should only be
    /// used in the un-happy path where a bundle cant not be executed due to a recipient in the bundle having a blocked
    /// or uninitialized claim ATA. The refund address becomes the "owner" of the claim_account.
    ///
    /// ### Required Accounts:
    /// - signer (Signer): The account that pays for the transaction and initializes the claim account.
    /// - mint: The mint associated with the claim account.
    /// - refund_address: The refund address associated with the claim account.
    /// - claim_account (Writable): The newly created claim account PDA to store claim data for this associated mint.
    ///   Seed: ["claim_account",mint,refund_address].
    /// - system_program: The system program required for account creation.
    pub fn initialize_claim_account(ctx: Context<InitializeClaimAccount>) -> Result<()> {
        instructions::initialize_claim_account(ctx)
    }

    /// Closes a claim account for a relayer refund.
    ///
    /// This function is used to close the claim account associated with a specific mint and refund address,
    /// effectively marking the end of its lifecycle. It can only be called once the claim account is empty. It
    /// transfers any remaining lamports to the signer and resets the account.
    ///
    /// ### Required Accounts:
    /// - signer (Signer): The account that authorizes the closure. Must be the initializer of the claim account.
    /// - mint: The mint associated with the claim account.
    /// - refund_address: The refund address associated with the claim account.
    /// - claim_account (Writable): The claim account PDA to be closed. Seed: ["claim_account",mint,refund_address].
    pub fn close_claim_account(ctx: Context<CloseClaimAccount>) -> Result<()> {
        instructions::close_claim_account(ctx)
    }

    /// **************************************
    ///         SLOW FILL FUNCTIONS          *
    /// *************************************

    /// Requests Across to send LP funds to this program to fulfill a slow fill.
    ///
    /// Slow fills are not possible unless the input and output tokens are "equivalent", i.e., they route to the same L1
    /// token via PoolRebalanceRoutes. Slow fills are created by inserting slow fill objects into a Merkle tree that is
    /// included in the next HubPool "root bundle". Once the optimistic challenge window has passed, the HubPool will
    /// relay the slow root to this chain via relayRootBundle(). Once the slow root is relayed, the slow fill can be
    /// executed by anyone who calls executeV3SlowRelayLeaf(). Cant request a slow fill if the fill deadline has
    /// passed. Cant request a slow fill if the relay has already been filled or a slow fill has already been requested.
    ///
    /// ### Required Accounts:
    /// - signer (Signer): The account that authorizes the slow fill request.
    /// - instruction_params (Account): Optional account to load instruction parameters when they are not passed in the
    ///   instruction data due to message size constraints. Pass this program ID to represent None. When Some, this must
    ///   be derived from the signer's public key with seed ["instruction_params",signer].
    /// - state (Writable): Spoke state PDA. Seed: ["state",state.seed] where seed is 0 on mainnet.
    /// - fill_status (Writable): The fill status PDA, created on this function call. Updated to track slow fill status.
    ///   Used to prevent double request and fill. Seed: ["fills",relay_hash].
    /// - system_program (Interface): The system program.
    ///
    /// ### Parameters:
    /// - _relay_hash: The hash identifying the deposit to be filled. Caller must pass this in. Computed as hash of
    ///   the flattened relay_data & destination_chain_id.
    /// - relay_data: Struct containing all the data needed to identify the deposit that should be slow filled. If any
    ///   of the params are missing or different from the origin chain deposit, then Across will not include a slow
    ///   fill for the intended deposit. See fill_v3_relay & V3RelayData struct for more details.
    /// Note: relay_data is optional parameter. If None for it is passed, the caller must load it via the
    /// instruction_params account.
    pub fn request_v3_slow_fill(
        ctx: Context<RequestV3SlowFill>,
        _relay_hash: [u8; 32],
        relay_data: Option<V3RelayData>,
    ) -> Result<()> {
        instructions::request_v3_slow_fill(ctx, relay_data)
    }

    /// Executes a slow relay leaf stored as part of a root bundle relayed by the HubPool.
    ///
    /// Executing a slow fill leaf is equivalent to filling the relayData, so this function cannot be used to
    /// double fill a recipient. The relayData that is filled is included in the slowFillLeaf and is hashed
    /// like any other fill sent through fillV3Relay(). There is no relayer credited with filling this relay since funds
    /// are sent directly out of this program's vault.
    ///
    /// ### Required Accounts:
    /// - signer (Signer): The account that authorizes the execution. No permission requirements.
    /// - instruction_params (Account): Optional account to load instruction parameters when they are not passed in the
    ///   instruction data due to message size constraints. Pass this program ID to represent None. When Some, this must
    ///   be derived from the signer's public key with seed ["instruction_params",signer].
    /// - state (Writable): Spoke state PDA. Seed: ["state",state.seed] where seed is 0 on mainnet.
    /// - root_bundle (Account): Root bundle PDA with slowRelayRoot. Seed: ["root_bundle",state.seed,root_bundle_id].
    /// - fill_status (Writable): The fill status PDA, created when slow request was made. Updated to track slow fill.
    ///   Used to prevent double request and fill. Seed: ["fills",relay_hash].
    /// - mint (Account): The mint account for the output token.
    /// - recipient_token_account (Writable): The recipient's ATA for the output token.
    /// - vault (Writable): The ATA for refunded mint. Authority must be the state.
    /// - token_program (Interface): The token program.
    /// - system_program (Program): The system program.
    ///
    /// ### Parameters:
    /// - _relay_hash: The hash identifying the deposit to be filled. Used to identify the deposit to be filled.
    /// - slow_fill_leaf: Contains all data necessary to uniquely verify the slow fill. This struct contains:
    ///     - relayData: Struct containing all the data needed to identify the original deposit to be slow filled. Same
    ///       as the relay_data struct in fill_v3_relay().
    ///     - chainId: Chain identifier where slow fill leaf should be executed. If this doesn't match this chain's
    ///       chainId, then this function will revert.
    ///     - updatedOutputAmount: Amount to be sent to recipient out of this contract's balance. Can be set differently
    ///       from relayData.outputAmount to charge a different fee because this deposit was "slow" filled. Usually,
    ///       this will be set higher to reimburse the recipient for waiting for the slow fill.
    /// - _root_bundle_id: Unique ID of root bundle containing slow relay root that this leaf is contained in.
    /// - proof: Inclusion proof for this leaf in slow relay root in root bundle.
    /// Note: slow_fill_leaf, _root_bundle_id, and proof are optional parameters. If None for any of these is passed,
    /// the caller must load them via the instruction_params account.
    pub fn execute_v3_slow_relay_leaf<'info>(
        ctx: Context<'_, '_, '_, 'info, ExecuteV3SlowRelayLeaf<'info>>,
        _relay_hash: [u8; 32],
        slow_fill_leaf: Option<V3SlowFill>,
        _root_bundle_id: Option<u32>,
        proof: Option<Vec<[u8; 32]>>,
    ) -> Result<()> {
        instructions::execute_v3_slow_relay_leaf(ctx, slow_fill_leaf, proof)
    }

    /// **************************************
    ///       CCTP FUNCTIONS FUNCTIONS       *
    /// *************************************

    /// Handles cross-chain messages received from L1 Ethereum over CCTP.
    ///
    /// This function serves as the permissioned entry point for messages sent from the Ethereum mainnet to the Solana
    /// SVM Spoke program over CCTP. It processes the incoming message by translating it into a corresponding Solana
    /// instruction and then invokes the instruction within this program.
    ///
    /// ### Required Accounts:
    /// - authority_pda: A signer account that ensures this instruction can only be called by the Message Transmitter.
    ///   This acts to block that only the CCTP Message Transmitter can send messages to this program.
    ///   seed:["message_transmitter_authority", program_id]
    /// - state (Account): Spoke state PDA. Seed: ["state",state.seed] where seed is 0 on mainnet. Enforces that the
    ///   remote domain and sender are valid.
    /// - self_authority: An unchecked account used for authenticating self-CPI invoked by the received message.
    ///   seed: ["self_authority"].
    /// - program: The SVM Spoke program account.
    ///
    /// ### Parameters:
    /// - params: Contains information to process the received message, containing the following fields:
    ///     - remote_domain: The remote domain of the message sender.
    ///     - sender: The sender of the message.
    ///     - message_body: The body of the message.
    ///     - authority_bump: The authority bump for the message transmitter.
    pub fn handle_receive_message<'info>(
        ctx: Context<'_, '_, '_, 'info, HandleReceiveMessage<'info>>,
        params: HandleReceiveMessageParams,
    ) -> Result<()> {
        instructions::handle_receive_message(ctx, params)
    }

    /// Sets the current time for the SVM Spoke Pool when running in test mode. Disabled on Mainnet.
    pub fn set_current_time(ctx: Context<SetCurrentTime>, new_time: u32) -> Result<()> {
        utils::set_current_time(ctx, new_time)
    }
}<|MERGE_RESOLUTION|>--- conflicted
+++ resolved
@@ -468,14 +468,6 @@
         instructions::claim_relayer_refund(ctx)
     }
 
-<<<<<<< HEAD
-    /// Functionally identical to claim_relayer_refund() except the refund is sent to a specified refund address.
-    pub fn claim_relayer_refund_for(ctx: Context<ClaimRelayerRefundFor>) -> Result<()> {
-        instructions::claim_relayer_refund_for(ctx)
-    }
-
-=======
->>>>>>> 912ae319
     /// Creates token accounts in batch for a set of addresses.
     ///
     /// This helper function allows the caller to pass in a set of remaining accounts to create a batch of Associated
