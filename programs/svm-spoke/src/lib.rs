--- conflicted
+++ resolved
@@ -464,25 +464,6 @@
         instructions::claim_relayer_refund(ctx)
     }
 
-<<<<<<< HEAD
-    // Slow fill methods.
-    pub fn request_v3_slow_fill(
-        ctx: Context<SlowFillV3Relay>,
-        _relay_hash: [u8; 32],
-        relay_data: Option<V3RelayData>,
-    ) -> Result<()> {
-        instructions::request_v3_slow_fill(ctx, relay_data)
-    }
-
-    pub fn execute_v3_slow_relay_leaf<'info>(
-        ctx: Context<'_, '_, '_, 'info, ExecuteV3SlowRelayLeaf<'info>>,
-        _relay_hash: [u8; 32],
-        slow_fill_leaf: Option<V3SlowFill>,
-        _root_bundle_id: Option<u32>,
-        proof: Option<Vec<[u8; 32]>>,
-    ) -> Result<()> {
-        instructions::execute_v3_slow_relay_leaf(ctx, slow_fill_leaf, proof)
-=======
     /// Functionally identical to claim_relayer_refund() except the refund is sent to a specified refund address.
     pub fn claim_relayer_refund_for(ctx: Context<ClaimRelayerRefundFor>, refund_address: Pubkey) -> Result<()> {
         instructions::claim_relayer_refund_for(ctx, refund_address)
@@ -550,7 +531,6 @@
         'c: 'info,
     {
         instructions::execute_relayer_refund_leaf(ctx, false)
->>>>>>> ca8e78b2
     }
 
     pub fn execute_relayer_refund_leaf_deferred<'c, 'info>(
@@ -719,7 +699,7 @@
     pub fn request_v3_slow_fill(
         ctx: Context<RequestV3SlowFill>,
         _relay_hash: [u8; 32],
-        relay_data: V3RelayData,
+        relay_data: Option<V3RelayData>,
     ) -> Result<()> {
         instructions::request_v3_slow_fill(ctx, relay_data)
     }
@@ -758,9 +738,9 @@
     pub fn execute_v3_slow_relay_leaf<'info>(
         ctx: Context<'_, '_, '_, 'info, ExecuteV3SlowRelayLeaf<'info>>,
         _relay_hash: [u8; 32],
-        slow_fill_leaf: V3SlowFill,
-        _root_bundle_id: u32,
-        proof: Vec<[u8; 32]>,
+        slow_fill_leaf: Option<V3SlowFill>,
+        _root_bundle_id: Option<u32>,
+        proof: Option<Vec<[u8; 32]>>,
     ) -> Result<()> {
         instructions::execute_v3_slow_relay_leaf(ctx, slow_fill_leaf, proof)
     }
