use anchor_lang::prelude::*;
use anchor_spl::token_interface::{ Mint, TokenAccount, TokenInterface };

use crate::{
    error::CustomError,
    event::BridgedToHubPool,
    message_transmitter::program::MessageTransmitter,
    token_messenger_minter::{
        self,
        cpi::accounts::DepositForBurn,
        program::TokenMessengerMinter,
        types::DepositForBurnParams,
    },
    State,
    TransferLiability,
};

#[event_cpi]
#[derive(Accounts)]
pub struct BridgeTokensToHubPool<'info> {
    pub signer: Signer<'info>,

    #[account(mut)]
    pub payer: Signer<'info>,

    #[account(mut, mint::token_program = token_program)]
    pub mint: InterfaceAccount<'info, Mint>,

    #[account(seeds = [b"state", state.seed.to_le_bytes().as_ref()], bump)]
    pub state: Account<'info, State>,

    #[account(mut, seeds = [b"transfer_liability", mint.key().as_ref()], bump)]
    pub transfer_liability: Account<'info, TransferLiability>,

    #[account(
        mut,
        associated_token::mint = mint,
        associated_token::authority = state,
        associated_token::token_program = token_program
    )]
    pub vault: InterfaceAccount<'info, TokenAccount>,

    /// CHECK: empty PDA, checked in CCTP. Seeds must be \["sender_authority"\] (CCTP Token Messenger Minter program).
    pub token_messenger_minter_sender_authority: UncheckedAccount<'info>,

    /// CHECK: MessageTransmitter is checked in CCTP. Seeds must be \["message_transmitter"\] (CCTP Message Transmitter
    /// program).
    #[account(mut)]
    pub message_transmitter: UncheckedAccount<'info>,

    /// CHECK: TokenMessenger is checked in CCTP. Seeds must be \["token_messenger"\] (CCTP Token Messenger Minter
    /// program).
    pub token_messenger: UncheckedAccount<'info>,

    /// CHECK: RemoteTokenMessenger is checked in CCTP. Seeds must be \["remote_token_messenger"\,
    /// remote_domain.to_string()] (CCTP Token Messenger Minter program).
    pub remote_token_messenger: UncheckedAccount<'info>,

    /// CHECK: TokenMinter is checked in CCTP. Seeds must be \["token_minter"\] (CCTP Token Messenger Minter program).
    pub token_minter: UncheckedAccount<'info>,

    /// CHECK: LocalToken is checked in CCTP. Seeds must be \["local_token", mint\] (CCTP Token Messenger Minter
    /// program).
    #[account(mut)]
    pub local_token: UncheckedAccount<'info>,

    /// CHECK: EventAuthority is checked in CCTP. Seeds must be \["__event_authority"\] (CCTP Token Messenger Minter
    /// program).
    pub cctp_event_authority: UncheckedAccount<'info>,

    #[account(mut)]
    pub message_sent_event_data: Signer<'info>,

    pub message_transmitter_program: Program<'info, MessageTransmitter>,

    pub token_messenger_minter_program: Program<'info, TokenMessengerMinter>,

    pub token_program: Interface<'info, TokenInterface>,

    pub system_program: Program<'info, System>,
}

<<<<<<< HEAD
impl<'info> BridgeTokensToHubPool<'info> {
    pub fn bridge_tokens_to_hub_pool(&mut self, amount: u64, bumps: &BridgeTokensToHubPoolBumps) -> Result<()> {
        if amount > self.transfer_liability.pending_to_hub_pool {
            return err!(CustomError::ExceededPendingBridgeAmount);
        }
        self.transfer_liability.pending_to_hub_pool -= amount;

        // Invoke CCTP to bridge vault tokens from state account.
        let cpi_program = self.token_messenger_minter_program.to_account_info();
        let cpi_accounts = DepositForBurn {
            owner: self.state.to_account_info(),
            event_rent_payer: self.payer.to_account_info(),
            sender_authority_pda: self.token_messenger_minter_sender_authority.to_account_info(),
            burn_token_account: self.vault.to_account_info(),
            message_transmitter: self.message_transmitter.to_account_info(),
            token_messenger: self.token_messenger.to_account_info(),
            remote_token_messenger: self.remote_token_messenger.to_account_info(),
            token_minter: self.token_minter.to_account_info(),
            local_token: self.local_token.to_account_info(),
            burn_token_mint: self.mint.to_account_info(),
            message_sent_event_data: self.message_sent_event_data.to_account_info(),
            message_transmitter_program: self.message_transmitter_program.to_account_info(),
            token_messenger_minter_program: self.token_messenger_minter_program.to_account_info(),
            token_program: self.token_program.to_account_info(),
            system_program: self.system_program.to_account_info(),
            event_authority: self.event_authority.to_account_info(),
            program: self.token_messenger_minter_program.to_account_info(),
        };
        let state_seed_bytes = self.state.seed.to_le_bytes();
        let state_seeds: &[&[&[u8]]] = &[&[b"state", state_seed_bytes.as_ref(), &[bumps.state]]];
        let cpi_ctx = CpiContext::new_with_signer(cpi_program, cpi_accounts, state_seeds);
        let params = DepositForBurnParams {
            amount,
            destination_domain: self.state.remote_domain, // CCTP domain for Mainnet Ethereum.
            mint_recipient: self.state.cross_domain_admin, // This is same as HubPool.
        };
        token_messenger_minter::cpi::deposit_for_burn(cpi_ctx, params)?;

        // TODO: emit event on bridged tokens.

        Ok(())
=======
pub fn bridge_tokens_to_hub_pool(ctx: Context<BridgeTokensToHubPool>, amount: u64) -> Result<()> {
    if amount > ctx.accounts.transfer_liability.pending_to_hub_pool {
        return err!(CustomError::ExceededPendingBridgeAmount);
>>>>>>> 0e09d554
    }
    ctx.accounts.transfer_liability.pending_to_hub_pool -= amount;

    // Invoke CCTP to bridge vault tokens from state account.
    let cpi_program = ctx
        .accounts
        .token_messenger_minter_program
        .to_account_info();
    let cpi_accounts = DepositForBurn {
        owner: ctx.accounts.state.to_account_info(),
        event_rent_payer: ctx.accounts.payer.to_account_info(),
        sender_authority_pda: ctx
            .accounts
            .token_messenger_minter_sender_authority
            .to_account_info(),
        burn_token_account: ctx.accounts.vault.to_account_info(),
        message_transmitter: ctx.accounts.message_transmitter.to_account_info(),
        token_messenger: ctx.accounts.token_messenger.to_account_info(),
        remote_token_messenger: ctx.accounts.remote_token_messenger.to_account_info(),
        token_minter: ctx.accounts.token_minter.to_account_info(),
        local_token: ctx.accounts.local_token.to_account_info(),
        burn_token_mint: ctx.accounts.mint.to_account_info(),
        message_sent_event_data: ctx.accounts.message_sent_event_data.to_account_info(),
        message_transmitter_program: ctx.accounts.message_transmitter_program.to_account_info(),
        token_messenger_minter_program: ctx
            .accounts
            .token_messenger_minter_program
            .to_account_info(),
        token_program: ctx.accounts.token_program.to_account_info(),
        system_program: ctx.accounts.system_program.to_account_info(),
        event_authority: ctx.accounts.cctp_event_authority.to_account_info(),
        program: ctx
            .accounts
            .token_messenger_minter_program
            .to_account_info(),
    };
    let state_seed_bytes = ctx.accounts.state.seed.to_le_bytes();
    let state_seeds: &[&[&[u8]]] = &[&[b"state", state_seed_bytes.as_ref(), &[ctx.bumps.state]]];
    let cpi_ctx = CpiContext::new_with_signer(cpi_program, cpi_accounts, state_seeds);
    let params = DepositForBurnParams {
        amount,
        destination_domain: ctx.accounts.state.remote_domain, // CCTP domain for Mainnet Ethereum.
        mint_recipient: ctx.accounts.state.cross_domain_admin, // This is same as HubPool.
    };
    token_messenger_minter::cpi::deposit_for_burn(cpi_ctx, params)?;

    emit_cpi!(BridgedToHubPool {
        amount,
        mint: ctx.accounts.mint.key(),
    });

    Ok(())
}<|MERGE_RESOLUTION|>--- conflicted
+++ resolved
@@ -80,68 +80,18 @@
     pub system_program: Program<'info, System>,
 }
 
-<<<<<<< HEAD
-impl<'info> BridgeTokensToHubPool<'info> {
-    pub fn bridge_tokens_to_hub_pool(&mut self, amount: u64, bumps: &BridgeTokensToHubPoolBumps) -> Result<()> {
-        if amount > self.transfer_liability.pending_to_hub_pool {
-            return err!(CustomError::ExceededPendingBridgeAmount);
-        }
-        self.transfer_liability.pending_to_hub_pool -= amount;
-
-        // Invoke CCTP to bridge vault tokens from state account.
-        let cpi_program = self.token_messenger_minter_program.to_account_info();
-        let cpi_accounts = DepositForBurn {
-            owner: self.state.to_account_info(),
-            event_rent_payer: self.payer.to_account_info(),
-            sender_authority_pda: self.token_messenger_minter_sender_authority.to_account_info(),
-            burn_token_account: self.vault.to_account_info(),
-            message_transmitter: self.message_transmitter.to_account_info(),
-            token_messenger: self.token_messenger.to_account_info(),
-            remote_token_messenger: self.remote_token_messenger.to_account_info(),
-            token_minter: self.token_minter.to_account_info(),
-            local_token: self.local_token.to_account_info(),
-            burn_token_mint: self.mint.to_account_info(),
-            message_sent_event_data: self.message_sent_event_data.to_account_info(),
-            message_transmitter_program: self.message_transmitter_program.to_account_info(),
-            token_messenger_minter_program: self.token_messenger_minter_program.to_account_info(),
-            token_program: self.token_program.to_account_info(),
-            system_program: self.system_program.to_account_info(),
-            event_authority: self.event_authority.to_account_info(),
-            program: self.token_messenger_minter_program.to_account_info(),
-        };
-        let state_seed_bytes = self.state.seed.to_le_bytes();
-        let state_seeds: &[&[&[u8]]] = &[&[b"state", state_seed_bytes.as_ref(), &[bumps.state]]];
-        let cpi_ctx = CpiContext::new_with_signer(cpi_program, cpi_accounts, state_seeds);
-        let params = DepositForBurnParams {
-            amount,
-            destination_domain: self.state.remote_domain, // CCTP domain for Mainnet Ethereum.
-            mint_recipient: self.state.cross_domain_admin, // This is same as HubPool.
-        };
-        token_messenger_minter::cpi::deposit_for_burn(cpi_ctx, params)?;
-
-        // TODO: emit event on bridged tokens.
-
-        Ok(())
-=======
 pub fn bridge_tokens_to_hub_pool(ctx: Context<BridgeTokensToHubPool>, amount: u64) -> Result<()> {
     if amount > ctx.accounts.transfer_liability.pending_to_hub_pool {
         return err!(CustomError::ExceededPendingBridgeAmount);
->>>>>>> 0e09d554
     }
     ctx.accounts.transfer_liability.pending_to_hub_pool -= amount;
 
     // Invoke CCTP to bridge vault tokens from state account.
-    let cpi_program = ctx
-        .accounts
-        .token_messenger_minter_program
-        .to_account_info();
+    let cpi_program = ctx.accounts.token_messenger_minter_program.to_account_info();
     let cpi_accounts = DepositForBurn {
         owner: ctx.accounts.state.to_account_info(),
         event_rent_payer: ctx.accounts.payer.to_account_info(),
-        sender_authority_pda: ctx
-            .accounts
-            .token_messenger_minter_sender_authority
-            .to_account_info(),
+        sender_authority_pda: ctx.accounts.token_messenger_minter_sender_authority.to_account_info(),
         burn_token_account: ctx.accounts.vault.to_account_info(),
         message_transmitter: ctx.accounts.message_transmitter.to_account_info(),
         token_messenger: ctx.accounts.token_messenger.to_account_info(),
@@ -151,17 +101,11 @@
         burn_token_mint: ctx.accounts.mint.to_account_info(),
         message_sent_event_data: ctx.accounts.message_sent_event_data.to_account_info(),
         message_transmitter_program: ctx.accounts.message_transmitter_program.to_account_info(),
-        token_messenger_minter_program: ctx
-            .accounts
-            .token_messenger_minter_program
-            .to_account_info(),
+        token_messenger_minter_program: ctx.accounts.token_messenger_minter_program.to_account_info(),
         token_program: ctx.accounts.token_program.to_account_info(),
         system_program: ctx.accounts.system_program.to_account_info(),
         event_authority: ctx.accounts.cctp_event_authority.to_account_info(),
-        program: ctx
-            .accounts
-            .token_messenger_minter_program
-            .to_account_info(),
+        program: ctx.accounts.token_messenger_minter_program.to_account_info(),
     };
     let state_seed_bytes = ctx.accounts.state.seed.to_le_bytes();
     let state_seeds: &[&[&[u8]]] = &[&[b"state", state_seed_bytes.as_ref(), &[ctx.bumps.state]]];
