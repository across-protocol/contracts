// Note: The `svm-spoke` does not support `speedUpV3Deposit` and `fillV3RelayWithUpdatedDeposit` due to cryptographic
// incompatibilities between Solana (Ed25519) and Ethereum (ECDSA secp256k1). Specifically, Solana wallets cannot
// generate ECDSA signatures required for Ethereum verification. As a result, speed-up functionality on Solana is not
// implemented. For more details, refer to the documentation: https://docs.across.to

use anchor_lang::prelude::*;
use anchor_spl::token_interface::{Mint, TokenAccount, TokenInterface};

use crate::{
    constants::{MAX_EXCLUSIVITY_PERIOD_SECONDS, ZERO_DEPOSIT_ID},
    error::{CommonError, SvmError},
    event::FundsDeposited,
<<<<<<< HEAD
    state::{Route, State},
    utils::{
        derive_seed_hash, get_current_time, get_unsafe_deposit_id, transfer_from, DepositNowSeedData, DepositSeedData,
    },
=======
    state::State,
    utils::{get_current_time, get_unsafe_deposit_id, transfer_from},
>>>>>>> 86553d7e
};

#[event_cpi]
#[derive(Accounts)]
#[instruction(
    depositor: Pubkey,
    recipient: Pubkey,
    input_token: Pubkey,
    output_token: Pubkey,
    input_amount: u64,
    output_amount: u64,
    destination_chain_id: u64
)]
pub struct Deposit<'info> {
    #[account(mut)]
    pub signer: Signer<'info>,
    #[account(
        mut,
        seeds = [b"state", state.seed.to_le_bytes().as_ref()],
        bump,
        constraint = !state.paused_deposits @ CommonError::DepositsArePaused
    )]
    pub state: Account<'info, State>,

    /// CHECK: PDA derived with seeds ["delegate", seed_hash]; used as a CPI signer.
    pub delegate: UncheckedAccount<'info>,

    #[account(
        mut,
        associated_token::mint = mint,
        associated_token::authority = depositor,
        associated_token::token_program = token_program
    )]
    pub depositor_token_account: InterfaceAccount<'info, TokenAccount>,

    #[account(
        mut,
        associated_token::mint = mint,
        associated_token::authority = state, // Ensure owner is the state as tokens are sent here on deposit.
        associated_token::token_program = token_program
    )]
    pub vault: InterfaceAccount<'info, TokenAccount>,

    #[account(
        mint::token_program = token_program,
        constraint = mint.key() == input_token @ SvmError::InvalidMint
    )]
    pub mint: InterfaceAccount<'info, Mint>,

    pub token_program: Interface<'info, TokenInterface>,
}

pub fn _deposit(
    ctx: Context<Deposit>,
    depositor: Pubkey,
    recipient: Pubkey,
    input_token: Pubkey,
    output_token: Pubkey,
    input_amount: u64,
    output_amount: u64,
    destination_chain_id: u64,
    exclusive_relayer: Pubkey,
    deposit_id: [u8; 32],
    quote_timestamp: u32,
    fill_deadline: u32,
    exclusivity_parameter: u32,
    message: Vec<u8>,
    delegate_seed_hash: [u8; 32],
) -> Result<()> {
    let state = &mut ctx.accounts.state;
    let current_time = get_current_time(state)?;

    if current_time.checked_sub(quote_timestamp).unwrap_or(u32::MAX) > state.deposit_quote_time_buffer {
        return err!(CommonError::InvalidQuoteTimestamp);
    }
    if fill_deadline > current_time + state.fill_deadline_buffer {
        return err!(CommonError::InvalidFillDeadline);
    }

    let mut exclusivity_deadline = exclusivity_parameter;
    if exclusivity_deadline > 0 {
        if exclusivity_deadline <= MAX_EXCLUSIVITY_PERIOD_SECONDS {
            exclusivity_deadline += current_time;
        }
        if exclusive_relayer == Pubkey::default() {
            return err!(CommonError::InvalidExclusiveRelayer);
        }
    }

    // Depositor must have delegated input_amount to the delegate PDA
    transfer_from(
        &ctx.accounts.depositor_token_account,
        &ctx.accounts.vault,
        input_amount,
        &ctx.accounts.delegate,
        &ctx.accounts.mint,
        &ctx.accounts.token_program,
        delegate_seed_hash,
    )?;

    let mut applied_deposit_id = deposit_id;
    // If the passed in deposit_id is all zeros, then we use the state's number of deposits as deposit_id.
    if deposit_id == ZERO_DEPOSIT_ID {
        state.number_of_deposits += 1;
        applied_deposit_id[28..].copy_from_slice(&state.number_of_deposits.to_be_bytes());
    }

    emit_cpi!(FundsDeposited {
        input_token,
        output_token,
        input_amount,
        output_amount,
        destination_chain_id,
        deposit_id: applied_deposit_id,
        quote_timestamp,
        fill_deadline,
        exclusivity_deadline,
        depositor,
        recipient,
        exclusive_relayer,
        message,
    });

    Ok(())
}

pub fn deposit(
    ctx: Context<Deposit>,
    depositor: Pubkey,
    recipient: Pubkey,
    input_token: Pubkey,
    output_token: Pubkey,
    input_amount: u64,
    output_amount: u64,
    destination_chain_id: u64,
    exclusive_relayer: Pubkey,
    quote_timestamp: u32,
    fill_deadline: u32,
    exclusivity_parameter: u32,
    message: Vec<u8>,
) -> Result<()> {
    let seed_hash = derive_seed_hash(
        &(DepositSeedData {
            depositor,
            recipient,
            input_token,
            output_token,
            input_amount,
            output_amount,
            destination_chain_id,
            exclusive_relayer,
            quote_timestamp,
            fill_deadline,
            exclusivity_parameter,
            message: &message,
        }),
    );
    _deposit(
        ctx,
        depositor,
        recipient,
        input_token,
        output_token,
        input_amount,
        output_amount,
        destination_chain_id,
        exclusive_relayer,
        ZERO_DEPOSIT_ID, // ZERO_DEPOSIT_ID informs internal function to use state.number_of_deposits as id.
        quote_timestamp,
        fill_deadline,
        exclusivity_parameter,
        message,
        seed_hash,
    )?;

    Ok(())
}

pub fn deposit_now(
    ctx: Context<Deposit>,
    depositor: Pubkey,
    recipient: Pubkey,
    input_token: Pubkey,
    output_token: Pubkey,
    input_amount: u64,
    output_amount: u64,
    destination_chain_id: u64,
    exclusive_relayer: Pubkey,
    fill_deadline_offset: u32,
    exclusivity_period: u32,
    message: Vec<u8>,
) -> Result<()> {
    let state = &mut ctx.accounts.state;
    let current_time = get_current_time(state)?;
    let seed_hash = derive_seed_hash(
        &(DepositNowSeedData {
            depositor,
            recipient,
            input_token,
            output_token,
            input_amount,
            output_amount,
            destination_chain_id,
            exclusive_relayer,
            fill_deadline_offset,
            exclusivity_period,
            message: &message,
        }),
    );
    _deposit(
        ctx,
        depositor,
        recipient,
        input_token,
        output_token,
        input_amount,
        output_amount,
        destination_chain_id,
        exclusive_relayer,
        ZERO_DEPOSIT_ID, // ZERO_DEPOSIT_ID informs internal function to use state.number_of_deposits as id.
        current_time,
        current_time + fill_deadline_offset,
        exclusivity_period,
        message,
        seed_hash,
    )?;

    Ok(())
}

pub fn unsafe_deposit(
    ctx: Context<Deposit>,
    depositor: Pubkey,
    recipient: Pubkey,
    input_token: Pubkey,
    output_token: Pubkey,
    input_amount: u64,
    output_amount: u64,
    destination_chain_id: u64,
    exclusive_relayer: Pubkey,
    deposit_nonce: u64,
    quote_timestamp: u32,
    fill_deadline: u32,
    exclusivity_parameter: u32,
    message: Vec<u8>,
) -> Result<()> {
    // Calculate the unsafe deposit ID as a [u8; 32]
    let deposit_id = get_unsafe_deposit_id(ctx.accounts.signer.key(), depositor, deposit_nonce);
    let seed_hash = derive_seed_hash(
        &(DepositSeedData {
            depositor,
            recipient,
            input_token,
            output_token,
            input_amount,
            output_amount,
            destination_chain_id,
            exclusive_relayer,
            quote_timestamp,
            fill_deadline,
            exclusivity_parameter,
            message: &message,
        }),
    );
    _deposit(
        ctx,
        depositor,
        recipient,
        input_token,
        output_token,
        input_amount,
        output_amount,
        destination_chain_id,
        exclusive_relayer,
        deposit_id,
        quote_timestamp,
        fill_deadline,
        exclusivity_parameter,
        message,
        seed_hash,
    )?;

    Ok(())
}<|MERGE_RESOLUTION|>--- conflicted
+++ resolved
@@ -10,15 +10,10 @@
     constants::{MAX_EXCLUSIVITY_PERIOD_SECONDS, ZERO_DEPOSIT_ID},
     error::{CommonError, SvmError},
     event::FundsDeposited,
-<<<<<<< HEAD
-    state::{Route, State},
+    state::State,
     utils::{
         derive_seed_hash, get_current_time, get_unsafe_deposit_id, transfer_from, DepositNowSeedData, DepositSeedData,
     },
-=======
-    state::State,
-    utils::{get_current_time, get_unsafe_deposit_id, transfer_from},
->>>>>>> 86553d7e
 };
 
 #[event_cpi]
