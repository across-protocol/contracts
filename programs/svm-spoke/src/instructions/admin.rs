--- conflicted
+++ resolved
@@ -13,36 +13,24 @@
         RelayedRootBundle,
         SetXDomainAdmin,
     },
-<<<<<<< HEAD
     initialize_current_time,
+    set_seed,
     state::{ RootBundle, Route, State },
-=======
-    initialize_current_time, set_seed,
-    state::{RootBundle, Route, State},
->>>>>>> 0e09d554
 };
 
 #[derive(Accounts)]
 #[instruction(seed: u64)]
 pub struct Initialize<'info> {
-<<<<<<< HEAD
+    #[account(mut)]
+    pub signer: Signer<'info>,
+
     #[account(
         init, // Use init, not init_if_needed to prevent re-initialization.
         payer = signer,
         space = DISCRIMINATOR_SIZE + State::INIT_SPACE,
-        seeds = [b"state", seed.to_le_bytes().as_ref()], // TODO: can we set a blank seed? or something better?
+        seeds = [b"state", seed.to_le_bytes().as_ref()],
         bump
     )]
-=======
-    #[account(mut)]
-    pub signer: Signer<'info>,
-
-    #[account(init, // Use init, not init_if_needed to prevent re-initialization.
-              payer = signer,
-              space = DISCRIMINATOR_SIZE + State::INIT_SPACE,
-              seeds = [b"state", seed.to_le_bytes().as_ref()],
-              bump)]
->>>>>>> 0e09d554
     pub state: Account<'info, State>,
 
     pub system_program: Program<'info, System>,
