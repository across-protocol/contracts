--- conflicted
+++ resolved
@@ -210,10 +210,6 @@
 #[derive(Accounts)]
 pub struct RelayRootBundle<'info> {
     #[account(
-<<<<<<< HEAD
-=======
-        mut, // TODO: remove this mut and have separate payer when adding support to invoke this via CCTP.
->>>>>>> ae444066
         constraint = is_local_or_remote_owner(&signer, &state) @ CustomError::NotOwner
     )]
     pub signer: Signer<'info>,
