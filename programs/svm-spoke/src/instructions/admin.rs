--- conflicted
+++ resolved
@@ -8,14 +8,10 @@
     constants::DISCRIMINATOR_SIZE,
     constraints::is_local_or_remote_owner,
     error::CustomError,
-<<<<<<< HEAD
     event::{
         EmergencyDeletedRootBundle, EnabledDepositRoute, PausedDeposits, PausedFills,
-        SetXDomainAdmin,
+        RelayedRootBundle, SetXDomainAdmin,
     },
-=======
-    event::{EnabledDepositRoute, PausedDeposits, PausedFills, RelayedRootBundle, SetXDomainAdmin},
->>>>>>> 79bc5b12
     initialize_current_time,
     state::{RootBundle, Route, State},
 };
@@ -260,7 +256,6 @@
     state.root_bundle_id += 1;
 
     Ok(())
-<<<<<<< HEAD
 }
 
 #[event_cpi]
@@ -290,6 +285,4 @@
     emit_cpi!(EmergencyDeletedRootBundle { root_bundle_id });
 
     Ok(())
-=======
->>>>>>> 79bc5b12
 }