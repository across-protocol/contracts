--- conflicted
+++ resolved
@@ -117,9 +117,6 @@
     fill_status_account.status = FillStatus::Filled;
     fill_status_account.relayer = *ctx.accounts.signer.key;
 
-<<<<<<< HEAD
-    let message_clone = relay_data.message.clone(); // Clone the message before it is moved
-=======
     if relay_data.message.len() > 0 {
         invoke_handler(
             ctx.accounts.signer.as_ref(),
@@ -131,7 +128,6 @@
     // Emit the FilledV3Relay event
     // Empty message is not hashed and emits zeroed bytes32 for easier human observability.
     let message_hash = hash_non_empty_message(&relay_data.message);
->>>>>>> 60ee9d85
 
     emit_cpi!(FilledV3Relay {
         input_token: relay_data.input_token,
