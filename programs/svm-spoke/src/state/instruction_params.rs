--- conflicted
+++ resolved
@@ -17,22 +17,12 @@
 }
 
 #[account]
-<<<<<<< HEAD
-#[derive(InitSpace)]
-pub struct RequestSlowFillParams {
-=======
 pub struct RequestV3SlowFillParams {
->>>>>>> 912ae319
     pub relay_data: V3RelayData,
 }
 
 #[account]
-<<<<<<< HEAD
-#[derive(InitSpace)]
-pub struct ExecuteSlowRelayLeafParams {
-=======
 pub struct ExecuteV3SlowRelayLeafParams {
->>>>>>> 912ae319
     pub slow_fill_leaf: V3SlowFill,
     pub root_bundle_id: u32,
     pub proof: Vec<[u8; 32]>,
