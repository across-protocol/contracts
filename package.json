--- conflicted
+++ resolved
@@ -32,11 +32,7 @@
     "prepublish": "yarn build && hardhat export --export-all ./cache/massExport.json && ts-node ./scripts/processHardhatExport.ts && prettier --write ./deployments/deployments.json && yarn generate-contract-types"
   },
   "dependencies": {
-<<<<<<< HEAD
-    "@across-protocol/constants-v2": "^1.0.14",
-=======
     "@across-protocol/constants-v2": "^1.0.19",
->>>>>>> b6628aab
     "@defi-wonderland/smock": "^2.3.4",
     "@eth-optimism/contracts": "^0.5.40",
     "@ethersproject/abstract-provider": "5.7.0",
