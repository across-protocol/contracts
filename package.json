{
  "name": "@across-protocol/contracts-v2",
  "version": "2.3.3",
  "author": "UMA Team",
  "license": "AGPL-3.0-only",
  "repository": {
    "type": "git",
    "url": "git+https://github.com/across-protocol/across-smart-contracts-v2.git"
  },
  "engines": {
    "node": ">=16.18.0"
  },
  "files": [
    "/contracts/**/*.sol",
    "/artifacts/**/*",
    "/dist/**/*"
  ],
  "types": "dist/index.d.ts",
  "main": "dist/index.js",
  "scripts": {
    "compile-zksync": "COMPILE_ZK=true yarn hardhat compile",
    "lint-contracts": "yarn solhint ./contracts/**/*.sol",
    "lint": "yarn prettier --list-different",
    "lint-fix": "yarn prettier --write",
    "prettier": "prettier .",
    "build": "hardhat compile && tsc && rsync -a --include '*/' --include '*.d.ts' --exclude '*' ./typechain ./dist/",
    "test": "hardhat test",
    "test:report-gas": "REPORT_GAS=true hardhat test",
    "test:gas-analytics": "GAS_TEST_ENABLED=true hardhat test ./test/gas-analytics/*",
    "test:all": "GAS_TEST_ENABLED=true REPORT_GAS=true yarn hardhat test",
    "generate-contract-types": "rm -rf typechain && TYPECHAIN=ethers yarn hardhat typechain",
    "prepublish": "yarn build && hardhat export --export-all ./cache/massExport.json && ts-node ./scripts/processHardhatExport.ts && prettier --write ./deployments/deployments.json && yarn generate-contract-types"
  },
  "dependencies": {
    "@defi-wonderland/smock": "^2.3.4",
    "@eth-optimism/contracts": "^0.5.40",
    "@ethersproject/abstract-provider": "5.7.0",
    "@ethersproject/abstract-signer": "5.7.0",
    "@ethersproject/bignumber": "5.7.0",
    "@openzeppelin/contracts": "4.9.2",
    "@openzeppelin/contracts-upgradeable": "4.8.3",
    "@uma/common": "^2.29.0",
    "@uma/contracts-node": "^0.3.18",
    "@uma/core": "^2.41.0",
    "zksync-web3": "^0.14.3"
  },
  "devDependencies": {
<<<<<<< HEAD
    "@matterlabs/hardhat-zksync-solc": "^0.4.1",
=======
    "@matterlabs/hardhat-zksync-deploy": "^0.6.3",
    "@matterlabs/hardhat-zksync-solc": "^0.4.0",
    "@matterlabs/hardhat-zksync-upgradable": "^0.1.0",
    "@matterlabs/hardhat-zksync-verify": "^0.2.0",
    "@matterlabs/zksync-contracts": "^0.2.4",
    "@nomicfoundation/hardhat-verify": "^1.0.3",
>>>>>>> 5dfe663e
    "@nomiclabs/hardhat-ethers": "^2.2.3",
    "@nomiclabs/hardhat-waffle": "2.0.3",
    "@openzeppelin/hardhat-upgrades": "^1.22.0",
    "@pinata/sdk": "^2.1.0",
    "@typechain/ethers-v5": "^11.0.0",
    "@typechain/hardhat": "^8.0.0",
    "@types/chai": "^4.3.5",
    "@types/mocha": "^9.0.0",
    "@types/node": "^12.0.0",
    "@typescript-eslint/eslint-plugin": "^4.29.1",
    "@typescript-eslint/parser": "^4.29.1",
    "arb-bridge-eth": "^0.7.4",
    "arb-bridge-peripherals": "^1.0.5",
    "chai": "^4.3.7",
    "dotenv": "^10.0.0",
    "eslint": "^7.29.0",
    "eslint-config-prettier": "^8.3.0",
    "eslint-config-standard": "^16.0.3",
    "eslint-plugin-import": "^2.23.4",
    "eslint-plugin-node": "^11.1.0",
    "eslint-plugin-prettier": "^3.4.0",
    "eslint-plugin-promise": "^5.1.0",
    "ethereum-waffle": "3.4.0",
    "ethereumjs-util": "^7.1.4",
    "ethers": "5.7.2",
    "hardhat": "^2.14.0",
    "hardhat-deploy": "^0.11.12",
    "hardhat-gas-reporter": "^1.0.8",
    "husky": "^4.2.3",
    "multiformats": "9.9.0",
    "prettier": "^2.3.2",
    "prettier-plugin-solidity": "^1.0.0-beta.13",
    "pretty-quick": "^2.0.1",
    "solhint": "^3.3.6",
    "solidity-coverage": "^0.7.16",
    "ts-node": "^10.1.0",
    "typechain": "^8.1.1",
    "typescript": "^4.5.2"
  },
  "husky": {
    "hooks": {
      "pre-commit": "echo '🏃‍♂️ Running pretty-quick on staged files' && pretty-quick --staged"
    }
  },
  "publishConfig": {
    "registry": "https://registry.npmjs.com/",
    "access": "public"
  }
}<|MERGE_RESOLUTION|>--- conflicted
+++ resolved
@@ -45,16 +45,12 @@
     "zksync-web3": "^0.14.3"
   },
   "devDependencies": {
-<<<<<<< HEAD
+    "@matterlabs/hardhat-zksync-deploy": "^0.6.3",
     "@matterlabs/hardhat-zksync-solc": "^0.4.1",
-=======
-    "@matterlabs/hardhat-zksync-deploy": "^0.6.3",
-    "@matterlabs/hardhat-zksync-solc": "^0.4.0",
     "@matterlabs/hardhat-zksync-upgradable": "^0.1.0",
     "@matterlabs/hardhat-zksync-verify": "^0.2.0",
     "@matterlabs/zksync-contracts": "^0.2.4",
     "@nomicfoundation/hardhat-verify": "^1.0.3",
->>>>>>> 5dfe663e
     "@nomiclabs/hardhat-ethers": "^2.2.3",
     "@nomiclabs/hardhat-waffle": "2.0.3",
     "@openzeppelin/hardhat-upgrades": "^1.22.0",
