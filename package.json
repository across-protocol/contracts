--- conflicted
+++ resolved
@@ -1,10 +1,6 @@
 {
   "name": "@across-protocol/contracts",
-<<<<<<< HEAD
-  "version": "4.1.12-beta.7",
-=======
-  "version": "4.1.16",
->>>>>>> aa963f7d
+  "version": "4.1.16-beta.0",
   "author": "UMA Team",
   "license": "AGPL-3.0-only",
   "repository": {
